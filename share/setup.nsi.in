--- conflicted
+++ resolved
@@ -6,13 +6,8 @@
 # General Symbol Definitions
 !define REGKEY "SOFTWARE\$(^Name)"
 !define VERSION @CLIENT_VERSION_MAJOR@.@CLIENT_VERSION_MINOR@.@CLIENT_VERSION_REVISION@
-<<<<<<< HEAD
-!define COMPANY "GoByte Core project"
-!define URL https://www.gobyte.network/
-=======
 !define COMPANY "@PACKAGE_NAME@ project"
 !define URL @PACKAGE_URL@
->>>>>>> ef85d514
 
 # MUI Symbol Definitions
 !define MUI_ICON "@abs_top_srcdir@/share/pixmaps/bitcoin.ico"
@@ -25,11 +20,7 @@
 !define MUI_STARTMENUPAGE_REGISTRY_KEY ${REGKEY}
 !define MUI_STARTMENUPAGE_REGISTRY_VALUENAME StartMenuGroup
 !define MUI_STARTMENUPAGE_DEFAULTFOLDER "@PACKAGE_NAME@"
-<<<<<<< HEAD
-!define MUI_FINISHPAGE_RUN $INSTDIR\gobyte-qt.exe
-=======
 !define MUI_FINISHPAGE_RUN $INSTDIR\@BITCOIN_GUI_NAME@@EXEEXT@
->>>>>>> ef85d514
 !define MUI_UNICON "${NSISDIR}\Contrib\Graphics\Icons\modern-uninstall.ico"
 !define MUI_UNWELCOMEFINISHPAGE_BITMAP "@abs_top_srcdir@/share/pixmaps/nsis-wizard.bmp"
 !define MUI_UNFINISHPAGE_NOAUTOCLOSE
@@ -57,11 +48,7 @@
 !insertmacro MUI_LANGUAGE English
 
 # Installer attributes
-<<<<<<< HEAD
-OutFile @abs_top_srcdir@/gobytecore-${VERSION}-win@WINDOWS_BITS@-setup.exe
-=======
 OutFile @abs_top_srcdir@/@PACKAGE_TARNAME@-${VERSION}-win@WINDOWS_BITS@-setup.exe
->>>>>>> ef85d514
 !if "@WINDOWS_BITS@" == "64"
 InstallDir $PROGRAMFILES64\GoByteCore
 !else
@@ -72,11 +59,7 @@
 BrandingText " "
 ShowInstDetails show
 VIProductVersion ${VERSION}.@CLIENT_VERSION_BUILD@
-<<<<<<< HEAD
-VIAddVersionKey ProductName "GoByte Core"
-=======
 VIAddVersionKey ProductName "@PACKAGE_NAME@"
->>>>>>> ef85d514
 VIAddVersionKey ProductVersion "${VERSION}"
 VIAddVersionKey CompanyName "${COMPANY}"
 VIAddVersionKey CompanyWebsite "${URL}"
@@ -90,32 +73,16 @@
 Section -Main SEC0000
     SetOutPath $INSTDIR
     SetOverwrite on
-<<<<<<< HEAD
-    File @abs_top_srcdir@/release/gobyte-qt.exe
-    File /oname=COPYING.txt @abs_top_srcdir@/COPYING
-    File /oname=readme.txt @abs_top_srcdir@/doc/README_windows.txt
-    SetOutPath $INSTDIR\daemon
-    File @abs_top_srcdir@/release/gobyted.exe
-    File @abs_top_srcdir@/release/gobyte-cli.exe
-=======
     File @abs_top_srcdir@/release/@BITCOIN_GUI_NAME@@EXEEXT@
     File /oname=COPYING.txt @abs_top_srcdir@/COPYING
     File /oname=readme.txt @abs_top_srcdir@/doc/README_windows.txt
     SetOutPath $INSTDIR\daemon
     File @abs_top_srcdir@/release/@BITCOIN_DAEMON_NAME@@EXEEXT@
     File @abs_top_srcdir@/release/@BITCOIN_CLI_NAME@@EXEEXT@
->>>>>>> ef85d514
     SetOutPath $INSTDIR\doc
     File /r @abs_top_srcdir@/doc\*.*
     SetOutPath $INSTDIR
     WriteRegStr HKCU "${REGKEY}\Components" Main 1
-<<<<<<< HEAD
-
-    # Remove old wxwidgets-based-gobyte executable and locales:
-    Delete /REBOOTOK $INSTDIR\gobyte.exe
-    RMDir /r /REBOOTOK $INSTDIR\locale
-=======
->>>>>>> ef85d514
 SectionEnd
 
 Section -post SEC0001
@@ -124,12 +91,8 @@
     WriteUninstaller $INSTDIR\uninstall.exe
     !insertmacro MUI_STARTMENU_WRITE_BEGIN Application
     CreateDirectory $SMPROGRAMS\$StartMenuGroup
-<<<<<<< HEAD
-    CreateShortcut "$SMPROGRAMS\$StartMenuGroup\$(^Name).lnk" $INSTDIR\gobyte-qt.exe
-=======
     CreateShortcut "$SMPROGRAMS\$StartMenuGroup\$(^Name).lnk" $INSTDIR\@BITCOIN_GUI_NAME@@EXEEXT@
     CreateShortcut "$SMPROGRAMS\$StartMenuGroup\@PACKAGE_NAME@ (testnet, @WINDOWS_BITS@-bit).lnk" "$INSTDIR\@BITCOIN_GUI_NAME@@EXEEXT@" "-testnet" "$INSTDIR\@BITCOIN_GUI_NAME@@EXEEXT@" 1
->>>>>>> ef85d514
     CreateShortcut "$SMPROGRAMS\$StartMenuGroup\Uninstall $(^Name).lnk" $INSTDIR\uninstall.exe
     !insertmacro MUI_STARTMENU_WRITE_END
     WriteRegStr HKCU "SOFTWARE\Microsoft\Windows\CurrentVersion\Uninstall\$(^Name)" DisplayName "$(^Name)"
@@ -140,21 +103,14 @@
     WriteRegStr HKCU "SOFTWARE\Microsoft\Windows\CurrentVersion\Uninstall\$(^Name)" UninstallString $INSTDIR\uninstall.exe
     WriteRegDWORD HKCU "SOFTWARE\Microsoft\Windows\CurrentVersion\Uninstall\$(^Name)" NoModify 1
     WriteRegDWORD HKCU "SOFTWARE\Microsoft\Windows\CurrentVersion\Uninstall\$(^Name)" NoRepair 1
-<<<<<<< HEAD
-    WriteRegStr HKCR "gobytecore" "URL Protocol" ""
-    WriteRegStr HKCR "gobytecore" "" "URL:GoByte"
-    WriteRegStr HKCR "gobytecore\DefaultIcon" "" $INSTDIR\gobyte-qt.exe
-    WriteRegStr HKCR "gobytecore\shell\open\command" "" '"$INSTDIR\gobyte-qt.exe" "%1"'
-=======
     WriteRegStr HKCR "@PACKAGE_TARNAME@" "URL Protocol" ""
-    WriteRegStr HKCR "@PACKAGE_TARNAME@" "" "URL:Dash"
+    WriteRegStr HKCR "@PACKAGE_TARNAME@" "" "URL:GoByte"
     WriteRegStr HKCR "@PACKAGE_TARNAME@\DefaultIcon" "" $INSTDIR\@BITCOIN_GUI_NAME@@EXEEXT@
     WriteRegStr HKCR "@PACKAGE_TARNAME@\shell\open\command" "" '"$INSTDIR\@BITCOIN_GUI_NAME@@EXEEXT@" "%1"'
 
-    # Delete old key (before we switched to PACKAGE_TARNAME, which is set to 'dashcore' now, we had 'dash' hardcoded)
+    # Delete old key (before we switched to PACKAGE_TARNAME, which is set to 'gobytecore' now, we had 'gobyte' hardcoded)
     # TODO remove this line sometime later
-    DeleteRegKey HKCR "dash"
->>>>>>> ef85d514
+    DeleteRegKey HKCR "gobyte"
 SectionEnd
 
 # Macro for selecting uninstaller sections
@@ -172,11 +128,7 @@
 
 # Uninstaller sections
 Section /o -un.Main UNSEC0000
-<<<<<<< HEAD
-    Delete /REBOOTOK $INSTDIR\gobyte-qt.exe
-=======
     Delete /REBOOTOK $INSTDIR\@BITCOIN_GUI_NAME@@EXEEXT@
->>>>>>> ef85d514
     Delete /REBOOTOK $INSTDIR\COPYING.txt
     Delete /REBOOTOK $INSTDIR\readme.txt
     RMDir /r /REBOOTOK $INSTDIR\daemon
@@ -188,12 +140,8 @@
     DeleteRegKey HKCU "SOFTWARE\Microsoft\Windows\CurrentVersion\Uninstall\$(^Name)"
     Delete /REBOOTOK "$SMPROGRAMS\$StartMenuGroup\Uninstall $(^Name).lnk"
     Delete /REBOOTOK "$SMPROGRAMS\$StartMenuGroup\$(^Name).lnk"
-<<<<<<< HEAD
+    Delete /REBOOTOK "$SMPROGRAMS\$StartMenuGroup\@PACKAGE_NAME@ (testnet, @WINDOWS_BITS@-bit).lnk"
     Delete /REBOOTOK "$SMSTARTUP\GoByte.lnk"
-=======
-    Delete /REBOOTOK "$SMPROGRAMS\$StartMenuGroup\@PACKAGE_NAME@ (testnet, @WINDOWS_BITS@-bit).lnk"
-    Delete /REBOOTOK "$SMSTARTUP\Dash.lnk"
->>>>>>> ef85d514
     Delete /REBOOTOK $INSTDIR\uninstall.exe
     Delete /REBOOTOK $INSTDIR\debug.log
     Delete /REBOOTOK $INSTDIR\db.log
@@ -201,14 +149,10 @@
     DeleteRegValue HKCU "${REGKEY}" Path
     DeleteRegKey /IfEmpty HKCU "${REGKEY}\Components"
     DeleteRegKey /IfEmpty HKCU "${REGKEY}"
-<<<<<<< HEAD
-    DeleteRegKey HKCR "gobytecore"
-=======
     DeleteRegKey HKCR "@PACKAGE_TARNAME@"
-    # Delete old key (before we switched to PACKAGE_TARNAME, which is set to 'dashcore' now, we had 'dash' hardcoded)
+    # Delete old key (before we switched to PACKAGE_TARNAME, which is set to 'gobytecore' now, we had 'gobyte' hardcoded)
     # TODO remove this line sometime later
-    DeleteRegKey HKCR "dash"
->>>>>>> ef85d514
+    DeleteRegKey HKCR "gobyte"
     RmDir /REBOOTOK $SMPROGRAMS\$StartMenuGroup
     RmDir /REBOOTOK $INSTDIR
     Push $R0
