// Copyright (c) 2014-2015 The Bitcoin Core developers
// Distributed under the MIT software license, see the accompanying
// file COPYING or http://www.opensource.org/licenses/mit-license.php.

#if defined(HAVE_CONFIG_H)
#include "config/dash-config.h"
#endif

#include "timedata.h"

#include "netaddress.h"
#include "sync.h"
#include "ui_interface.h"
#include "util.h"
#include "utilstrencodings.h"
#include "warnings.h"

#include <boost/foreach.hpp>

static CCriticalSection cs_nTimeOffset;
static int64_t nTimeOffset = 0;

/**
 * "Never go to sea with two chronometers; take one or three."
 * Our three time sources are:
 *  - System clock
 *  - Median of other nodes clocks
 *  - The user (asking the user to fix the system clock if the first two disagree)
 */
int64_t GetTimeOffset()
{
    LOCK(cs_nTimeOffset);
    return nTimeOffset;
}

int64_t GetAdjustedTime()
{
    return GetTime() + GetTimeOffset();
}

static int64_t abs64(int64_t n)
{
    return (n >= 0 ? n : -n);
}

#define BITCOIN_TIMEDATA_MAX_SAMPLES 200

void AddTimeData(const CNetAddr& ip, int64_t nOffsetSample)
{
    LOCK(cs_nTimeOffset);
    // Ignore duplicates
    static std::set<CNetAddr> setKnown;
    if (setKnown.size() == BITCOIN_TIMEDATA_MAX_SAMPLES)
        return;
    if (!setKnown.insert(ip).second)
        return;

    // Add data
    static CMedianFilter<int64_t> vTimeOffsets(BITCOIN_TIMEDATA_MAX_SAMPLES, 0);
    vTimeOffsets.input(nOffsetSample);
    LogPrint("net","added time data, samples %d, offset %+d (%+d minutes)\n", vTimeOffsets.size(), nOffsetSample, nOffsetSample/60);

    // There is a known issue here (see issue #4521):
    //
    // - The structure vTimeOffsets contains up to 200 elements, after which
    // any new element added to it will not increase its size, replacing the
    // oldest element.
    //
    // - The condition to update nTimeOffset includes checking whether the
    // number of elements in vTimeOffsets is odd, which will never happen after
    // there are 200 elements.
    //
    // But in this case the 'bug' is protective against some attacks, and may
    // actually explain why we've never seen attacks which manipulate the
    // clock offset.
    //
    // So we should hold off on fixing this and clean it up as part of
    // a timing cleanup that strengthens it in a number of other ways.
    //
    if (vTimeOffsets.size() >= 5 && vTimeOffsets.size() % 2 == 1)
    {
        int64_t nMedian = vTimeOffsets.median();
        std::vector<int64_t> vSorted = vTimeOffsets.sorted();
        // Only let other nodes change our time by so much
        if (abs64(nMedian) <= std::max<int64_t>(0, GetArg("-maxtimeadjustment", DEFAULT_MAX_TIME_ADJUSTMENT)))
        {
            nTimeOffset = nMedian;
        }
        else
        {
            nTimeOffset = 0;

            static bool fDone;
            if (!fDone)
            {
                // If nobody has a time different than ours but within 5 minutes of ours, give a warning
                bool fMatch = false;
                BOOST_FOREACH(int64_t nOffset, vSorted)
                    if (nOffset != 0 && abs64(nOffset) < 5 * 60)
                        fMatch = true;

                if (!fMatch)
                {
                    fDone = true;
<<<<<<< HEAD
                    string strMessage = _("Please check that your computer's date and time are correct! If your clock is wrong GoByte Core will not work properly.");
                    strMiscWarning = strMessage;
=======
                    std::string strMessage = strprintf(_("Please check that your computer's date and time are correct! If your clock is wrong, %s will not work properly."), _(PACKAGE_NAME));
                    SetMiscWarning(strMessage);
>>>>>>> ef85d514
                    uiInterface.ThreadSafeMessageBox(strMessage, "", CClientUIInterface::MSG_WARNING);
                }
            }
        }
        
        BOOST_FOREACH(int64_t n, vSorted)
            LogPrint("net", "%+d  ", n);
        LogPrint("net", "|  ");
        
        LogPrint("net", "nTimeOffset = %+d  (%+d minutes)\n", nTimeOffset, nTimeOffset/60);
    }
}<|MERGE_RESOLUTION|>--- conflicted
+++ resolved
@@ -3,7 +3,7 @@
 // file COPYING or http://www.opensource.org/licenses/mit-license.php.
 
 #if defined(HAVE_CONFIG_H)
-#include "config/dash-config.h"
+#include "config/gobyte-config.h"
 #endif
 
 #include "timedata.h"
@@ -102,22 +102,17 @@
                 if (!fMatch)
                 {
                     fDone = true;
-<<<<<<< HEAD
-                    string strMessage = _("Please check that your computer's date and time are correct! If your clock is wrong GoByte Core will not work properly.");
-                    strMiscWarning = strMessage;
-=======
                     std::string strMessage = strprintf(_("Please check that your computer's date and time are correct! If your clock is wrong, %s will not work properly."), _(PACKAGE_NAME));
                     SetMiscWarning(strMessage);
->>>>>>> ef85d514
                     uiInterface.ThreadSafeMessageBox(strMessage, "", CClientUIInterface::MSG_WARNING);
                 }
             }
         }
-        
+
         BOOST_FOREACH(int64_t n, vSorted)
             LogPrint("net", "%+d  ", n);
         LogPrint("net", "|  ");
-        
+
         LogPrint("net", "nTimeOffset = %+d  (%+d minutes)\n", nTimeOffset, nTimeOffset/60);
     }
 }