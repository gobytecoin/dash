// Copyright (c) 2014-2017 The Dash Core developers
// Copyright (c) 2017-2018 The GoByte Core developers
// Distributed under the MIT/X11 software license, see the accompanying
// file COPYING or http://www.opensource.org/licenses/mit-license.php.

#ifndef SPORK_H
#define SPORK_H

#include "hash.h"
#include "net.h"
#include "utilstrencodings.h"
#include "key.h"

class CSporkMessage;
class CSporkManager;

/*
    Don't ever reuse these IDs for other sporks
    - This would result in old clients getting confused about which spork is for what
*/
static const int SPORK_2_INSTANTSEND_ENABLED                            = 10001;
static const int SPORK_3_INSTANTSEND_BLOCK_FILTERING                    = 10002;
static const int SPORK_5_INSTANTSEND_MAX_VALUE                          = 10004;
static const int SPORK_6_NEW_SIGS                                       = 10005;
static const int SPORK_8_MASTERNODE_PAYMENT_ENFORCEMENT                 = 10007;
static const int SPORK_9_SUPERBLOCKS_ENABLED                            = 10008;
static const int SPORK_10_MASTERNODE_PAY_UPDATED_NODES                  = 10009;
static const int SPORK_12_RECONSIDER_BLOCKS                             = 10011;
static const int SPORK_14_REQUIRE_SENTINEL_FLAG                         = 10013;

<<<<<<< HEAD
static const int64_t SPORK_2_INSTANTSEND_ENABLED_DEFAULT                = 0;            // ON
static const int64_t SPORK_3_INSTANTSEND_BLOCK_FILTERING_DEFAULT        = 0;            // ON
static const int64_t SPORK_5_INSTANTSEND_MAX_VALUE_DEFAULT              = 1000;         // 1000 GBX
static const int64_t SPORK_8_MASTERNODE_PAYMENT_ENFORCEMENT_DEFAULT     = 1510934400;// ON at 2017/12/18 @ 00:00  GMT +8:00
static const int64_t SPORK_9_SUPERBLOCKS_ENABLED_DEFAULT                = 4070908800ULL;// OFF
static const int64_t SPORK_10_MASTERNODE_PAY_UPDATED_NODES_DEFAULT      = 4070908800ULL;// OFF
static const int64_t SPORK_12_RECONSIDER_BLOCKS_DEFAULT                 = 0;            // 0 BLOCKS
static const int64_t SPORK_13_OLD_SUPERBLOCK_FLAG_DEFAULT               = 4070908800ULL;// OFF
static const int64_t SPORK_14_REQUIRE_SENTINEL_FLAG_DEFAULT             = 4070908800ULL;// OFF
=======
static const int SPORK_START                                            = SPORK_2_INSTANTSEND_ENABLED;
static const int SPORK_END                                              = SPORK_14_REQUIRE_SENTINEL_FLAG;
>>>>>>> ef85d514

extern std::map<int, int64_t> mapSporkDefaults;
extern std::map<uint256, CSporkMessage> mapSporks;
extern CSporkManager sporkManager;

//
// Spork classes
// Keep track of all of the network spork settings
//

class CSporkMessage
{
private:
    std::vector<unsigned char> vchSig;

public:
    int nSporkID;
    int64_t nValue;
    int64_t nTimeSigned;

    CSporkMessage(int nSporkID, int64_t nValue, int64_t nTimeSigned) :
        nSporkID(nSporkID),
        nValue(nValue),
        nTimeSigned(nTimeSigned)
        {}

    CSporkMessage() :
        nSporkID(0),
        nValue(0),
        nTimeSigned(0)
        {}


    ADD_SERIALIZE_METHODS;

    template <typename Stream, typename Operation>
    inline void SerializationOp(Stream& s, Operation ser_action) {
        READWRITE(nSporkID);
        READWRITE(nValue);
        READWRITE(nTimeSigned);
        if (!(s.GetType() & SER_GETHASH)) {
            READWRITE(vchSig);
        }
    }

    uint256 GetHash() const;
    uint256 GetSignatureHash() const;

    bool Sign(const CKey& key);
    bool CheckSignature(const CKeyID& pubKeyId) const;
    void Relay(CConnman& connman);
};


class CSporkManager
{
private:
    std::vector<unsigned char> vchSig;
    std::map<int, CSporkMessage> mapSporksActive;

    CKeyID sporkPubKeyID;
    CKey sporkPrivKey;

public:

    CSporkManager() {}

    void ProcessSpork(CNode* pfrom, const std::string& strCommand, CDataStream& vRecv, CConnman& connman);
    void ExecuteSpork(int nSporkID, int nValue);
    bool UpdateSpork(int nSporkID, int64_t nValue, CConnman& connman);

    bool IsSporkActive(int nSporkID);
    int64_t GetSporkValue(int nSporkID);
    int GetSporkIDByName(const std::string& strName);
    std::string GetSporkNameByID(int nSporkID);

    bool SetSporkAddress(const std::string& strAddress);
    bool SetPrivKey(const std::string& strPrivKey);
};

#endif<|MERGE_RESOLUTION|>--- conflicted
+++ resolved
@@ -28,20 +28,8 @@
 static const int SPORK_12_RECONSIDER_BLOCKS                             = 10011;
 static const int SPORK_14_REQUIRE_SENTINEL_FLAG                         = 10013;
 
-<<<<<<< HEAD
-static const int64_t SPORK_2_INSTANTSEND_ENABLED_DEFAULT                = 0;            // ON
-static const int64_t SPORK_3_INSTANTSEND_BLOCK_FILTERING_DEFAULT        = 0;            // ON
-static const int64_t SPORK_5_INSTANTSEND_MAX_VALUE_DEFAULT              = 1000;         // 1000 GBX
-static const int64_t SPORK_8_MASTERNODE_PAYMENT_ENFORCEMENT_DEFAULT     = 1510934400;// ON at 2017/12/18 @ 00:00  GMT +8:00
-static const int64_t SPORK_9_SUPERBLOCKS_ENABLED_DEFAULT                = 4070908800ULL;// OFF
-static const int64_t SPORK_10_MASTERNODE_PAY_UPDATED_NODES_DEFAULT      = 4070908800ULL;// OFF
-static const int64_t SPORK_12_RECONSIDER_BLOCKS_DEFAULT                 = 0;            // 0 BLOCKS
-static const int64_t SPORK_13_OLD_SUPERBLOCK_FLAG_DEFAULT               = 4070908800ULL;// OFF
-static const int64_t SPORK_14_REQUIRE_SENTINEL_FLAG_DEFAULT             = 4070908800ULL;// OFF
-=======
 static const int SPORK_START                                            = SPORK_2_INSTANTSEND_ENABLED;
 static const int SPORK_END                                              = SPORK_14_REQUIRE_SENTINEL_FLAG;
->>>>>>> ef85d514
 
 extern std::map<int, int64_t> mapSporkDefaults;
 extern std::map<uint256, CSporkMessage> mapSporks;
