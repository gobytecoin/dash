--- conflicted
+++ resolved
@@ -23,16 +23,12 @@
 /** Interrupt threads */
 void Interrupt(boost::thread_group& threadGroup);
 void Shutdown();
-<<<<<<< HEAD
-void PrepareShutdown();
-bool AppInit2(boost::thread_group& threadGroup);
-=======
 //!Initialize the logging infrastructure
 void InitLogging();
 //!Parameter interaction: change current parameters depending on various rules
 void InitParameterInteraction();
 bool AppInit2(boost::thread_group& threadGroup, CScheduler& scheduler);
->>>>>>> 86755bc8
+void PrepareShutdown();
 
 /** The help message mode determines what help message to show */
 enum HelpMessageMode {
