--- conflicted
+++ resolved
@@ -216,9 +216,6 @@
  */
 extern const char *SENDHEADERS;
 
-<<<<<<< HEAD
-// GoByte message types
-=======
 /**
  * Contains a 1-byte bool and 8-byte LE version number.
  * Indicates that a node is willing to provide blocks via "cmpctblock" messages.
@@ -247,7 +244,6 @@
 extern const char *BLOCKTXN;
 
 // Dash message types
->>>>>>> ef85d514
 // NOTE: do NOT declare non-implmented here, we don't want them to be exposed to the outside
 // TODO: add description
 extern const char *TXLOCKREQUEST;
@@ -404,33 +400,5 @@
     uint256 hash;
 };
 
-<<<<<<< HEAD
-enum {
-    MSG_TX = 1,
-    MSG_BLOCK,
-    // Nodes may always request a MSG_FILTERED_BLOCK in a getdata, however,
-    // MSG_FILTERED_BLOCK should not appear in any invs except as a part of getdata.
-    MSG_FILTERED_BLOCK,
-    // GoByte message types
-    // NOTE: declare non-implmented here, we must keep this enum consistent and backwards compatible
-    MSG_TXLOCK_REQUEST,
-    MSG_TXLOCK_VOTE,
-    MSG_SPORK,
-    MSG_MASTERNODE_PAYMENT_VOTE,
-    MSG_MASTERNODE_PAYMENT_BLOCK, // reusing, was MSG_MASTERNODE_SCANNING_ERROR previousely, was NOT used in 12.0
-    MSG_BUDGET_VOTE, // depreciated since 12.1
-    MSG_BUDGET_PROPOSAL, // depreciated since 12.1
-    MSG_BUDGET_FINALIZED, // depreciated since 12.1
-    MSG_BUDGET_FINALIZED_VOTE, // depreciated since 12.1
-    MSG_MASTERNODE_QUORUM, // not implemented
-    MSG_MASTERNODE_ANNOUNCE,
-    MSG_MASTERNODE_PING,
-    MSG_DSTX,
-    MSG_GOVERNANCE_OBJECT,
-    MSG_GOVERNANCE_OBJECT_VOTE,
-    MSG_MASTERNODE_VERIFY,
-};
-=======
->>>>>>> ef85d514
 
 #endif // BITCOIN_PROTOCOL_H