// Copyright (c) 2011-2015 The Bitcoin Core developers
// Copyright (c) 2014-2017 The Dash Core developers
// Copyright (c) 2017-2018 The GoByte Core developers
// Distributed under the MIT software license, see the accompanying
// file COPYING or http://www.opensource.org/licenses/mit-license.php.

#include "walletmodel.h"

#include "addresstablemodel.h"
#include "consensus/validation.h"
#include "guiconstants.h"
#include "guiutil.h"
#include "paymentserver.h"
#include "recentrequeststablemodel.h"
#include "transactiontablemodel.h"

#include "base58.h"
#include "keystore.h"
#include "validation.h"
#include "net.h" // for g_connman
#include "sync.h"
#include "ui_interface.h"
#include "util.h" // for GetBoolArg
#include "wallet/wallet.h"
#include "wallet/walletdb.h" // for BackupWallet

#include "instantx.h"
#include "spork.h"
#include "privatesend-client.h"

#include <stdint.h>

#include <QDebug>
#include <QSet>
#include <QTimer>

#include <boost/foreach.hpp>

WalletModel::WalletModel(const PlatformStyle *platformStyle, CWallet *_wallet, OptionsModel *_optionsModel, QObject *parent) :
    QObject(parent), wallet(_wallet), optionsModel(_optionsModel), addressTableModel(0),
    transactionTableModel(0),
    recentRequestsTableModel(0),
    cachedBalance(0),
    cachedUnconfirmedBalance(0),
    cachedImmatureBalance(0),
    cachedAnonymizedBalance(0),
    cachedWatchOnlyBalance(0),
    cachedWatchUnconfBalance(0),
    cachedWatchImmatureBalance(0),
    cachedEncryptionStatus(Unencrypted),
    cachedNumBlocks(0),
    cachedTxLocks(0),
    cachedPrivateSendRounds(0)
{
    fHaveWatchOnly = wallet->HaveWatchOnly();
    fForceCheckBalanceChanged = false;

    addressTableModel = new AddressTableModel(wallet, this);
    transactionTableModel = new TransactionTableModel(platformStyle, wallet, this);
    recentRequestsTableModel = new RecentRequestsTableModel(wallet, this);

    // This timer will be fired repeatedly to update the balance
    pollTimer = new QTimer(this);
    connect(pollTimer, SIGNAL(timeout()), this, SLOT(pollBalanceChanged()));
    pollTimer->start(MODEL_UPDATE_DELAY);

    subscribeToCoreSignals();
}

WalletModel::~WalletModel()
{
    unsubscribeFromCoreSignals();
}

CAmount WalletModel::getBalance(const CCoinControl *coinControl) const
{
    if (coinControl)
    {
        CAmount nBalance = 0;
        std::vector<COutput> vCoins;
        wallet->AvailableCoins(vCoins, true, coinControl);
        BOOST_FOREACH(const COutput& out, vCoins)
            if(out.fSpendable)
                nBalance += out.tx->tx->vout[out.i].nValue;

        return nBalance;
    }

    return wallet->GetBalance();
}


CAmount WalletModel::getAnonymizedBalance() const
{
    return wallet->GetAnonymizedBalance();
}

CAmount WalletModel::getUnconfirmedBalance() const
{
    return wallet->GetUnconfirmedBalance();
}

CAmount WalletModel::getImmatureBalance() const
{
    return wallet->GetImmatureBalance();
}

bool WalletModel::haveWatchOnly() const
{
    return fHaveWatchOnly;
}

CAmount WalletModel::getWatchBalance() const
{
    return wallet->GetWatchOnlyBalance();
}

CAmount WalletModel::getWatchUnconfirmedBalance() const
{
    return wallet->GetUnconfirmedWatchOnlyBalance();
}

CAmount WalletModel::getWatchImmatureBalance() const
{
    return wallet->GetImmatureWatchOnlyBalance();
}

void WalletModel::updateStatus()
{
    EncryptionStatus newEncryptionStatus = getEncryptionStatus();

    if(cachedEncryptionStatus != newEncryptionStatus)
        Q_EMIT encryptionStatusChanged(newEncryptionStatus);
}

void WalletModel::pollBalanceChanged()
{
    // Get required locks upfront. This avoids the GUI from getting stuck on
    // periodical polls if the core is holding the locks for a longer time -
    // for example, during a wallet rescan.
    TRY_LOCK(cs_main, lockMain);
    if(!lockMain)
        return;
    TRY_LOCK(wallet->cs_wallet, lockWallet);
    if(!lockWallet)
        return;

    if(fForceCheckBalanceChanged || chainActive.Height() != cachedNumBlocks || privateSendClient.nPrivateSendRounds != cachedPrivateSendRounds || cachedTxLocks != nCompleteTXLocks)
    {
        fForceCheckBalanceChanged = false;

        // Balance and number of transactions might have changed
        cachedNumBlocks = chainActive.Height();
        cachedPrivateSendRounds = privateSendClient.nPrivateSendRounds;

        checkBalanceChanged();
        if(transactionTableModel)
            transactionTableModel->updateConfirmations();
    }
}

void WalletModel::checkBalanceChanged()
{
    CAmount newBalance = getBalance();
    CAmount newUnconfirmedBalance = getUnconfirmedBalance();
    CAmount newImmatureBalance = getImmatureBalance();
    CAmount newAnonymizedBalance = getAnonymizedBalance();
    CAmount newWatchOnlyBalance = 0;
    CAmount newWatchUnconfBalance = 0;
    CAmount newWatchImmatureBalance = 0;
    if (haveWatchOnly())
    {
        newWatchOnlyBalance = getWatchBalance();
        newWatchUnconfBalance = getWatchUnconfirmedBalance();
        newWatchImmatureBalance = getWatchImmatureBalance();
    }

    if(cachedBalance != newBalance || cachedUnconfirmedBalance != newUnconfirmedBalance || cachedImmatureBalance != newImmatureBalance ||
        cachedAnonymizedBalance != newAnonymizedBalance || cachedTxLocks != nCompleteTXLocks ||
        cachedWatchOnlyBalance != newWatchOnlyBalance || cachedWatchUnconfBalance != newWatchUnconfBalance || cachedWatchImmatureBalance != newWatchImmatureBalance)
    {
        cachedBalance = newBalance;
        cachedUnconfirmedBalance = newUnconfirmedBalance;
        cachedImmatureBalance = newImmatureBalance;
        cachedAnonymizedBalance = newAnonymizedBalance;
        cachedTxLocks = nCompleteTXLocks;
        cachedWatchOnlyBalance = newWatchOnlyBalance;
        cachedWatchUnconfBalance = newWatchUnconfBalance;
        cachedWatchImmatureBalance = newWatchImmatureBalance;
        Q_EMIT balanceChanged(newBalance, newUnconfirmedBalance, newImmatureBalance, newAnonymizedBalance,
                            newWatchOnlyBalance, newWatchUnconfBalance, newWatchImmatureBalance);
    }
}

void WalletModel::updateTransaction()
{
    // Balance and number of transactions might have changed
    fForceCheckBalanceChanged = true;
}

void WalletModel::updateAddressBook(const QString &address, const QString &label,
        bool isMine, const QString &purpose, int status)
{
    if(addressTableModel)
        addressTableModel->updateEntry(address, label, isMine, purpose, status);
}

void WalletModel::updateWatchOnlyFlag(bool fHaveWatchonly)
{
    fHaveWatchOnly = fHaveWatchonly;
    Q_EMIT notifyWatchonlyChanged(fHaveWatchonly);
}

bool WalletModel::validateAddress(const QString &address)
{
    CBitcoinAddress addressParsed(address.toStdString());
    return addressParsed.IsValid();
}

WalletModel::SendCoinsReturn WalletModel::prepareTransaction(WalletModelTransaction &transaction, const CCoinControl *coinControl)
{
    CAmount total = 0;
    bool fSubtractFeeFromAmount = false;
    QList<SendCoinsRecipient> recipients = transaction.getRecipients();
    std::vector<CRecipient> vecSend;

    if(recipients.empty())
    {
        return OK;
    }

    // This should never really happen, yet another safety check, just in case.
    if(wallet->IsLocked()) {
        return TransactionCreationFailed;
    }

    QSet<QString> setAddress; // Used to detect duplicates
    int nAddresses = 0;

    // Pre-check input data for validity
    Q_FOREACH(const SendCoinsRecipient &rcp, recipients)
    {
        if (rcp.fSubtractFeeFromAmount)
            fSubtractFeeFromAmount = true;

        if (rcp.paymentRequest.IsInitialized())
        {   // PaymentRequest...
            CAmount subtotal = 0;
            const payments::PaymentDetails& details = rcp.paymentRequest.getDetails();
            for (int i = 0; i < details.outputs_size(); i++)
            {
                const payments::Output& out = details.outputs(i);
                if (out.amount() <= 0) continue;
                subtotal += out.amount();
                const unsigned char* scriptStr = (const unsigned char*)out.script().data();
                CScript scriptPubKey(scriptStr, scriptStr+out.script().size());
                CAmount nAmount = out.amount();
                CRecipient recipient = {scriptPubKey, nAmount, rcp.fSubtractFeeFromAmount};
                vecSend.push_back(recipient);
            }
            if (subtotal <= 0)
            {
                return InvalidAmount;
            }
            total += subtotal;
        }
        else
        {   // User-entered gobyte address / amount:
            if(!validateAddress(rcp.address))
            {
                return InvalidAddress;
            }
            if(rcp.amount <= 0)
            {
                return InvalidAmount;
            }
            setAddress.insert(rcp.address);
            ++nAddresses;

            CScript scriptPubKey = GetScriptForDestination(CBitcoinAddress(rcp.address.toStdString()).Get());
            CRecipient recipient = {scriptPubKey, rcp.amount, rcp.fSubtractFeeFromAmount};
            vecSend.push_back(recipient);

            total += rcp.amount;
        }
    }
    if(setAddress.size() != nAddresses)
    {
        return DuplicateAddress;
    }

    CAmount nBalance = getBalance(coinControl);

    if(total > nBalance)
    {
        return AmountExceedsBalance;
    }

    {
        LOCK2(cs_main, wallet->cs_wallet);

        transaction.newPossibleKeyChange(wallet);

        CAmount nFeeRequired = 0;
        int nChangePosRet = -1;
        std::string strFailReason;

        CWalletTx *newTx = transaction.getTransaction();
        CReserveKey *keyChange = transaction.getPossibleKeyChange();

        if(recipients[0].fUseInstantSend && total > sporkManager.GetSporkValue(SPORK_5_INSTANTSEND_MAX_VALUE)*COIN){
            Q_EMIT message(tr("Send Coins"), tr("InstantSend doesn't support sending values that high yet. Transactions are currently limited to %1 GBX.").arg(sporkManager.GetSporkValue(SPORK_5_INSTANTSEND_MAX_VALUE)),
                         CClientUIInterface::MSG_ERROR);
            return TransactionCreationFailed;
        }

        bool fCreated = wallet->CreateTransaction(vecSend, *newTx, *keyChange, nFeeRequired, nChangePosRet, strFailReason, coinControl, true, recipients[0].inputType, recipients[0].fUseInstantSend);
        transaction.setTransactionFee(nFeeRequired);
        if (fSubtractFeeFromAmount && fCreated)
            transaction.reassignAmounts(nChangePosRet);

        if(recipients[0].fUseInstantSend) {
<<<<<<< HEAD
            if(newTx->GetValueOut() > sporkManager.GetSporkValue(SPORK_5_INSTANTSEND_MAX_VALUE)*COIN) {
                Q_EMIT message(tr("Send Coins"), tr("InstantSend doesn't support sending values that high yet. Transactions are currently limited to %1 GBX.").arg(sporkManager.GetSporkValue(SPORK_5_INSTANTSEND_MAX_VALUE)),
=======
            if(newTx->tx->GetValueOut() > sporkManager.GetSporkValue(SPORK_5_INSTANTSEND_MAX_VALUE)*COIN) {
                Q_EMIT message(tr("Send Coins"), tr("InstantSend doesn't support sending values that high yet. Transactions are currently limited to %1 DASH.").arg(sporkManager.GetSporkValue(SPORK_5_INSTANTSEND_MAX_VALUE)),
>>>>>>> ef85d514
                             CClientUIInterface::MSG_ERROR);
                return TransactionCreationFailed;
            }
            if(newTx->tx->vin.size() > CTxLockRequest::WARN_MANY_INPUTS) {
                Q_EMIT message(tr("Send Coins"), tr("Used way too many inputs (>%1) for this InstantSend transaction, fees could be huge.").arg(CTxLockRequest::WARN_MANY_INPUTS),
                             CClientUIInterface::MSG_WARNING);
            }
        }

        if(!fCreated)
        {
            if(!fSubtractFeeFromAmount && (total + nFeeRequired) > nBalance)
            {
                return SendCoinsReturn(AmountWithFeeExceedsBalance);
            }
            Q_EMIT message(tr("Send Coins"), QString::fromStdString(strFailReason),
                         CClientUIInterface::MSG_ERROR);
            return TransactionCreationFailed;
        }

        // reject absurdly high fee. (This can never happen because the
        // wallet caps the fee at maxTxFee. This merely serves as a
        // belt-and-suspenders check)
        if (nFeeRequired > maxTxFee)
            return AbsurdFee;
    }

    return SendCoinsReturn(OK);
}

WalletModel::SendCoinsReturn WalletModel::sendCoins(WalletModelTransaction &transaction)
{
    QByteArray transaction_array; /* store serialized transaction */

    {
        LOCK2(cs_main, wallet->cs_wallet);
        CWalletTx *newTx = transaction.getTransaction();
        QList<SendCoinsRecipient> recipients = transaction.getRecipients();

        Q_FOREACH(const SendCoinsRecipient &rcp, recipients)
        {
            if (rcp.paymentRequest.IsInitialized())
            {
                // Make sure any payment requests involved are still valid.
                if (PaymentServer::verifyExpired(rcp.paymentRequest.getDetails())) {
                    return PaymentRequestExpired;
                }

                // Store PaymentRequests in wtx.vOrderForm in wallet.
                std::string key("PaymentRequest");
                std::string value;
                rcp.paymentRequest.SerializeToString(&value);
                newTx->vOrderForm.push_back(make_pair(key, value));
            }
            else if (!rcp.message.isEmpty()) // Message from normal gobyte:URI (gobyte:XyZ...?message=example)
            {
                newTx->vOrderForm.push_back(make_pair("Message", rcp.message.toStdString()));
            }
        }

        CReserveKey *keyChange = transaction.getPossibleKeyChange();
        CValidationState state;
        if(!wallet->CommitTransaction(*newTx, *keyChange, g_connman.get(), state, recipients[0].fUseInstantSend ? NetMsgType::TXLOCKREQUEST : NetMsgType::TX))
            return SendCoinsReturn(TransactionCommitFailed, QString::fromStdString(state.GetRejectReason()));

        CDataStream ssTx(SER_NETWORK, PROTOCOL_VERSION);
        ssTx << *newTx->tx;
        transaction_array.append(&(ssTx[0]), ssTx.size());
    }

    // Add addresses / update labels that we've sent to to the address book,
    // and emit coinsSent signal for each recipient
    Q_FOREACH(const SendCoinsRecipient &rcp, transaction.getRecipients())
    {
        // Don't touch the address book when we have a payment request
        if (!rcp.paymentRequest.IsInitialized())
        {
            std::string strAddress = rcp.address.toStdString();
            CTxDestination dest = CBitcoinAddress(strAddress).Get();
            std::string strLabel = rcp.label.toStdString();
            {
                LOCK(wallet->cs_wallet);

                std::map<CTxDestination, CAddressBookData>::iterator mi = wallet->mapAddressBook.find(dest);

                // Check if we have a new address or an updated label
                if (mi == wallet->mapAddressBook.end())
                {
                    wallet->SetAddressBook(dest, strLabel, "send");
                }
                else if (mi->second.name != strLabel)
                {
                    wallet->SetAddressBook(dest, strLabel, ""); // "" means don't change purpose
                }
            }
        }
        Q_EMIT coinsSent(wallet, rcp, transaction_array);
    }
    checkBalanceChanged(); // update balance immediately, otherwise there could be a short noticeable delay until pollBalanceChanged hits

    return SendCoinsReturn(OK);
}

OptionsModel *WalletModel::getOptionsModel()
{
    return optionsModel;
}

AddressTableModel *WalletModel::getAddressTableModel()
{
    return addressTableModel;
}

TransactionTableModel *WalletModel::getTransactionTableModel()
{
    return transactionTableModel;
}

RecentRequestsTableModel *WalletModel::getRecentRequestsTableModel()
{
    return recentRequestsTableModel;
}

WalletModel::EncryptionStatus WalletModel::getEncryptionStatus() const
{
    if(!wallet->IsCrypted())
    {
        return Unencrypted;
    }
    else if(wallet->IsLocked(true))
    {
        return Locked;
    }
    else if (wallet->IsLocked())
    {
        return UnlockedForMixingOnly;
    }
    else
    {
        return Unlocked;
    }
}

bool WalletModel::setWalletEncrypted(bool encrypted, const SecureString &passphrase)
{
    if(encrypted)
    {
        // Encrypt
        return wallet->EncryptWallet(passphrase);
    }
    else
    {
        // Decrypt -- TODO; not supported yet
        return false;
    }
}

bool WalletModel::setWalletLocked(bool locked, const SecureString &passPhrase, bool fMixing)
{
    if(locked)
    {
        // Lock
        return wallet->Lock(fMixing);
    }
    else
    {
        // Unlock
        return wallet->Unlock(passPhrase, fMixing);
    }
}

bool WalletModel::changePassphrase(const SecureString &oldPass, const SecureString &newPass)
{
    bool retval;
    {
        LOCK(wallet->cs_wallet);
        wallet->Lock(); // Make sure wallet is locked before attempting pass change
        retval = wallet->ChangeWalletPassphrase(oldPass, newPass);
    }
    return retval;
}

bool WalletModel::backupWallet(const QString &filename)
{
    return wallet->BackupWallet(filename.toLocal8Bit().data());
}

// Handlers for core signals
static void NotifyKeyStoreStatusChanged(WalletModel *walletmodel, CCryptoKeyStore *wallet)
{
    qDebug() << "NotifyKeyStoreStatusChanged";
    QMetaObject::invokeMethod(walletmodel, "updateStatus", Qt::QueuedConnection);
}

static void NotifyAddressBookChanged(WalletModel *walletmodel, CWallet *wallet,
        const CTxDestination &address, const std::string &label, bool isMine,
        const std::string &purpose, ChangeType status)
{
    QString strAddress = QString::fromStdString(CBitcoinAddress(address).ToString());
    QString strLabel = QString::fromStdString(label);
    QString strPurpose = QString::fromStdString(purpose);

    qDebug() << "NotifyAddressBookChanged: " + strAddress + " " + strLabel + " isMine=" + QString::number(isMine) + " purpose=" + strPurpose + " status=" + QString::number(status);
    QMetaObject::invokeMethod(walletmodel, "updateAddressBook", Qt::QueuedConnection,
                              Q_ARG(QString, strAddress),
                              Q_ARG(QString, strLabel),
                              Q_ARG(bool, isMine),
                              Q_ARG(QString, strPurpose),
                              Q_ARG(int, status));
}

static void NotifyTransactionChanged(WalletModel *walletmodel, CWallet *wallet, const uint256 &hash, ChangeType status)
{
    Q_UNUSED(wallet);
    Q_UNUSED(hash);
    Q_UNUSED(status);
    QMetaObject::invokeMethod(walletmodel, "updateTransaction", Qt::QueuedConnection);
}

static void ShowProgress(WalletModel *walletmodel, const std::string &title, int nProgress)
{
    // emits signal "showProgress"
    QMetaObject::invokeMethod(walletmodel, "showProgress", Qt::QueuedConnection,
                              Q_ARG(QString, QString::fromStdString(title)),
                              Q_ARG(int, nProgress));
}

static void NotifyWatchonlyChanged(WalletModel *walletmodel, bool fHaveWatchonly)
{
    QMetaObject::invokeMethod(walletmodel, "updateWatchOnlyFlag", Qt::QueuedConnection,
                              Q_ARG(bool, fHaveWatchonly));
}

void WalletModel::subscribeToCoreSignals()
{
    // Connect signals to wallet
    wallet->NotifyStatusChanged.connect(boost::bind(&NotifyKeyStoreStatusChanged, this, _1));
    wallet->NotifyAddressBookChanged.connect(boost::bind(NotifyAddressBookChanged, this, _1, _2, _3, _4, _5, _6));
    wallet->NotifyTransactionChanged.connect(boost::bind(NotifyTransactionChanged, this, _1, _2, _3));
    wallet->ShowProgress.connect(boost::bind(ShowProgress, this, _1, _2));
    wallet->NotifyWatchonlyChanged.connect(boost::bind(NotifyWatchonlyChanged, this, _1));
}

void WalletModel::unsubscribeFromCoreSignals()
{
    // Disconnect signals from wallet
    wallet->NotifyStatusChanged.disconnect(boost::bind(&NotifyKeyStoreStatusChanged, this, _1));
    wallet->NotifyAddressBookChanged.disconnect(boost::bind(NotifyAddressBookChanged, this, _1, _2, _3, _4, _5, _6));
    wallet->NotifyTransactionChanged.disconnect(boost::bind(NotifyTransactionChanged, this, _1, _2, _3));
    wallet->ShowProgress.disconnect(boost::bind(ShowProgress, this, _1, _2));
    wallet->NotifyWatchonlyChanged.disconnect(boost::bind(NotifyWatchonlyChanged, this, _1));
}

// WalletModel::UnlockContext implementation
WalletModel::UnlockContext WalletModel::requestUnlock(bool fForMixingOnly)
{
    EncryptionStatus encStatusOld = getEncryptionStatus();

    // Wallet was completely locked
    bool was_locked = (encStatusOld == Locked);
    // Wallet was unlocked for mixing
    bool was_mixing = (encStatusOld == UnlockedForMixingOnly);
    // Wallet was unlocked for mixing and now user requested to fully unlock it
    bool fMixingToFullRequested = !fForMixingOnly && was_mixing;

    if(was_locked || fMixingToFullRequested) {
        // Request UI to unlock wallet
        Q_EMIT requireUnlock(fForMixingOnly);
    }

    EncryptionStatus encStatusNew = getEncryptionStatus();

    // Wallet was locked, user requested to unlock it for mixing and failed to do so
    bool fMixingUnlockFailed = fForMixingOnly && !(encStatusNew == UnlockedForMixingOnly);
    // Wallet was unlocked for mixing, user requested to fully unlock it and failed
    bool fMixingToFullFailed = fMixingToFullRequested && !(encStatusNew == Unlocked);
    // If wallet is still locked, unlock failed or was cancelled, mark context as invalid
    bool fInvalid = (encStatusNew == Locked) || fMixingUnlockFailed || fMixingToFullFailed;
    // Wallet was not locked in any way or user tried to unlock it for mixing only and succeeded, keep it unlocked
    bool fKeepUnlocked = !was_locked || (fForMixingOnly && !fMixingUnlockFailed);

    return UnlockContext(this, !fInvalid, !fKeepUnlocked, was_mixing);
}

WalletModel::UnlockContext::UnlockContext(WalletModel *_wallet, bool _valid, bool _was_locked, bool _was_mixing):
        wallet(_wallet),
        valid(_valid),
        was_locked(_was_locked),
        was_mixing(_was_mixing)
{
}

WalletModel::UnlockContext::~UnlockContext()
{
    if(valid && (was_locked || was_mixing))
    {
        wallet->setWalletLocked(true, "", was_mixing);
    }
}

void WalletModel::UnlockContext::CopyFrom(const UnlockContext& rhs)
{
    // Transfer context; old object no longer relocks wallet
    *this = rhs;
    rhs.was_locked = false;
    rhs.was_mixing = false;
}

bool WalletModel::getPubKey(const CKeyID &address, CPubKey& vchPubKeyOut) const
{
    return wallet->GetPubKey(address, vchPubKeyOut);
}

bool WalletModel::havePrivKey(const CKeyID &address) const
{
    return wallet->HaveKey(address);
}

bool WalletModel::getPrivKey(const CKeyID &address, CKey& vchPrivKeyOut) const
{
    return wallet->GetKey(address, vchPrivKeyOut);
}

// returns a list of COutputs from COutPoints
void WalletModel::getOutputs(const std::vector<COutPoint>& vOutpoints, std::vector<COutput>& vOutputs)
{
    LOCK2(cs_main, wallet->cs_wallet);
    BOOST_FOREACH(const COutPoint& outpoint, vOutpoints)
    {
        if (!wallet->mapWallet.count(outpoint.hash)) continue;
        int nDepth = wallet->mapWallet[outpoint.hash].GetDepthInMainChain();
        if (nDepth < 0) continue;
        COutput out(&wallet->mapWallet[outpoint.hash], outpoint.n, nDepth, true, true);
        vOutputs.push_back(out);
    }
}

bool WalletModel::isSpent(const COutPoint& outpoint) const
{
    LOCK2(cs_main, wallet->cs_wallet);
    return wallet->IsSpent(outpoint.hash, outpoint.n);
}

// AvailableCoins + LockedCoins grouped by wallet address (put change in one group with wallet address)
void WalletModel::listCoins(std::map<QString, std::vector<COutput> >& mapCoins) const
{
    std::vector<COutput> vCoins;
    wallet->AvailableCoins(vCoins);

    LOCK2(cs_main, wallet->cs_wallet); // ListLockedCoins, mapWallet
    std::vector<COutPoint> vLockedCoins;
    wallet->ListLockedCoins(vLockedCoins);

    // add locked coins
    BOOST_FOREACH(const COutPoint& outpoint, vLockedCoins)
    {
        if (!wallet->mapWallet.count(outpoint.hash)) continue;
        int nDepth = wallet->mapWallet[outpoint.hash].GetDepthInMainChain();
        if (nDepth < 0) continue;
        COutput out(&wallet->mapWallet[outpoint.hash], outpoint.n, nDepth, true, true);
        if (outpoint.n < out.tx->tx->vout.size() && wallet->IsMine(out.tx->tx->vout[outpoint.n]) == ISMINE_SPENDABLE)
            vCoins.push_back(out);
    }

    BOOST_FOREACH(const COutput& out, vCoins)
    {
        COutput cout = out;

        while (wallet->IsChange(cout.tx->tx->vout[cout.i]) && cout.tx->tx->vin.size() > 0 && wallet->IsMine(cout.tx->tx->vin[0]))
        {
            if (!wallet->mapWallet.count(cout.tx->tx->vin[0].prevout.hash)) break;
            cout = COutput(&wallet->mapWallet[cout.tx->tx->vin[0].prevout.hash], cout.tx->tx->vin[0].prevout.n, 0, true, true);
        }

        CTxDestination address;
        if(!out.fSpendable || !ExtractDestination(cout.tx->tx->vout[cout.i].scriptPubKey, address))
            continue;
        mapCoins[QString::fromStdString(CBitcoinAddress(address).ToString())].push_back(out);
    }
}

bool WalletModel::isLockedCoin(uint256 hash, unsigned int n) const
{
    LOCK2(cs_main, wallet->cs_wallet);
    return wallet->IsLockedCoin(hash, n);
}

void WalletModel::lockCoin(COutPoint& output)
{
    LOCK2(cs_main, wallet->cs_wallet);
    wallet->LockCoin(output);
}

void WalletModel::unlockCoin(COutPoint& output)
{
    LOCK2(cs_main, wallet->cs_wallet);
    wallet->UnlockCoin(output);
}

void WalletModel::listLockedCoins(std::vector<COutPoint>& vOutpts)
{
    LOCK2(cs_main, wallet->cs_wallet);
    wallet->ListLockedCoins(vOutpts);
}

void WalletModel::loadReceiveRequests(std::vector<std::string>& vReceiveRequests)
{
    LOCK(wallet->cs_wallet);
    BOOST_FOREACH(const PAIRTYPE(CTxDestination, CAddressBookData)& item, wallet->mapAddressBook)
        BOOST_FOREACH(const PAIRTYPE(std::string, std::string)& item2, item.second.destdata)
            if (item2.first.size() > 2 && item2.first.substr(0,2) == "rr") // receive request
                vReceiveRequests.push_back(item2.second);
}

bool WalletModel::saveReceiveRequest(const std::string &sAddress, const int64_t nId, const std::string &sRequest)
{
    CTxDestination dest = CBitcoinAddress(sAddress).Get();

    std::stringstream ss;
    ss << nId;
    std::string key = "rr" + ss.str(); // "rr" prefix = "receive request" in destdata

    LOCK(wallet->cs_wallet);
    if (sRequest.empty())
        return wallet->EraseDestData(dest, key);
    else
        return wallet->AddDestData(dest, key, sRequest);
}

bool WalletModel::transactionCanBeAbandoned(uint256 hash) const
{
    LOCK2(cs_main, wallet->cs_wallet);
    const CWalletTx *wtx = wallet->GetWalletTx(hash);
    if (!wtx || wtx->isAbandoned() || wtx->GetDepthInMainChain() > 0 || wtx->InMempool())
        return false;
    return true;
}

bool WalletModel::abandonTransaction(uint256 hash) const
{
    LOCK2(cs_main, wallet->cs_wallet);
    return wallet->AbandonTransaction(hash);
}

bool WalletModel::isWalletEnabled()
{
   return !GetBoolArg("-disablewallet", DEFAULT_DISABLE_WALLET);
}

bool WalletModel::hdEnabled() const
{
    return wallet->IsHDEnabled();
}

int WalletModel::getDefaultConfirmTarget() const
{
    return nTxConfirmTarget;
}<|MERGE_RESOLUTION|>--- conflicted
+++ resolved
@@ -320,13 +320,8 @@
             transaction.reassignAmounts(nChangePosRet);
 
         if(recipients[0].fUseInstantSend) {
-<<<<<<< HEAD
-            if(newTx->GetValueOut() > sporkManager.GetSporkValue(SPORK_5_INSTANTSEND_MAX_VALUE)*COIN) {
+            if(newTx->tx->GetValueOut() > sporkManager.GetSporkValue(SPORK_5_INSTANTSEND_MAX_VALUE)*COIN) {
                 Q_EMIT message(tr("Send Coins"), tr("InstantSend doesn't support sending values that high yet. Transactions are currently limited to %1 GBX.").arg(sporkManager.GetSporkValue(SPORK_5_INSTANTSEND_MAX_VALUE)),
-=======
-            if(newTx->tx->GetValueOut() > sporkManager.GetSporkValue(SPORK_5_INSTANTSEND_MAX_VALUE)*COIN) {
-                Q_EMIT message(tr("Send Coins"), tr("InstantSend doesn't support sending values that high yet. Transactions are currently limited to %1 DASH.").arg(sporkManager.GetSporkValue(SPORK_5_INSTANTSEND_MAX_VALUE)),
->>>>>>> ef85d514
                              CClientUIInterface::MSG_ERROR);
                 return TransactionCreationFailed;
             }
