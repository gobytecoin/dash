// Copyright (c) 2011-2015 The Bitcoin Core developers
// Copyright (c) 2014-2017 The Dash Core developers
// Copyright (c) 2017-2018 The GoByte Core developers
// Distributed under the MIT software license, see the accompanying
// file COPYING or http://www.opensource.org/licenses/mit-license.php.

#if defined(HAVE_CONFIG_H)
#include "config/dash-config.h"
#endif

#include "bitcoingui.h"

#include "bitcoinunits.h"
#include "clientmodel.h"
#include "guiconstants.h"
#include "guiutil.h"
#include "modaloverlay.h"
#include "networkstyle.h"
#include "notificator.h"
#include "openuridialog.h"
#include "optionsdialog.h"
#include "optionsmodel.h"
#include "platformstyle.h"
#include "rpcconsole.h"
#include "utilitydialog.h"

#ifdef ENABLE_WALLET
#include "walletframe.h"
#include "walletmodel.h"
#endif // ENABLE_WALLET

#ifdef Q_OS_MAC
#include "macdockiconhandler.h"
#endif

#include "chainparams.h"
#include "init.h"
#include "ui_interface.h"
#include "util.h"
#include "masternode-sync.h"
#include "masternodelist.h"

#include <iostream>

#include <QAction>
#include <QApplication>
#include <QDateTime>
#include <QDesktopWidget>
#include <QDragEnterEvent>
#include <QListWidget>
#include <QMenuBar>
#include <QMessageBox>
#include <QMimeData>
#include <QProgressDialog>
#include <QSettings>
#include <QShortcut>
#include <QStackedWidget>
#include <QStatusBar>
#include <QStyle>
#include <QTimer>
#include <QToolBar>
#include <QVBoxLayout>

#if QT_VERSION < 0x050000
#include <QTextDocument>
#include <QUrl>
#else
#include <QUrlQuery>
#endif

const std::string BitcoinGUI::DEFAULT_UIPLATFORM =
#if defined(Q_OS_MAC)
        "macosx"
#elif defined(Q_OS_WIN)
        "windows"
#else
        "other"
#endif
        ;

/** Display name for default wallet name. Uses tilde to avoid name
 * collisions in the future with additional wallets */
const QString BitcoinGUI::DEFAULT_WALLET = "~Default";

BitcoinGUI::BitcoinGUI(const PlatformStyle *_platformStyle, const NetworkStyle *networkStyle, QWidget *parent) :
    QMainWindow(parent),
    enableWallet(false),
    clientModel(0),
    walletFrame(0),
    unitDisplayControl(0),
    labelWalletEncryptionIcon(0),
    labelWalletHDStatusIcon(0),
    labelConnectionsIcon(0),
    labelBlocksIcon(0),
    progressBarLabel(0),
    progressBar(0),
    progressDialog(0),
    appMenuBar(0),
    overviewAction(0),
    historyAction(0),
    masternodeAction(0),
    quitAction(0),
    sendCoinsAction(0),
    sendCoinsMenuAction(0),
    usedSendingAddressesAction(0),
    usedReceivingAddressesAction(0),
    signMessageAction(0),
    verifyMessageAction(0),
    aboutAction(0),
    receiveCoinsAction(0),
    receiveCoinsMenuAction(0),
    optionsAction(0),
    toggleHideAction(0),
    encryptWalletAction(0),
    backupWalletAction(0),
    changePassphraseAction(0),
    aboutQtAction(0),
    openRPCConsoleAction(0),
    openAction(0),
    showHelpMessageAction(0),
    showPrivateSendHelpAction(0),
    trayIcon(0),
    trayIconMenu(0),
    dockIconMenu(0),
    notificator(0),
    rpcConsole(0),
    helpMessageDialog(0),
    modalOverlay(0),
    prevBlocks(0),
    spinnerFrame(0),
    platformStyle(_platformStyle)
{
    /* Open CSS when configured */
    this->setStyleSheet(GUIUtil::loadStyleSheet());

    GUIUtil::restoreWindowGeometry("nWindow", QSize(850, 550), this);

<<<<<<< HEAD
    QString windowTitle = tr("GoByte Core") + " - ";
=======
    QString windowTitle = tr(PACKAGE_NAME) + " - ";
>>>>>>> ef85d514
#ifdef ENABLE_WALLET
    enableWallet = WalletModel::isWalletEnabled();
#endif // ENABLE_WALLET
    if(enableWallet)
    {
        windowTitle += tr("Wallet");
    } else {
        windowTitle += tr("Node");
    }
    QString userWindowTitle = QString::fromStdString(GetArg("-windowtitle", ""));
    if(!userWindowTitle.isEmpty()) windowTitle += " - " + userWindowTitle;
    windowTitle += " " + networkStyle->getTitleAddText();
#ifndef Q_OS_MAC
    QApplication::setWindowIcon(networkStyle->getTrayAndWindowIcon());
    setWindowIcon(networkStyle->getTrayAndWindowIcon());
#else
    MacDockIconHandler::instance()->setIcon(networkStyle->getAppIcon());
#endif
    setWindowTitle(windowTitle);

#if defined(Q_OS_MAC) && QT_VERSION < 0x050000
    // This property is not implemented in Qt 5. Setting it has no effect.
    // A replacement API (QtMacUnifiedToolBar) is available in QtMacExtras.
    setUnifiedTitleAndToolBarOnMac(true);
#endif

    rpcConsole = new RPCConsole(_platformStyle, 0);
    helpMessageDialog = new HelpMessageDialog(this, HelpMessageDialog::cmdline);
#ifdef ENABLE_WALLET
    if(enableWallet)
    {
        /** Create wallet frame*/
        walletFrame = new WalletFrame(_platformStyle, this);
    } else
#endif // ENABLE_WALLET
    {
        /* When compiled without wallet or -disablewallet is provided,
         * the central widget is the rpc console.
         */
        setCentralWidget(rpcConsole);
    }

    // Accept D&D of URIs
    setAcceptDrops(true);

    // Create actions for the toolbar, menu bar and tray/dock icon
    // Needs walletFrame to be initialized
    createActions();

    // Create application menu bar
    createMenuBar();

    // Create the toolbars
    createToolBars();

    // Create system tray icon and notification
    createTrayIcon(networkStyle);

    // Create status bar
    statusBar();

    // Disable size grip because it looks ugly and nobody needs it
    statusBar()->setSizeGripEnabled(false);

    // Status bar notification icons
    QFrame *frameBlocks = new QFrame();
    frameBlocks->setContentsMargins(0,0,0,0);
    frameBlocks->setSizePolicy(QSizePolicy::Fixed, QSizePolicy::Preferred);
    QHBoxLayout *frameBlocksLayout = new QHBoxLayout(frameBlocks);
    frameBlocksLayout->setContentsMargins(3,0,3,0);
    frameBlocksLayout->setSpacing(3);
    unitDisplayControl = new UnitDisplayStatusBarControl(platformStyle);
    labelWalletEncryptionIcon = new QLabel();
    labelWalletHDStatusIcon = new QLabel();
    labelConnectionsIcon = new GUIUtil::ClickableLabel();

    labelBlocksIcon = new GUIUtil::ClickableLabel();
    if(enableWallet)
    {
        frameBlocksLayout->addStretch();
        frameBlocksLayout->addWidget(unitDisplayControl);
        frameBlocksLayout->addStretch();
        frameBlocksLayout->addWidget(labelWalletEncryptionIcon);
        frameBlocksLayout->addWidget(labelWalletHDStatusIcon);
    }
    frameBlocksLayout->addStretch();
    frameBlocksLayout->addWidget(labelConnectionsIcon);
    frameBlocksLayout->addStretch();
    frameBlocksLayout->addWidget(labelBlocksIcon);
    frameBlocksLayout->addStretch();

    // Progress bar and label for blocks download
    progressBarLabel = new QLabel();
    progressBarLabel->setVisible(true);
    progressBar = new GUIUtil::ProgressBar();
    progressBar->setAlignment(Qt::AlignCenter);
    progressBar->setVisible(true);

    // Override style sheet for progress bar for styles that have a segmented progress bar,
    // as they make the text unreadable (workaround for issue #1071)
    // See https://qt-project.org/doc/qt-4.8/gallery.html
    QString curStyle = QApplication::style()->metaObject()->className();
    if(curStyle == "QWindowsStyle" || curStyle == "QWindowsXPStyle")
    {
        progressBar->setStyleSheet("QProgressBar { background-color: #F8F8F8; border: 1px solid grey; border-radius: 7px; padding: 1px; text-align: center; } QProgressBar::chunk { background: QLinearGradient(x1: 0, y1: 0, x2: 1, y2: 0, stop: 0 #00CCFF, stop: 1 #33CCFF); border-radius: 7px; margin: 0px; }");
    }

    statusBar()->addWidget(progressBarLabel);
    statusBar()->addWidget(progressBar);
    statusBar()->addPermanentWidget(frameBlocks);

    // Install event filter to be able to catch status tip events (QEvent::StatusTip)
    this->installEventFilter(this);

    // Initially wallet actions should be disabled
    setWalletActionsEnabled(false);

    // Subscribe to notifications from core
    subscribeToCoreSignals();

    // Jump to peers tab by clicking on connections icon
    connect(labelConnectionsIcon, SIGNAL(clicked(QPoint)), this, SLOT(showPeers()));

    modalOverlay = new ModalOverlay(this->centralWidget());
#ifdef ENABLE_WALLET
    if(enableWallet) {
        connect(walletFrame, SIGNAL(requestedSyncWarningInfo()), this, SLOT(showModalOverlay()));
        connect(labelBlocksIcon, SIGNAL(clicked(QPoint)), this, SLOT(showModalOverlay()));
        connect(progressBar, SIGNAL(clicked(QPoint)), this, SLOT(showModalOverlay()));
    }
#endif
}

BitcoinGUI::~BitcoinGUI()
{
    // Unsubscribe from notifications from core
    unsubscribeFromCoreSignals();

    GUIUtil::saveWindowGeometry("nWindow", this);
    if(trayIcon) // Hide tray icon, as deleting will let it linger until quit (on Ubuntu)
        trayIcon->hide();
#ifdef Q_OS_MAC
    delete appMenuBar;
    MacDockIconHandler::cleanup();
#endif

    delete rpcConsole;
}

void BitcoinGUI::createActions()
{
    QActionGroup *tabGroup = new QActionGroup(this);

    QString theme = GUIUtil::getThemeName();
    overviewAction = new QAction(QIcon(":/icons/" + theme + "/overview"), tr("&Overview"), this);
    overviewAction->setStatusTip(tr("Show general overview of wallet"));
    overviewAction->setToolTip(overviewAction->statusTip());
    overviewAction->setCheckable(true);
#ifdef Q_OS_MAC
    overviewAction->setShortcut(QKeySequence(Qt::CTRL + Qt::Key_1));
#else
    overviewAction->setShortcut(QKeySequence(Qt::ALT + Qt::Key_1));
#endif
    tabGroup->addAction(overviewAction);

    sendCoinsAction = new QAction(QIcon(":/icons/" + theme + "/send"), tr("&Send"), this);
    sendCoinsAction->setStatusTip(tr("Send coins to a GoByte address"));
    sendCoinsAction->setToolTip(sendCoinsAction->statusTip());
    sendCoinsAction->setCheckable(true);
#ifdef Q_OS_MAC
    sendCoinsAction->setShortcut(QKeySequence(Qt::CTRL + Qt::Key_2));
#else
    sendCoinsAction->setShortcut(QKeySequence(Qt::ALT + Qt::Key_2));
#endif
    tabGroup->addAction(sendCoinsAction);

    sendCoinsMenuAction = new QAction(QIcon(":/icons/" + theme + "/send"), sendCoinsAction->text(), this);
    sendCoinsMenuAction->setStatusTip(sendCoinsAction->statusTip());
    sendCoinsMenuAction->setToolTip(sendCoinsMenuAction->statusTip());

    receiveCoinsAction = new QAction(QIcon(":/icons/" + theme + "/receiving_addresses"), tr("&Receive"), this);
    receiveCoinsAction->setStatusTip(tr("Request payments (generates QR codes and gobyte: URIs)"));
    receiveCoinsAction->setToolTip(receiveCoinsAction->statusTip());
    receiveCoinsAction->setCheckable(true);
#ifdef Q_OS_MAC
    receiveCoinsAction->setShortcut(QKeySequence(Qt::CTRL + Qt::Key_3));
#else
    receiveCoinsAction->setShortcut(QKeySequence(Qt::ALT + Qt::Key_3));
#endif
    tabGroup->addAction(receiveCoinsAction);

    receiveCoinsMenuAction = new QAction(QIcon(":/icons/" + theme + "/receiving_addresses"), receiveCoinsAction->text(), this);
    receiveCoinsMenuAction->setStatusTip(receiveCoinsAction->statusTip());
    receiveCoinsMenuAction->setToolTip(receiveCoinsMenuAction->statusTip());

    historyAction = new QAction(QIcon(":/icons/" + theme + "/history"), tr("&Transactions"), this);
    historyAction->setStatusTip(tr("Browse transaction history"));
    historyAction->setToolTip(historyAction->statusTip());
    historyAction->setCheckable(true);
#ifdef Q_OS_MAC
    historyAction->setShortcut(QKeySequence(Qt::CTRL + Qt::Key_4));
#else
    historyAction->setShortcut(QKeySequence(Qt::ALT + Qt::Key_4));
#endif
    tabGroup->addAction(historyAction);

#ifdef ENABLE_WALLET
    QSettings settings;
    if (!fLiteMode && settings.value("fShowMasternodesTab").toBool()) {
        masternodeAction = new QAction(QIcon(":/icons/" + theme + "/masternodes"), tr("&Masternodes"), this);
        masternodeAction->setStatusTip(tr("Browse masternodes"));
        masternodeAction->setToolTip(masternodeAction->statusTip());
        masternodeAction->setCheckable(true);
#ifdef Q_OS_MAC
        masternodeAction->setShortcut(QKeySequence(Qt::CTRL + Qt::Key_5));
#else
        masternodeAction->setShortcut(QKeySequence(Qt::ALT + Qt::Key_5));
#endif
        tabGroup->addAction(masternodeAction);
        connect(masternodeAction, SIGNAL(triggered()), this, SLOT(showNormalIfMinimized()));
        connect(masternodeAction, SIGNAL(triggered()), this, SLOT(gotoMasternodePage()));
    }

    // These showNormalIfMinimized are needed because Send Coins and Receive Coins
    // can be triggered from the tray menu, and need to show the GUI to be useful.
    connect(overviewAction, SIGNAL(triggered()), this, SLOT(showNormalIfMinimized()));
    connect(overviewAction, SIGNAL(triggered()), this, SLOT(gotoOverviewPage()));
    connect(sendCoinsAction, SIGNAL(triggered()), this, SLOT(showNormalIfMinimized()));
    connect(sendCoinsAction, SIGNAL(triggered()), this, SLOT(gotoSendCoinsPage()));
    connect(sendCoinsMenuAction, SIGNAL(triggered()), this, SLOT(showNormalIfMinimized()));
    connect(sendCoinsMenuAction, SIGNAL(triggered()), this, SLOT(gotoSendCoinsPage()));
    connect(receiveCoinsAction, SIGNAL(triggered()), this, SLOT(showNormalIfMinimized()));
    connect(receiveCoinsAction, SIGNAL(triggered()), this, SLOT(gotoReceiveCoinsPage()));
    connect(receiveCoinsMenuAction, SIGNAL(triggered()), this, SLOT(showNormalIfMinimized()));
    connect(receiveCoinsMenuAction, SIGNAL(triggered()), this, SLOT(gotoReceiveCoinsPage()));
    connect(historyAction, SIGNAL(triggered()), this, SLOT(showNormalIfMinimized()));
    connect(historyAction, SIGNAL(triggered()), this, SLOT(gotoHistoryPage()));
#endif // ENABLE_WALLET

    quitAction = new QAction(QIcon(":/icons/" + theme + "/quit"), tr("E&xit"), this);
    quitAction->setStatusTip(tr("Quit application"));
    quitAction->setShortcut(QKeySequence(Qt::CTRL + Qt::Key_Q));
    quitAction->setMenuRole(QAction::QuitRole);
<<<<<<< HEAD
    aboutAction = new QAction(QIcon(":/icons/" + theme + "/about"), tr("&About GoByte Core"), this);
    aboutAction->setStatusTip(tr("Show information about GoByte Core"));
=======
    aboutAction = new QAction(QIcon(":/icons/" + theme + "/about"), tr("&About %1").arg(tr(PACKAGE_NAME)), this);
    aboutAction->setStatusTip(tr("Show information about Dash Core"));
>>>>>>> ef85d514
    aboutAction->setMenuRole(QAction::AboutRole);
    aboutAction->setEnabled(false);
    aboutQtAction = new QAction(QIcon(":/icons/" + theme + "/about_qt"), tr("About &Qt"), this);
    aboutQtAction->setStatusTip(tr("Show information about Qt"));
    aboutQtAction->setMenuRole(QAction::AboutQtRole);
    optionsAction = new QAction(QIcon(":/icons/" + theme + "/options"), tr("&Options..."), this);
<<<<<<< HEAD
    optionsAction->setStatusTip(tr("Modify configuration options for GoByte Core"));
=======
    optionsAction->setStatusTip(tr("Modify configuration options for %1").arg(tr(PACKAGE_NAME)));
>>>>>>> ef85d514
    optionsAction->setMenuRole(QAction::PreferencesRole);
    optionsAction->setEnabled(false);
    toggleHideAction = new QAction(QIcon(":/icons/" + theme + "/about"), tr("&Show / Hide"), this);
    toggleHideAction->setStatusTip(tr("Show or hide the main Window"));

    encryptWalletAction = new QAction(QIcon(":/icons/" + theme + "/lock_closed"), tr("&Encrypt Wallet..."), this);
    encryptWalletAction->setStatusTip(tr("Encrypt the private keys that belong to your wallet"));
    encryptWalletAction->setCheckable(true);
    backupWalletAction = new QAction(QIcon(":/icons/" + theme + "/filesave"), tr("&Backup Wallet..."), this);
    backupWalletAction->setStatusTip(tr("Backup wallet to another location"));
    changePassphraseAction = new QAction(QIcon(":/icons/" + theme + "/key"), tr("&Change Passphrase..."), this);
    changePassphraseAction->setStatusTip(tr("Change the passphrase used for wallet encryption"));
    unlockWalletAction = new QAction(tr("&Unlock Wallet..."), this);
    unlockWalletAction->setToolTip(tr("Unlock wallet"));
    lockWalletAction = new QAction(tr("&Lock Wallet"), this);
    signMessageAction = new QAction(QIcon(":/icons/" + theme + "/edit"), tr("Sign &message..."), this);
    signMessageAction->setStatusTip(tr("Sign messages with your GoByte addresses to prove you own them"));
    verifyMessageAction = new QAction(QIcon(":/icons/" + theme + "/transaction_0"), tr("&Verify message..."), this);
    verifyMessageAction->setStatusTip(tr("Verify messages to ensure they were signed with specified GoByte addresses"));

    openInfoAction = new QAction(QApplication::style()->standardIcon(QStyle::SP_MessageBoxInformation), tr("&Information"), this);
    openInfoAction->setStatusTip(tr("Show diagnostic information"));
    openRPCConsoleAction = new QAction(QIcon(":/icons/" + theme + "/debugwindow"), tr("&Debug console"), this);
    openRPCConsoleAction->setStatusTip(tr("Open debugging console"));
    openGraphAction = new QAction(QIcon(":/icons/" + theme + "/connect_4"), tr("&Network Monitor"), this);
    openGraphAction->setStatusTip(tr("Show network monitor"));
    openPeersAction = new QAction(QIcon(":/icons/" + theme + "/connect_4"), tr("&Peers list"), this);
    openPeersAction->setStatusTip(tr("Show peers info"));
    openRepairAction = new QAction(QIcon(":/icons/" + theme + "/options"), tr("Wallet &Repair"), this);
    openRepairAction->setStatusTip(tr("Show wallet repair options"));
    openConfEditorAction = new QAction(QIcon(":/icons/" + theme + "/edit"), tr("Open Wallet &Configuration File"), this);
    openConfEditorAction->setStatusTip(tr("Open configuration file"));
    openMNConfEditorAction = new QAction(QIcon(":/icons/" + theme + "/edit"), tr("Open &Masternode Configuration File"), this);
    openMNConfEditorAction->setStatusTip(tr("Open Masternode configuration file"));
    showBackupsAction = new QAction(QIcon(":/icons/" + theme + "/browse"), tr("Show Automatic &Backups"), this);
    showBackupsAction->setStatusTip(tr("Show automatically created wallet backups"));
    // initially disable the debug window menu items
    openInfoAction->setEnabled(false);
    openRPCConsoleAction->setEnabled(false);
    openGraphAction->setEnabled(false);
    openPeersAction->setEnabled(false);
    openRepairAction->setEnabled(false);

    usedSendingAddressesAction = new QAction(QIcon(":/icons/" + theme + "/address-book"), tr("&Sending addresses..."), this);
    usedSendingAddressesAction->setStatusTip(tr("Show the list of used sending addresses and labels"));
    usedReceivingAddressesAction = new QAction(QIcon(":/icons/" + theme + "/address-book"), tr("&Receiving addresses..."), this);
    usedReceivingAddressesAction->setStatusTip(tr("Show the list of used receiving addresses and labels"));

    openAction = new QAction(QApplication::style()->standardIcon(QStyle::SP_DirOpenIcon), tr("Open &URI..."), this);
    openAction->setStatusTip(tr("Open a gobyte: URI or payment request"));

    showHelpMessageAction = new QAction(QApplication::style()->standardIcon(QStyle::SP_MessageBoxInformation), tr("&Command-line options"), this);
    showHelpMessageAction->setMenuRole(QAction::NoRole);
<<<<<<< HEAD
    showHelpMessageAction->setStatusTip(tr("Show the GoByte Core help message to get a list with possible GoByte Core command-line options"));
=======
    showHelpMessageAction->setStatusTip(tr("Show the %1 help message to get a list with possible Dash command-line options").arg(tr(PACKAGE_NAME)));
>>>>>>> ef85d514

    showPrivateSendHelpAction = new QAction(QApplication::style()->standardIcon(QStyle::SP_MessageBoxInformation), tr("&PrivateSend information"), this);
    showPrivateSendHelpAction->setMenuRole(QAction::NoRole);
    showPrivateSendHelpAction->setStatusTip(tr("Show the PrivateSend basic information"));

    connect(quitAction, SIGNAL(triggered()), qApp, SLOT(quit()));
    connect(aboutAction, SIGNAL(triggered()), this, SLOT(aboutClicked()));
    connect(aboutQtAction, SIGNAL(triggered()), qApp, SLOT(aboutQt()));
    connect(optionsAction, SIGNAL(triggered()), this, SLOT(optionsClicked()));
    connect(toggleHideAction, SIGNAL(triggered()), this, SLOT(toggleHidden()));
    connect(showHelpMessageAction, SIGNAL(triggered()), this, SLOT(showHelpMessageClicked()));
    connect(showPrivateSendHelpAction, SIGNAL(triggered()), this, SLOT(showPrivateSendHelpClicked()));

    // Jump directly to tabs in RPC-console
    connect(openInfoAction, SIGNAL(triggered()), this, SLOT(showInfo()));
    connect(openRPCConsoleAction, SIGNAL(triggered()), this, SLOT(showConsole()));
    connect(openGraphAction, SIGNAL(triggered()), this, SLOT(showGraph()));
    connect(openPeersAction, SIGNAL(triggered()), this, SLOT(showPeers()));
    connect(openRepairAction, SIGNAL(triggered()), this, SLOT(showRepair()));

    // Open configs and backup folder from menu
    connect(openConfEditorAction, SIGNAL(triggered()), this, SLOT(showConfEditor()));
    connect(openMNConfEditorAction, SIGNAL(triggered()), this, SLOT(showMNConfEditor()));
    connect(showBackupsAction, SIGNAL(triggered()), this, SLOT(showBackups()));

    // Get restart command-line parameters and handle restart
    connect(rpcConsole, SIGNAL(handleRestart(QStringList)), this, SLOT(handleRestart(QStringList)));

    // prevents an open debug window from becoming stuck/unusable on client shutdown
    connect(quitAction, SIGNAL(triggered()), rpcConsole, SLOT(hide()));

#ifdef ENABLE_WALLET
    if(walletFrame)
    {
        connect(encryptWalletAction, SIGNAL(triggered(bool)), walletFrame, SLOT(encryptWallet(bool)));
        connect(backupWalletAction, SIGNAL(triggered()), walletFrame, SLOT(backupWallet()));
        connect(changePassphraseAction, SIGNAL(triggered()), walletFrame, SLOT(changePassphrase()));
        connect(unlockWalletAction, SIGNAL(triggered()), walletFrame, SLOT(unlockWallet()));
        connect(lockWalletAction, SIGNAL(triggered()), walletFrame, SLOT(lockWallet()));
        connect(signMessageAction, SIGNAL(triggered()), this, SLOT(gotoSignMessageTab()));
        connect(verifyMessageAction, SIGNAL(triggered()), this, SLOT(gotoVerifyMessageTab()));
        connect(usedSendingAddressesAction, SIGNAL(triggered()), walletFrame, SLOT(usedSendingAddresses()));
        connect(usedReceivingAddressesAction, SIGNAL(triggered()), walletFrame, SLOT(usedReceivingAddresses()));
        connect(openAction, SIGNAL(triggered()), this, SLOT(openClicked()));
    }
#endif // ENABLE_WALLET

    new QShortcut(QKeySequence(Qt::CTRL + Qt::SHIFT + Qt::Key_I), this, SLOT(showInfo()));
    new QShortcut(QKeySequence(Qt::CTRL + Qt::SHIFT + Qt::Key_C), this, SLOT(showConsole()));
    new QShortcut(QKeySequence(Qt::CTRL + Qt::SHIFT + Qt::Key_G), this, SLOT(showGraph()));
    new QShortcut(QKeySequence(Qt::CTRL + Qt::SHIFT + Qt::Key_P), this, SLOT(showPeers()));
    new QShortcut(QKeySequence(Qt::CTRL + Qt::SHIFT + Qt::Key_R), this, SLOT(showRepair()));
}

void BitcoinGUI::createMenuBar()
{
#ifdef Q_OS_MAC
    // Create a decoupled menu bar on Mac which stays even if the window is closed
    appMenuBar = new QMenuBar();
#else
    // Get the main window's menu bar on other platforms
    appMenuBar = menuBar();
#endif

    // Configure the menus
    QMenu *file = appMenuBar->addMenu(tr("&File"));
    if(walletFrame)
    {
        file->addAction(openAction);
        file->addAction(backupWalletAction);
        file->addAction(signMessageAction);
        file->addAction(verifyMessageAction);
        file->addSeparator();
        file->addAction(usedSendingAddressesAction);
        file->addAction(usedReceivingAddressesAction);
        file->addSeparator();
    }
    file->addAction(quitAction);

    QMenu *settings = appMenuBar->addMenu(tr("&Settings"));
    if(walletFrame)
    {
        settings->addAction(encryptWalletAction);
        settings->addAction(changePassphraseAction);
        settings->addAction(unlockWalletAction);
        settings->addAction(lockWalletAction);
        settings->addSeparator();
    }
    settings->addAction(optionsAction);

    if(walletFrame)
    {
        QMenu *tools = appMenuBar->addMenu(tr("&Tools"));
        tools->addAction(openInfoAction);
        tools->addAction(openRPCConsoleAction);
        tools->addAction(openGraphAction);
        tools->addAction(openPeersAction);
        tools->addAction(openRepairAction);
        tools->addSeparator();
        tools->addAction(openConfEditorAction);
        tools->addAction(openMNConfEditorAction);
        tools->addAction(showBackupsAction);
    }

    QMenu *help = appMenuBar->addMenu(tr("&Help"));
    help->addAction(showHelpMessageAction);
    help->addAction(showPrivateSendHelpAction);
    help->addSeparator();
    help->addAction(aboutAction);
    help->addAction(aboutQtAction);
}

void BitcoinGUI::createToolBars()
{
#ifdef ENABLE_WALLET
    if(walletFrame)
    {
        QToolBar *toolbar = new QToolBar(tr("Tabs toolbar"));
        toolbar->setToolButtonStyle(Qt::ToolButtonTextBesideIcon);
        toolbar->addAction(overviewAction);
        toolbar->addAction(sendCoinsAction);
        toolbar->addAction(receiveCoinsAction);
        toolbar->addAction(historyAction);
        QSettings settings;
        if (!fLiteMode && settings.value("fShowMasternodesTab").toBool() && masternodeAction)
        {
            toolbar->addAction(masternodeAction);
        }
        toolbar->setMovable(false); // remove unused icon in upper left corner
        overviewAction->setChecked(true);

        /** Create additional container for toolbar and walletFrame and make it the central widget.
            This is a workaround mostly for toolbar styling on Mac OS but should work fine for every other OSes too.
        */
        QVBoxLayout *layout = new QVBoxLayout;
        layout->addWidget(toolbar);
        layout->addWidget(walletFrame);
        layout->setSpacing(0);
        layout->setContentsMargins(QMargins());
        QWidget *containerWidget = new QWidget();
        containerWidget->setLayout(layout);
        setCentralWidget(containerWidget);
    }
#endif // ENABLE_WALLET
}

void BitcoinGUI::setClientModel(ClientModel *_clientModel)
{
    this->clientModel = _clientModel;
    if(_clientModel)
    {
        // Create system tray menu (or setup the dock menu) that late to prevent users from calling actions,
        // while the client has not yet fully loaded
        if (trayIcon) {
            // do so only if trayIcon is already set
            trayIconMenu = new QMenu(this);
            trayIcon->setContextMenu(trayIconMenu);
            createIconMenu(trayIconMenu);

#ifndef Q_OS_MAC
            // Show main window on tray icon click
            // Note: ignore this on Mac - this is not the way tray should work there
            connect(trayIcon, SIGNAL(activated(QSystemTrayIcon::ActivationReason)),
                    this, SLOT(trayIconActivated(QSystemTrayIcon::ActivationReason)));
#else
            // Note: On Mac, the dock icon is also used to provide menu functionality
            // similar to one for tray icon
            MacDockIconHandler *dockIconHandler = MacDockIconHandler::instance();
            dockIconHandler->setMainWindow((QMainWindow *)this);
            dockIconMenu = dockIconHandler->dockMenu();

            createIconMenu(dockIconMenu);
#endif
        }

        // Keep up to date with client
        updateNetworkState();
        setNumConnections(_clientModel->getNumConnections());
        connect(_clientModel, SIGNAL(numConnectionsChanged(int)), this, SLOT(setNumConnections(int)));
        connect(_clientModel, SIGNAL(networkActiveChanged(bool)), this, SLOT(setNetworkActive(bool)));

        modalOverlay->setKnownBestHeight(_clientModel->getHeaderTipHeight(), QDateTime::fromTime_t(_clientModel->getHeaderTipTime()));
        setNumBlocks(_clientModel->getNumBlocks(), _clientModel->getLastBlockDate(), _clientModel->getVerificationProgress(NULL), false);
        connect(_clientModel, SIGNAL(numBlocksChanged(int,QDateTime,double,bool)), this, SLOT(setNumBlocks(int,QDateTime,double,bool)));

        connect(_clientModel, SIGNAL(additionalDataSyncProgressChanged(double)), this, SLOT(setAdditionalDataSyncProgress(double)));

        // Receive and report messages from client model
        connect(_clientModel, SIGNAL(message(QString,QString,unsigned int)), this, SLOT(message(QString,QString,unsigned int)));

        // Show progress dialog
        connect(_clientModel, SIGNAL(showProgress(QString,int)), this, SLOT(showProgress(QString,int)));

        rpcConsole->setClientModel(_clientModel);
#ifdef ENABLE_WALLET
        if(walletFrame)
        {
            walletFrame->setClientModel(_clientModel);
        }
#endif // ENABLE_WALLET
<<<<<<< HEAD
        unitDisplayControl->setOptionsModel(clientModel->getOptionsModel());

        OptionsModel* optionsModel = clientModel->getOptionsModel();
=======
        unitDisplayControl->setOptionsModel(_clientModel->getOptionsModel());
        
        OptionsModel* optionsModel = _clientModel->getOptionsModel();
>>>>>>> ef85d514
        if(optionsModel)
        {
            // be aware of the tray icon disable state change reported by the OptionsModel object.
            connect(optionsModel,SIGNAL(hideTrayIconChanged(bool)),this,SLOT(setTrayIconVisible(bool)));

            // initialize the disable state of the tray icon with the current value in the model.
            setTrayIconVisible(optionsModel->getHideTrayIcon());
        }
    } else {
        // Disable possibility to show main window via action
        toggleHideAction->setEnabled(false);
        if(trayIconMenu)
        {
            // Disable context menu on tray icon
            trayIconMenu->clear();
        }
        // Propagate cleared model to child objects
        rpcConsole->setClientModel(nullptr);
#ifdef ENABLE_WALLET
        if (walletFrame)
        {
            walletFrame->setClientModel(nullptr);
        }
#endif // ENABLE_WALLET
        unitDisplayControl->setOptionsModel(nullptr);

#ifdef Q_OS_MAC
        if(dockIconMenu)
        {
            // Disable context menu on dock icon
            dockIconMenu->clear();
        }
#endif
    }
}

#ifdef ENABLE_WALLET
bool BitcoinGUI::addWallet(const QString& name, WalletModel *walletModel)
{
    if(!walletFrame)
        return false;
    setWalletActionsEnabled(true);
    return walletFrame->addWallet(name, walletModel);
}

bool BitcoinGUI::setCurrentWallet(const QString& name)
{
    if(!walletFrame)
        return false;
    return walletFrame->setCurrentWallet(name);
}

void BitcoinGUI::removeAllWallets()
{
    if(!walletFrame)
        return;
    setWalletActionsEnabled(false);
    walletFrame->removeAllWallets();
}
#endif // ENABLE_WALLET

void BitcoinGUI::setWalletActionsEnabled(bool enabled)
{
    overviewAction->setEnabled(enabled);
    sendCoinsAction->setEnabled(enabled);
    sendCoinsMenuAction->setEnabled(enabled);
    receiveCoinsAction->setEnabled(enabled);
    receiveCoinsMenuAction->setEnabled(enabled);
    historyAction->setEnabled(enabled);
    QSettings settings;
    if (!fLiteMode && settings.value("fShowMasternodesTab").toBool() && masternodeAction) {
        masternodeAction->setEnabled(enabled);
    }
    encryptWalletAction->setEnabled(enabled);
    backupWalletAction->setEnabled(enabled);
    changePassphraseAction->setEnabled(enabled);
    signMessageAction->setEnabled(enabled);
    verifyMessageAction->setEnabled(enabled);
    usedSendingAddressesAction->setEnabled(enabled);
    usedReceivingAddressesAction->setEnabled(enabled);
    openAction->setEnabled(enabled);
}

void BitcoinGUI::createTrayIcon(const NetworkStyle *networkStyle)
{
    trayIcon = new QSystemTrayIcon(this);
<<<<<<< HEAD
    QString toolTip = tr("GoByte Core client") + " " + networkStyle->getTitleAddText();
=======
    QString toolTip = tr("%1 client").arg(tr(PACKAGE_NAME)) + " " + networkStyle->getTitleAddText();
>>>>>>> ef85d514
    trayIcon->setToolTip(toolTip);
    trayIcon->setIcon(networkStyle->getTrayAndWindowIcon());
    trayIcon->hide();
    notificator = new Notificator(QApplication::applicationName(), trayIcon, this);
}

void BitcoinGUI::createIconMenu(QMenu *pmenu)
{
    // Configuration of the tray icon (or dock icon) icon menu
    pmenu->addAction(toggleHideAction);
    pmenu->addSeparator();
    pmenu->addAction(sendCoinsMenuAction);
    pmenu->addAction(receiveCoinsMenuAction);
    pmenu->addSeparator();
    pmenu->addAction(signMessageAction);
    pmenu->addAction(verifyMessageAction);
    pmenu->addSeparator();
    pmenu->addAction(optionsAction);
    pmenu->addAction(openInfoAction);
    pmenu->addAction(openRPCConsoleAction);
    pmenu->addAction(openGraphAction);
    pmenu->addAction(openPeersAction);
    pmenu->addAction(openRepairAction);
    pmenu->addSeparator();
    pmenu->addAction(openConfEditorAction);
    pmenu->addAction(openMNConfEditorAction);
    pmenu->addAction(showBackupsAction);
#ifndef Q_OS_MAC // This is built-in on Mac
    pmenu->addSeparator();
    pmenu->addAction(quitAction);
#endif
}

#ifndef Q_OS_MAC
void BitcoinGUI::trayIconActivated(QSystemTrayIcon::ActivationReason reason)
{
    if(reason == QSystemTrayIcon::Trigger)
    {
        // Click on system tray icon triggers show/hide of the main window
        toggleHidden();
    }
}
#endif

void BitcoinGUI::optionsClicked()
{
    if(!clientModel || !clientModel->getOptionsModel())
        return;

    OptionsDialog dlg(this, enableWallet);
    dlg.setModel(clientModel->getOptionsModel());
    dlg.exec();
}

void BitcoinGUI::aboutClicked()
{
    if(!clientModel)
        return;

    HelpMessageDialog dlg(this, HelpMessageDialog::about);
    dlg.exec();
}

void BitcoinGUI::showDebugWindow()
{
    rpcConsole->showNormal();
    rpcConsole->show();
    rpcConsole->raise();
    rpcConsole->activateWindow();
}

void BitcoinGUI::showInfo()
{
    rpcConsole->setTabFocus(RPCConsole::TAB_INFO);
    showDebugWindow();
}

void BitcoinGUI::showConsole()
{
    rpcConsole->setTabFocus(RPCConsole::TAB_CONSOLE);
    showDebugWindow();
}

void BitcoinGUI::showGraph()
{
    rpcConsole->setTabFocus(RPCConsole::TAB_GRAPH);
    showDebugWindow();
}

void BitcoinGUI::showPeers()
{
    rpcConsole->setTabFocus(RPCConsole::TAB_PEERS);
    showDebugWindow();
}

void BitcoinGUI::showRepair()
{
    rpcConsole->setTabFocus(RPCConsole::TAB_REPAIR);
    showDebugWindow();
}

void BitcoinGUI::showConfEditor()
{
    GUIUtil::openConfigfile();
}

void BitcoinGUI::showMNConfEditor()
{
    GUIUtil::openMNConfigfile();
}

void BitcoinGUI::showBackups()
{
    GUIUtil::showBackups();
}

void BitcoinGUI::showHelpMessageClicked()
{
    helpMessageDialog->show();
}

void BitcoinGUI::showPrivateSendHelpClicked()
{
    if(!clientModel)
        return;

    HelpMessageDialog dlg(this, HelpMessageDialog::pshelp);
    dlg.exec();
}

#ifdef ENABLE_WALLET
void BitcoinGUI::openClicked()
{
    OpenURIDialog dlg(this);
    if(dlg.exec())
    {
        Q_EMIT receivedURI(dlg.getURI());
    }
}

void BitcoinGUI::gotoOverviewPage()
{
    overviewAction->setChecked(true);
    if (walletFrame) walletFrame->gotoOverviewPage();
}

void BitcoinGUI::gotoHistoryPage()
{
    historyAction->setChecked(true);
    if (walletFrame) walletFrame->gotoHistoryPage();
}

void BitcoinGUI::gotoMasternodePage()
{
    QSettings settings;
    if (!fLiteMode && settings.value("fShowMasternodesTab").toBool() && masternodeAction) {
        masternodeAction->setChecked(true);
        if (walletFrame) walletFrame->gotoMasternodePage();
    }
}

void BitcoinGUI::gotoReceiveCoinsPage()
{
    receiveCoinsAction->setChecked(true);
    if (walletFrame) walletFrame->gotoReceiveCoinsPage();
}

void BitcoinGUI::gotoSendCoinsPage(QString addr)
{
    sendCoinsAction->setChecked(true);
    if (walletFrame) walletFrame->gotoSendCoinsPage(addr);
}

void BitcoinGUI::gotoSignMessageTab(QString addr)
{
    if (walletFrame) walletFrame->gotoSignMessageTab(addr);
}

void BitcoinGUI::gotoVerifyMessageTab(QString addr)
{
    if (walletFrame) walletFrame->gotoVerifyMessageTab(addr);
}
#endif // ENABLE_WALLET

void BitcoinGUI::updateNetworkState()
{
    int count = clientModel->getNumConnections();
    QString icon;
    QString theme = GUIUtil::getThemeName();
    switch(count)
    {
    case 0: icon = ":/icons/" + theme + "/connect_0"; break;
    case 1: case 2: case 3: icon = ":/icons/" + theme + "/connect_1"; break;
    case 4: case 5: case 6: icon = ":/icons/" + theme + "/connect_2"; break;
    case 7: case 8: case 9: icon = ":/icons/" + theme + "/connect_3"; break;
    default: icon = ":/icons/" + theme + "/connect_4"; break;
    }

    if (clientModel->getNetworkActive()) {
        labelConnectionsIcon->setToolTip(tr("%n active connection(s) to GoByte network", "", count));
    } else {
        labelConnectionsIcon->setToolTip(tr("Network activity disabled"));
        icon = ":/icons/" + theme + "/network_disabled";
    }

    labelConnectionsIcon->setPixmap(platformStyle->SingleColorIcon(icon).pixmap(STATUSBAR_ICONSIZE,STATUSBAR_ICONSIZE));
}

void BitcoinGUI::setNumConnections(int count)
{
    updateNetworkState();
}

void BitcoinGUI::setNetworkActive(bool networkActive)
{
    updateNetworkState();
}

void BitcoinGUI::updateHeadersSyncProgressLabel()
{
    int64_t headersTipTime = clientModel->getHeaderTipTime();
    int headersTipHeight = clientModel->getHeaderTipHeight();
    int estHeadersLeft = (GetTime() - headersTipTime) / Params().GetConsensus().nPowTargetSpacing;
    if (estHeadersLeft > HEADER_HEIGHT_DELTA_SYNC)
        progressBarLabel->setText(tr("Syncing Headers (%1%)...").arg(QString::number(100.0 / (headersTipHeight+estHeadersLeft)*headersTipHeight, 'f', 1)));
}

void BitcoinGUI::setNumBlocks(int count, const QDateTime& blockDate, double nVerificationProgress, bool header)
{
    if (modalOverlay)
    {
        if (header)
            modalOverlay->setKnownBestHeight(count, blockDate);
        else
            modalOverlay->tipUpdate(count, blockDate, nVerificationProgress);
    }
    if (!clientModel)
        return;

    // Prevent orphan statusbar messages (e.g. hover Quit in main menu, wait until chain-sync starts -> garbled text)
    statusBar()->clearMessage();

    // Acquire current block source
    enum BlockSource blockSource = clientModel->getBlockSource();
    switch (blockSource) {
        case BLOCK_SOURCE_NETWORK:
            if (header) {
                updateHeadersSyncProgressLabel();
                return;
            }
            progressBarLabel->setText(tr("Synchronizing with network..."));
            updateHeadersSyncProgressLabel();
            break;
        case BLOCK_SOURCE_DISK:
            if (header) {
                progressBarLabel->setText(tr("Indexing blocks on disk..."));
            } else {
                progressBarLabel->setText(tr("Processing blocks on disk..."));
            }
            break;
        case BLOCK_SOURCE_REINDEX:
            progressBarLabel->setText(tr("Reindexing blocks on disk..."));
            break;
        case BLOCK_SOURCE_NONE:
            if (header) {
                return;
            }
            progressBarLabel->setText(tr("Connecting to peers..."));
            break;
    }

    QString tooltip;

    QDateTime currentDate = QDateTime::currentDateTime();
    qint64 secs = blockDate.secsTo(currentDate);

    tooltip = tr("Processed %n block(s) of transaction history.", "", count);

    // Set icon state: spinning if catching up, tick otherwise
    QString theme = GUIUtil::getThemeName();

#ifdef ENABLE_WALLET
    if (walletFrame)
    {
        if(secs < 25*60) // 90*60 in bitcoin
        {
            modalOverlay->showHide(true, true);
            // TODO instead of hiding it forever, we should add meaningful information about MN sync to the overlay
            modalOverlay->hideForever();
        }
        else
        {
            modalOverlay->showHide();
        }
    }
#endif // ENABLE_WALLET

    if(!masternodeSync.IsBlockchainSynced())
    {
        QString timeBehindText = GUIUtil::formatNiceTimeOffset(secs);

        progressBarLabel->setVisible(true);
        progressBar->setFormat(tr("%1 behind").arg(timeBehindText));
        progressBar->setMaximum(1000000000);
        progressBar->setValue(nVerificationProgress * 1000000000.0 + 0.5);
        progressBar->setVisible(true);

        tooltip = tr("Catching up...") + QString("<br>") + tooltip;
        if(count != prevBlocks)
        {
            labelBlocksIcon->setPixmap(platformStyle->SingleColorIcon(QString(
                ":/movies/spinner-%1").arg(spinnerFrame, 3, 10, QChar('0')))
                .pixmap(STATUSBAR_ICONSIZE, STATUSBAR_ICONSIZE));
            spinnerFrame = (spinnerFrame + 1) % SPINNER_FRAMES;
        }
        prevBlocks = count;

#ifdef ENABLE_WALLET
        if(walletFrame)
        {
            walletFrame->showOutOfSyncWarning(true);
        }
#endif // ENABLE_WALLET

        tooltip += QString("<br>");
        tooltip += tr("Last received block was generated %1 ago.").arg(timeBehindText);
        tooltip += QString("<br>");
        tooltip += tr("Transactions after this will not yet be visible.");
    } else if (fLiteMode) {
        setAdditionalDataSyncProgress(1);
    }

    // Don't word-wrap this (fixed-width) tooltip
    tooltip = QString("<nobr>") + tooltip + QString("</nobr>");

    labelBlocksIcon->setToolTip(tooltip);
    progressBarLabel->setToolTip(tooltip);
    progressBar->setToolTip(tooltip);
}

void BitcoinGUI::setAdditionalDataSyncProgress(double nSyncProgress)
{
    if(!clientModel)
        return;

    // No additional data sync should be happening while blockchain is not synced, nothing to update
    if(!masternodeSync.IsBlockchainSynced())
        return;

    // Prevent orphan statusbar messages (e.g. hover Quit in main menu, wait until chain-sync starts -> garbelled text)
    statusBar()->clearMessage();

    QString tooltip;

    // Set icon state: spinning if catching up, tick otherwise
    QString theme = GUIUtil::getThemeName();

    QString strSyncStatus;
    tooltip = tr("Up to date") + QString(".<br>") + tooltip;

#ifdef ENABLE_WALLET
    if(walletFrame)
        walletFrame->showOutOfSyncWarning(false);
#endif // ENABLE_WALLET

    if(masternodeSync.IsSynced()) {
        progressBarLabel->setVisible(false);
        progressBar->setVisible(false);
        labelBlocksIcon->setPixmap(QIcon(":/icons/" + theme + "/synced").pixmap(STATUSBAR_ICONSIZE, STATUSBAR_ICONSIZE));
    } else {

        labelBlocksIcon->setPixmap(platformStyle->SingleColorIcon(QString(
            ":/movies/spinner-%1").arg(spinnerFrame, 3, 10, QChar('0')))
            .pixmap(STATUSBAR_ICONSIZE, STATUSBAR_ICONSIZE));
        spinnerFrame = (spinnerFrame + 1) % SPINNER_FRAMES;

        progressBar->setFormat(tr("Synchronizing additional data: %p%"));
        progressBar->setMaximum(1000000000);
        progressBar->setValue(nSyncProgress * 1000000000.0 + 0.5);
    }

    strSyncStatus = QString(masternodeSync.GetSyncStatus().c_str());
    progressBarLabel->setText(strSyncStatus);
    tooltip = strSyncStatus + QString("<br>") + tooltip;

    // Don't word-wrap this (fixed-width) tooltip
    tooltip = QString("<nobr>") + tooltip + QString("</nobr>");

    labelBlocksIcon->setToolTip(tooltip);
    progressBarLabel->setToolTip(tooltip);
    progressBar->setToolTip(tooltip);
}

void BitcoinGUI::message(const QString &title, const QString &message, unsigned int style, bool *ret)
{
    QString strTitle = tr("GoByte Core"); // default title
    // Default to information icon
    int nMBoxIcon = QMessageBox::Information;
    int nNotifyIcon = Notificator::Information;

    QString msgType;

    // Prefer supplied title over style based title
    if (!title.isEmpty()) {
        msgType = title;
    }
    else {
        switch (style) {
        case CClientUIInterface::MSG_ERROR:
            msgType = tr("Error");
            break;
        case CClientUIInterface::MSG_WARNING:
            msgType = tr("Warning");
            break;
        case CClientUIInterface::MSG_INFORMATION:
            msgType = tr("Information");
            break;
        default:
            break;
        }
    }
    // Append title to "GoByte Core - "
    if (!msgType.isEmpty())
        strTitle += " - " + msgType;

    // Check for error/warning icon
    if (style & CClientUIInterface::ICON_ERROR) {
        nMBoxIcon = QMessageBox::Critical;
        nNotifyIcon = Notificator::Critical;
    }
    else if (style & CClientUIInterface::ICON_WARNING) {
        nMBoxIcon = QMessageBox::Warning;
        nNotifyIcon = Notificator::Warning;
    }

    // Display message
    if (style & CClientUIInterface::MODAL) {
        // Check for buttons, use OK as default, if none was supplied
        QMessageBox::StandardButton buttons;
        if (!(buttons = (QMessageBox::StandardButton)(style & CClientUIInterface::BTN_MASK)))
            buttons = QMessageBox::Ok;

        showNormalIfMinimized();
        QMessageBox mBox((QMessageBox::Icon)nMBoxIcon, strTitle, message, buttons, this);
        int r = mBox.exec();
        if (ret != NULL)
            *ret = r == QMessageBox::Ok;
    }
    else
        notificator->notify((Notificator::Class)nNotifyIcon, strTitle, message);
}

void BitcoinGUI::changeEvent(QEvent *e)
{
    QMainWindow::changeEvent(e);
#ifndef Q_OS_MAC // Ignored on Mac
    if(e->type() == QEvent::WindowStateChange)
    {
        if(clientModel && clientModel->getOptionsModel() && clientModel->getOptionsModel()->getMinimizeToTray())
        {
            QWindowStateChangeEvent *wsevt = static_cast<QWindowStateChangeEvent*>(e);
            if(!(wsevt->oldState() & Qt::WindowMinimized) && isMinimized())
            {
                QTimer::singleShot(0, this, SLOT(hide()));
                e->ignore();
            }
        }
    }
#endif
}

void BitcoinGUI::closeEvent(QCloseEvent *event)
{
#ifndef Q_OS_MAC // Ignored on Mac
    if(clientModel && clientModel->getOptionsModel())
    {
        if(!clientModel->getOptionsModel()->getMinimizeOnClose())
        {
            // close rpcConsole in case it was open to make some space for the shutdown window
            rpcConsole->close();

            QApplication::quit();
        }
        else
        {
            QMainWindow::showMinimized();
            event->ignore();
        }
    }
#else
    QMainWindow::closeEvent(event);
#endif
}

void BitcoinGUI::showEvent(QShowEvent *event)
{
    // enable the debug window when the main window shows up
    openInfoAction->setEnabled(true);
    openRPCConsoleAction->setEnabled(true);
    openGraphAction->setEnabled(true);
    openPeersAction->setEnabled(true);
    openRepairAction->setEnabled(true);
    aboutAction->setEnabled(true);
    optionsAction->setEnabled(true);
}

#ifdef ENABLE_WALLET
void BitcoinGUI::incomingTransaction(const QString& date, int unit, const CAmount& amount, const QString& type, const QString& address, const QString& label)
{
    // On new transaction, make an info balloon
    QString msg = tr("Date: %1\n").arg(date) +
                  tr("Amount: %1\n").arg(BitcoinUnits::formatWithUnit(unit, amount, true)) +
                  tr("Type: %1\n").arg(type);
    if (!label.isEmpty())
        msg += tr("Label: %1\n").arg(label);
    else if (!address.isEmpty())
        msg += tr("Address: %1\n").arg(address);
    message((amount)<0 ? tr("Sent transaction") : tr("Incoming transaction"),
             msg, CClientUIInterface::MSG_INFORMATION);
}
#endif // ENABLE_WALLET

void BitcoinGUI::dragEnterEvent(QDragEnterEvent *event)
{
    // Accept only URIs
    if(event->mimeData()->hasUrls())
        event->acceptProposedAction();
}

void BitcoinGUI::dropEvent(QDropEvent *event)
{
    if(event->mimeData()->hasUrls())
    {
        Q_FOREACH(const QUrl &uri, event->mimeData()->urls())
        {
            Q_EMIT receivedURI(uri.toString());
        }
    }
    event->acceptProposedAction();
}

bool BitcoinGUI::eventFilter(QObject *object, QEvent *event)
{
    // Catch status tip events
    if (event->type() == QEvent::StatusTip)
    {
        // Prevent adding text from setStatusTip(), if we currently use the status bar for displaying other stuff
        if (progressBarLabel->isVisible() || progressBar->isVisible())
            return true;
    }
    return QMainWindow::eventFilter(object, event);
}

#ifdef ENABLE_WALLET
bool BitcoinGUI::handlePaymentRequest(const SendCoinsRecipient& recipient)
{
    // URI has to be valid
    if (walletFrame && walletFrame->handlePaymentRequest(recipient))
    {
        showNormalIfMinimized();
        gotoSendCoinsPage();
        return true;
    }
    return false;
}

void BitcoinGUI::setHDStatus(int hdEnabled)
{
    QString theme = GUIUtil::getThemeName();

    labelWalletHDStatusIcon->setPixmap(platformStyle->SingleColorIcon(hdEnabled ? ":/icons/" + theme + "/hd_enabled" : ":/icons/" + theme + "/hd_disabled").pixmap(STATUSBAR_ICONSIZE,STATUSBAR_ICONSIZE));
    labelWalletHDStatusIcon->setToolTip(hdEnabled ? tr("HD key generation is <b>enabled</b>") : tr("HD key generation is <b>disabled</b>"));

    // eventually disable the QLabel to set its opacity to 50%
    labelWalletHDStatusIcon->setEnabled(hdEnabled);
}

void BitcoinGUI::setEncryptionStatus(int status)
{
    QString theme = GUIUtil::getThemeName();
    switch(status)
    {
    case WalletModel::Unencrypted:
        labelWalletEncryptionIcon->hide();
        encryptWalletAction->setChecked(false);
        changePassphraseAction->setEnabled(false);
        unlockWalletAction->setVisible(false);
        lockWalletAction->setVisible(false);
        encryptWalletAction->setEnabled(true);
        break;
    case WalletModel::Unlocked:
        labelWalletEncryptionIcon->show();
        labelWalletEncryptionIcon->setPixmap(QIcon(":/icons/" + theme + "/lock_open").pixmap(STATUSBAR_ICONSIZE,STATUSBAR_ICONSIZE));
        labelWalletEncryptionIcon->setToolTip(tr("Wallet is <b>encrypted</b> and currently <b>unlocked</b>"));
        encryptWalletAction->setChecked(true);
        changePassphraseAction->setEnabled(true);
        unlockWalletAction->setVisible(false);
        lockWalletAction->setVisible(true);
        encryptWalletAction->setEnabled(false); // TODO: decrypt currently not supported
        break;
    case WalletModel::UnlockedForMixingOnly:
        labelWalletEncryptionIcon->show();
        labelWalletEncryptionIcon->setPixmap(QIcon(":/icons/" + theme + "/lock_open").pixmap(STATUSBAR_ICONSIZE,STATUSBAR_ICONSIZE));
        labelWalletEncryptionIcon->setToolTip(tr("Wallet is <b>encrypted</b> and currently <b>unlocked</b> for mixing only"));
        encryptWalletAction->setChecked(true);
        changePassphraseAction->setEnabled(true);
        unlockWalletAction->setVisible(true);
        lockWalletAction->setVisible(true);
        encryptWalletAction->setEnabled(false); // TODO: decrypt currently not supported
        break;
    case WalletModel::Locked:
        labelWalletEncryptionIcon->show();
        labelWalletEncryptionIcon->setPixmap(QIcon(":/icons/" + theme + "/lock_closed").pixmap(STATUSBAR_ICONSIZE,STATUSBAR_ICONSIZE));
        labelWalletEncryptionIcon->setToolTip(tr("Wallet is <b>encrypted</b> and currently <b>locked</b>"));
        encryptWalletAction->setChecked(true);
        changePassphraseAction->setEnabled(true);
        unlockWalletAction->setVisible(true);
        lockWalletAction->setVisible(false);
        encryptWalletAction->setEnabled(false); // TODO: decrypt currently not supported
        break;
    }
}
#endif // ENABLE_WALLET

void BitcoinGUI::showNormalIfMinimized(bool fToggleHidden)
{
    if(!clientModel)
        return;

    // activateWindow() (sometimes) helps with keyboard focus on Windows
    if (isHidden())
    {
        show();
        activateWindow();
    }
    else if (isMinimized())
    {
        showNormal();
        activateWindow();
    }
    else if (GUIUtil::isObscured(this))
    {
        raise();
        activateWindow();
    }
    else if(fToggleHidden)
        hide();
}

void BitcoinGUI::toggleHidden()
{
    showNormalIfMinimized(true);
}

void BitcoinGUI::detectShutdown()
{
    if (ShutdownRequested())
    {
        if(rpcConsole)
            rpcConsole->hide();
        qApp->quit();
    }
}

void BitcoinGUI::showProgress(const QString &title, int nProgress)
{
    if (nProgress == 0)
    {
        progressDialog = new QProgressDialog(title, "", 0, 100);
        progressDialog->setWindowModality(Qt::ApplicationModal);
        progressDialog->setMinimumDuration(0);
        progressDialog->setCancelButton(0);
        progressDialog->setAutoClose(false);
        progressDialog->setValue(0);
    }
    else if (nProgress == 100)
    {
        if (progressDialog)
        {
            progressDialog->close();
            progressDialog->deleteLater();
        }
    }
    else if (progressDialog)
        progressDialog->setValue(nProgress);
}

void BitcoinGUI::setTrayIconVisible(bool fHideTrayIcon)
{
    if (trayIcon)
    {
        trayIcon->setVisible(!fHideTrayIcon);
    }
}

void BitcoinGUI::showModalOverlay()
{
    if (modalOverlay && (progressBar->isVisible() || modalOverlay->isLayerVisible()))
        modalOverlay->toggleVisibility();
}

static bool ThreadSafeMessageBox(BitcoinGUI *gui, const std::string& message, const std::string& caption, unsigned int style)
{
    bool modal = (style & CClientUIInterface::MODAL);
    // The SECURE flag has no effect in the Qt GUI.
    // bool secure = (style & CClientUIInterface::SECURE);
    style &= ~CClientUIInterface::SECURE;
    bool ret = false;
    // In case of modal message, use blocking connection to wait for user to click a button
    QMetaObject::invokeMethod(gui, "message",
                               modal ? GUIUtil::blockingGUIThreadConnection() : Qt::QueuedConnection,
                               Q_ARG(QString, QString::fromStdString(caption)),
                               Q_ARG(QString, QString::fromStdString(message)),
                               Q_ARG(unsigned int, style),
                               Q_ARG(bool*, &ret));
    return ret;
}

void BitcoinGUI::subscribeToCoreSignals()
{
    // Connect signals to client
    uiInterface.ThreadSafeMessageBox.connect(boost::bind(ThreadSafeMessageBox, this, _1, _2, _3));
    uiInterface.ThreadSafeQuestion.connect(boost::bind(ThreadSafeMessageBox, this, _1, _3, _4));
}

void BitcoinGUI::unsubscribeFromCoreSignals()
{
    // Disconnect signals from client
    uiInterface.ThreadSafeMessageBox.disconnect(boost::bind(ThreadSafeMessageBox, this, _1, _2, _3));
    uiInterface.ThreadSafeQuestion.disconnect(boost::bind(ThreadSafeMessageBox, this, _1, _3, _4));
}

void BitcoinGUI::toggleNetworkActive()
{
    if (clientModel) {
        clientModel->setNetworkActive(!clientModel->getNetworkActive());
    }
}

/** Get restart command-line parameters and request restart */
void BitcoinGUI::handleRestart(QStringList args)
{
    if (!ShutdownRequested())
        Q_EMIT requestedRestart(args);
}

UnitDisplayStatusBarControl::UnitDisplayStatusBarControl(const PlatformStyle *platformStyle) :
    optionsModel(0),
    menu(0)
{
    createContextMenu();
    setToolTip(tr("Unit to show amounts in. Click to select another unit."));
    QList<BitcoinUnits::Unit> units = BitcoinUnits::availableUnits();
    int max_width = 0;
    const QFontMetrics fm(font());
    Q_FOREACH (const BitcoinUnits::Unit unit, units)
    {
        max_width = qMax(max_width, fm.width(BitcoinUnits::name(unit)));
    }
    setMinimumSize(max_width, 0);
    setAlignment(Qt::AlignRight | Qt::AlignVCenter);
    setStyleSheet(QString("QLabel { color : %1 }").arg(platformStyle->SingleColor().name()));
}

/** So that it responds to button clicks */
void UnitDisplayStatusBarControl::mousePressEvent(QMouseEvent *event)
{
    onDisplayUnitsClicked(event->pos());
}

/** Creates context menu, its actions, and wires up all the relevant signals for mouse events. */
void UnitDisplayStatusBarControl::createContextMenu()
{
    menu = new QMenu(this);
    Q_FOREACH(BitcoinUnits::Unit u, BitcoinUnits::availableUnits())
    {
        QAction *menuAction = new QAction(QString(BitcoinUnits::name(u)), this);
        menuAction->setData(QVariant(u));
        menu->addAction(menuAction);
    }
    connect(menu,SIGNAL(triggered(QAction*)),this,SLOT(onMenuSelection(QAction*)));
}

/** Lets the control know about the Options Model (and its signals) */
void UnitDisplayStatusBarControl::setOptionsModel(OptionsModel *_optionsModel)
{
    if (_optionsModel)
    {
        this->optionsModel = _optionsModel;

        // be aware of a display unit change reported by the OptionsModel object.
        connect(_optionsModel,SIGNAL(displayUnitChanged(int)),this,SLOT(updateDisplayUnit(int)));

        // initialize the display units label with the current value in the model.
        updateDisplayUnit(_optionsModel->getDisplayUnit());
    }
}

/** When Display Units are changed on OptionsModel it will refresh the display text of the control on the status bar */
void UnitDisplayStatusBarControl::updateDisplayUnit(int newUnits)
{
    setText(BitcoinUnits::name(newUnits));
}

/** Shows context menu with Display Unit options by the mouse coordinates */
void UnitDisplayStatusBarControl::onDisplayUnitsClicked(const QPoint& point)
{
    QPoint globalPos = mapToGlobal(point);
    menu->exec(globalPos);
}

/** Tells underlying optionsModel to update its current display unit. */
void UnitDisplayStatusBarControl::onMenuSelection(QAction* action)
{
    if (action)
    {
        optionsModel->setDisplayUnit(action->data());
    }
}<|MERGE_RESOLUTION|>--- conflicted
+++ resolved
@@ -5,7 +5,7 @@
 // file COPYING or http://www.opensource.org/licenses/mit-license.php.
 
 #if defined(HAVE_CONFIG_H)
-#include "config/dash-config.h"
+#include "config/gobyte-config.h"
 #endif
 
 #include "bitcoingui.h"
@@ -135,11 +135,7 @@
 
     GUIUtil::restoreWindowGeometry("nWindow", QSize(850, 550), this);
 
-<<<<<<< HEAD
-    QString windowTitle = tr("GoByte Core") + " - ";
-=======
     QString windowTitle = tr(PACKAGE_NAME) + " - ";
->>>>>>> ef85d514
 #ifdef ENABLE_WALLET
     enableWallet = WalletModel::isWalletEnabled();
 #endif // ENABLE_WALLET
@@ -383,24 +379,15 @@
     quitAction->setStatusTip(tr("Quit application"));
     quitAction->setShortcut(QKeySequence(Qt::CTRL + Qt::Key_Q));
     quitAction->setMenuRole(QAction::QuitRole);
-<<<<<<< HEAD
-    aboutAction = new QAction(QIcon(":/icons/" + theme + "/about"), tr("&About GoByte Core"), this);
+    aboutAction = new QAction(QIcon(":/icons/" + theme + "/about"), tr("&About %1").arg(tr(PACKAGE_NAME)), this);
     aboutAction->setStatusTip(tr("Show information about GoByte Core"));
-=======
-    aboutAction = new QAction(QIcon(":/icons/" + theme + "/about"), tr("&About %1").arg(tr(PACKAGE_NAME)), this);
-    aboutAction->setStatusTip(tr("Show information about Dash Core"));
->>>>>>> ef85d514
     aboutAction->setMenuRole(QAction::AboutRole);
     aboutAction->setEnabled(false);
     aboutQtAction = new QAction(QIcon(":/icons/" + theme + "/about_qt"), tr("About &Qt"), this);
     aboutQtAction->setStatusTip(tr("Show information about Qt"));
     aboutQtAction->setMenuRole(QAction::AboutQtRole);
     optionsAction = new QAction(QIcon(":/icons/" + theme + "/options"), tr("&Options..."), this);
-<<<<<<< HEAD
-    optionsAction->setStatusTip(tr("Modify configuration options for GoByte Core"));
-=======
     optionsAction->setStatusTip(tr("Modify configuration options for %1").arg(tr(PACKAGE_NAME)));
->>>>>>> ef85d514
     optionsAction->setMenuRole(QAction::PreferencesRole);
     optionsAction->setEnabled(false);
     toggleHideAction = new QAction(QIcon(":/icons/" + theme + "/about"), tr("&Show / Hide"), this);
@@ -454,11 +441,7 @@
 
     showHelpMessageAction = new QAction(QApplication::style()->standardIcon(QStyle::SP_MessageBoxInformation), tr("&Command-line options"), this);
     showHelpMessageAction->setMenuRole(QAction::NoRole);
-<<<<<<< HEAD
-    showHelpMessageAction->setStatusTip(tr("Show the GoByte Core help message to get a list with possible GoByte Core command-line options"));
-=======
-    showHelpMessageAction->setStatusTip(tr("Show the %1 help message to get a list with possible Dash command-line options").arg(tr(PACKAGE_NAME)));
->>>>>>> ef85d514
+    showHelpMessageAction->setStatusTip(tr("Show the %1 help message to get a list with possible GoByte command-line options").arg(tr(PACKAGE_NAME)));
 
     showPrivateSendHelpAction = new QAction(QApplication::style()->standardIcon(QStyle::SP_MessageBoxInformation), tr("&PrivateSend information"), this);
     showPrivateSendHelpAction->setMenuRole(QAction::NoRole);
@@ -659,15 +642,9 @@
             walletFrame->setClientModel(_clientModel);
         }
 #endif // ENABLE_WALLET
-<<<<<<< HEAD
-        unitDisplayControl->setOptionsModel(clientModel->getOptionsModel());
-
-        OptionsModel* optionsModel = clientModel->getOptionsModel();
-=======
         unitDisplayControl->setOptionsModel(_clientModel->getOptionsModel());
-        
+
         OptionsModel* optionsModel = _clientModel->getOptionsModel();
->>>>>>> ef85d514
         if(optionsModel)
         {
             // be aware of the tray icon disable state change reported by the OptionsModel object.
@@ -754,11 +731,7 @@
 void BitcoinGUI::createTrayIcon(const NetworkStyle *networkStyle)
 {
     trayIcon = new QSystemTrayIcon(this);
-<<<<<<< HEAD
-    QString toolTip = tr("GoByte Core client") + " " + networkStyle->getTitleAddText();
-=======
     QString toolTip = tr("%1 client").arg(tr(PACKAGE_NAME)) + " " + networkStyle->getTitleAddText();
->>>>>>> ef85d514
     trayIcon->setToolTip(toolTip);
     trayIcon->setIcon(networkStyle->getTrayAndWindowIcon());
     trayIcon->hide();
