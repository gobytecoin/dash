<?xml version="1.0" encoding="UTF-8"?>
<ui version="4.0">
 <class>OptionsDialog</class>
 <widget class="QDialog" name="OptionsDialog">
  <property name="geometry">
   <rect>
    <x>0</x>
    <y>0</y>
    <width>576</width>
    <height>402</height>
   </rect>
  </property>
  <property name="windowTitle">
   <string>Options</string>
  </property>
  <property name="modal">
   <bool>true</bool>
  </property>
  <layout class="QVBoxLayout" name="verticalLayout">
   <item>
    <widget class="QTabWidget" name="tabWidget">
     <property name="currentIndex">
      <number>0</number>
     </property>
     <widget class="QWidget" name="tabMain">
      <attribute name="title">
       <string>&amp;Main</string>
      </attribute>
      <layout class="QVBoxLayout" name="verticalLayout_Main">
       <item>
        <widget class="QCheckBox" name="bitcoinAtStartup">
         <property name="toolTip">
<<<<<<< HEAD
          <string>Automatically start GoByte Core after logging in to the system.</string>
         </property>
         <property name="text">
          <string>&amp;Start GoByte Core on system login</string>
=======
          <string>Automatically start %1 after logging in to the system.</string>
         </property>
         <property name="text">
          <string>&amp;Start %1 on system login</string>
>>>>>>> ef85d514
         </property>
        </widget>
       </item>
       <item>
        <layout class="QHBoxLayout" name="horizontalLayout_2_Main">
         <item>
          <widget class="QLabel" name="databaseCacheLabel">
           <property name="text">
            <string>Size of &amp;database cache</string>
           </property>
           <property name="textFormat">
            <enum>Qt::PlainText</enum>
           </property>
           <property name="buddy">
            <cstring>databaseCache</cstring>
           </property>
          </widget>
         </item>
         <item>
          <widget class="QSpinBox" name="databaseCache"/>
         </item>
         <item>
          <widget class="QLabel" name="databaseCacheUnitLabel">
           <property name="text">
            <string>MB</string>
           </property>
           <property name="textFormat">
            <enum>Qt::PlainText</enum>
           </property>
          </widget>
         </item>
         <item>
          <spacer name="horizontalSpacer_2_Main">
           <property name="orientation">
            <enum>Qt::Horizontal</enum>
           </property>
           <property name="sizeHint" stdset="0">
            <size>
             <width>40</width>
             <height>20</height>
            </size>
           </property>
          </spacer>
         </item>
        </layout>
       </item>
       <item>
        <layout class="QHBoxLayout" name="horizontalLayout_3_Main">
         <item>
          <widget class="QLabel" name="threadsScriptVerifLabel">
           <property name="text">
            <string>Number of script &amp;verification threads</string>
           </property>
           <property name="textFormat">
            <enum>Qt::PlainText</enum>
           </property>
           <property name="buddy">
            <cstring>threadsScriptVerif</cstring>
           </property>
          </widget>
         </item>
         <item>
          <widget class="QSpinBox" name="threadsScriptVerif">
           <property name="toolTip">
            <string>(0 = auto, &lt;0 = leave that many cores free)</string>
           </property>
          </widget>
         </item>
         <item>
          <spacer name="horizontalSpacer_3_Main">
           <property name="orientation">
            <enum>Qt::Horizontal</enum>
           </property>
           <property name="sizeHint" stdset="0">
            <size>
             <width>40</width>
             <height>20</height>
            </size>
           </property>
          </spacer>
         </item>
        </layout>
       </item>
       <item>
        <spacer name="verticalSpacer_Main">
         <property name="orientation">
          <enum>Qt::Vertical</enum>
         </property>
         <property name="sizeHint" stdset="0">
          <size>
           <width>20</width>
           <height>40</height>
          </size>
         </property>
        </spacer>
       </item>
      </layout>
     </widget>
     <widget class="QWidget" name="tabWallet">
      <attribute name="title">
       <string>W&amp;allet</string>
      </attribute>
      <layout class="QVBoxLayout" name="verticalLayout_Wallet">
       <item>
        <widget class="QGroupBox" name="groupBox">
         <property name="title">
          <string>Expert</string>
         </property>
         <layout class="QVBoxLayout" name="verticalLayout_2">
          <item>
           <widget class="QCheckBox" name="coinControlFeatures">
            <property name="toolTip">
             <string>Whether to show coin control features or not.</string>
            </property>
            <property name="text">
             <string>Enable coin &amp;control features</string>
            </property>
           </widget>
          </item>
          <item>
           <widget class="QCheckBox" name="showMasternodesTab">
            <property name="toolTip">
             <string>Show additional tab listing all your masternodes in first sub-tab&lt;br/&gt;and all masternodes on the network in second sub-tab.</string>
            </property>
            <property name="text">
             <string>Show Masternodes Tab</string>
            </property>
           </widget>
          </item>
          <item>
           <widget class="QCheckBox" name="showAdvancedPSUI">
            <property name="toolTip">
             <string>Show additional information and buttons for PrivateSend on overview screen.</string>
            </property>
            <property name="text">
             <string>Enable advanced PrivateSend interface</string>
            </property>
           </widget>
          </item>
          <item>
           <widget class="QCheckBox" name="lowKeysWarning">
            <property name="toolTip">
             <string>Show warning dialog when PrivateSend detects that wallet has very low number of keys left.</string>
            </property>
            <property name="text">
             <string>Warn if PrivateSend is running out of keys</string>
            </property>
           </widget>
          </item>
          <item>
           <widget class="QCheckBox" name="privateSendMultiSession">
            <property name="toolTip">
             <string>Whether to use experimental PrivateSend mode with multiple mixing sessions per block.&lt;br/&gt;Note: You must use this feature carefully.&lt;br/&gt;Make sure you always have recent wallet (auto)backup in a safe place!</string>
            </property>
            <property name="text">
             <string>Enable PrivateSend &amp;multi-session</string>
            </property>
           </widget>
          </item>
          <item>
           <widget class="QCheckBox" name="spendZeroConfChange">
            <property name="toolTip">
             <string>If you disable the spending of unconfirmed change, the change from a transaction&lt;br/&gt;cannot be used until that transaction has at least one confirmation.&lt;br/&gt;This also affects how your balance is computed.</string>
            </property>
            <property name="text">
             <string>&amp;Spend unconfirmed change</string>
            </property>
           </widget>
          </item>
         </layout>
        </widget>
       </item>
       <item>
        <layout class="QHBoxLayout" name="horizontalLayout_4_Wallet">
         <item>
          <widget class="QLabel" name="label">
           <property name="toolTip">
            <string>This setting determines the amount of individual masternodes that an input will be anonymized through.&lt;br/&gt;More rounds of anonymization gives a higher degree of privacy, but also costs more in fees.</string>
           </property>
           <property name="text">
            <string>PrivateSend rounds to use</string>
           </property>
          </widget>
         </item>
         <item>
          <widget class="QSpinBox" name="privateSendRounds">
           <property name="minimum">
            <number>2</number>
           </property>
           <property name="maximum">
            <number>8</number>
           </property>
           <property name="value">
            <number>4</number>
           </property>
          </widget>
         </item>
        </layout>
       </item>
       <item>
        <layout class="QHBoxLayout" name="horizontalLayout">
         <item>
          <widget class="QLabel" name="label_2">
           <property name="toolTip">
            <string>This amount acts as a threshold to turn off PrivateSend once it's reached.</string>
           </property>
           <property name="statusTip">
            <string notr="true"/>
           </property>
           <property name="whatsThis">
            <string notr="true"/>
           </property>
           <property name="accessibleName">
            <string notr="true"/>
           </property>
           <property name="accessibleDescription">
            <string notr="true"/>
           </property>
           <property name="text">
            <string>Amount of GoByte to keep anonymized</string>
           </property>
          </widget>
         </item>
         <item>
          <widget class="QSpinBox" name="privateSendAmount">
           <property name="minimum">
            <number>2</number>
           </property>
           <property name="maximum">
            <number>2000</number>
           </property>
           <property name="singleStep">
            <number>10</number>
           </property>
           <property name="value">
            <number>1000</number>
           </property>
          </widget>
         </item>
        </layout>
       </item>
       <item>
        <spacer name="verticalSpacer_Wallet">
         <property name="orientation">
          <enum>Qt::Vertical</enum>
         </property>
         <property name="sizeHint" stdset="0">
          <size>
           <width>20</width>
           <height>40</height>
          </size>
         </property>
        </spacer>
       </item>
      </layout>
     </widget>
     <widget class="QWidget" name="tabNetwork">
      <attribute name="title">
       <string>&amp;Network</string>
      </attribute>
      <layout class="QVBoxLayout" name="verticalLayout_Network">
       <item>
        <widget class="QCheckBox" name="mapPortUpnp">
         <property name="toolTip">
          <string>Automatically open the GoByte Core client port on the router. This only works when your router supports UPnP and it is enabled.</string>
         </property>
         <property name="text">
          <string>Map port using &amp;UPnP</string>
         </property>
        </widget>
       </item>
       <item>
        <widget class="QCheckBox" name="allowIncoming">
         <property name="toolTip">
          <string>Accept connections from outside</string>
         </property>
         <property name="text">
          <string>Allow incoming connections</string>
         </property>
        </widget>
       </item>
       <item>
        <widget class="QCheckBox" name="connectSocks">
         <property name="toolTip">
          <string>Connect to the GoByte network through a SOCKS5 proxy.</string>
         </property>
         <property name="text">
          <string>&amp;Connect through SOCKS5 proxy (default proxy):</string>
         </property>
        </widget>
       </item>
       <item>
        <layout class="QHBoxLayout" name="horizontalLayout_1_Network">
         <item>
          <widget class="QLabel" name="proxyIpLabel">
           <property name="text">
            <string>Proxy &amp;IP:</string>
           </property>
           <property name="textFormat">
            <enum>Qt::PlainText</enum>
           </property>
           <property name="buddy">
            <cstring>proxyIp</cstring>
           </property>
          </widget>
         </item>
         <item>
          <widget class="QValidatedLineEdit" name="proxyIp">
           <property name="minimumSize">
            <size>
             <width>140</width>
             <height>0</height>
            </size>
           </property>
           <property name="maximumSize">
            <size>
             <width>140</width>
             <height>16777215</height>
            </size>
           </property>
           <property name="toolTip">
            <string>IP address of the proxy (e.g. IPv4: 127.0.0.1 / IPv6: ::1)</string>
           </property>
          </widget>
         </item>
         <item>
          <widget class="QLabel" name="proxyPortLabel">
           <property name="text">
            <string>&amp;Port:</string>
           </property>
           <property name="textFormat">
            <enum>Qt::PlainText</enum>
           </property>
           <property name="buddy">
            <cstring>proxyPort</cstring>
           </property>
          </widget>
         </item>
         <item>
          <widget class="QLineEdit" name="proxyPort">
           <property name="minimumSize">
            <size>
             <width>55</width>
             <height>0</height>
            </size>
           </property>
           <property name="maximumSize">
            <size>
             <width>55</width>
             <height>16777215</height>
            </size>
           </property>
           <property name="toolTip">
            <string>Port of the proxy (e.g. 9050)</string>
           </property>
          </widget>
         </item>
         <item>
          <spacer name="horizontalSpacer_1_Network">
           <property name="orientation">
            <enum>Qt::Horizontal</enum>
           </property>
           <property name="sizeHint" stdset="0">
            <size>
             <width>40</width>
             <height>20</height>
            </size>
           </property>
          </spacer>
         </item>
        </layout>
       </item>
       <item>
        <layout class="QHBoxLayout" name="horizontalLayout_2_Network">
         <item>
          <widget class="QLabel" name="proxyActiveNets">
           <property name="text">
            <string>Used for reaching peers via:</string>
           </property>
           <property name="textFormat">
            <enum>Qt::PlainText</enum>
           </property>
          </widget>
         </item>
         <item>
          <widget class="QCheckBox" name="proxyReachIPv4">
           <property name="enabled">
            <bool>false</bool>
           </property>
           <property name="toolTip">
            <string>Shows, if the supplied default SOCKS5 proxy is used to reach peers via this network type.</string>
           </property>
           <property name="text">
            <string/>
           </property>
          </widget>
         </item>
         <item>
          <widget class="QLabel" name="proxyReachIPv4Label">
           <property name="text">
            <string>IPv4</string>
           </property>
           <property name="textFormat">
            <enum>Qt::PlainText</enum>
           </property>
          </widget>
         </item>
         <item>
          <widget class="QCheckBox" name="proxyReachIPv6">
           <property name="enabled">
            <bool>false</bool>
           </property>
           <property name="toolTip">
            <string>Shows, if the supplied default SOCKS5 proxy is used to reach peers via this network type.</string>
           </property>
           <property name="text">
            <string/>
           </property>
          </widget>
         </item>
         <item>
          <widget class="QLabel" name="proxyReachIPv6Label">
           <property name="text">
            <string>IPv6</string>
           </property>
           <property name="textFormat">
            <enum>Qt::PlainText</enum>
           </property>
          </widget>
         </item>
         <item>
          <widget class="QCheckBox" name="proxyReachTor">
           <property name="enabled">
            <bool>false</bool>
           </property>
           <property name="toolTip">
            <string>Shows, if the supplied default SOCKS5 proxy is used to reach peers via this network type.</string>
           </property>
           <property name="text">
            <string/>
           </property>
          </widget>
         </item>
         <item>
          <widget class="QLabel" name="proxyReachTorLabel">
           <property name="text">
            <string>Tor</string>
           </property>
           <property name="textFormat">
            <enum>Qt::PlainText</enum>
           </property>
          </widget>
         </item>
         <item>
          <spacer name="horizontalSpacer_2_Network">
           <property name="orientation">
            <enum>Qt::Horizontal</enum>
           </property>
           <property name="sizeHint" stdset="0">
            <size>
             <width>40</width>
             <height>20</height>
            </size>
           </property>
          </spacer>
         </item>
        </layout>
       </item>
       <item>
        <widget class="QCheckBox" name="connectSocksTor">
         <property name="toolTip">
          <string>Connect to the GoByte network through a separate SOCKS5 proxy for Tor hidden services.</string>
         </property>
         <property name="text">
          <string>Use separate SOCKS5 proxy to reach peers via Tor hidden services:</string>
         </property>
        </widget>
       </item>
       <item>
        <layout class="QHBoxLayout" name="horizontalLayout_3_Network">
         <item>
          <widget class="QLabel" name="proxyIpTorLabel">
           <property name="text">
            <string>Proxy &amp;IP:</string>
           </property>
           <property name="textFormat">
            <enum>Qt::PlainText</enum>
           </property>
           <property name="buddy">
            <cstring>proxyIpTor</cstring>
           </property>
          </widget>
         </item>
         <item>
          <widget class="QValidatedLineEdit" name="proxyIpTor">
           <property name="minimumSize">
            <size>
             <width>140</width>
             <height>0</height>
            </size>
           </property>
           <property name="maximumSize">
            <size>
             <width>140</width>
             <height>16777215</height>
            </size>
           </property>
           <property name="toolTip">
            <string>IP address of the proxy (e.g. IPv4: 127.0.0.1 / IPv6: ::1)</string>
           </property>
          </widget>
         </item>
         <item>
          <widget class="QLabel" name="proxyPortTorLabel">
           <property name="text">
            <string>&amp;Port:</string>
           </property>
           <property name="textFormat">
            <enum>Qt::PlainText</enum>
           </property>
           <property name="buddy">
            <cstring>proxyPortTor</cstring>
           </property>
          </widget>
         </item>
         <item>
          <widget class="QLineEdit" name="proxyPortTor">
           <property name="minimumSize">
            <size>
             <width>55</width>
             <height>0</height>
            </size>
           </property>
           <property name="maximumSize">
            <size>
             <width>55</width>
             <height>16777215</height>
            </size>
           </property>
           <property name="toolTip">
            <string>Port of the proxy (e.g. 9050)</string>
           </property>
          </widget>
         </item>
         <item>
          <spacer name="horizontalSpacer_4_Network">
           <property name="orientation">
            <enum>Qt::Horizontal</enum>
           </property>
           <property name="sizeHint" stdset="0">
            <size>
             <width>40</width>
             <height>20</height>
            </size>
           </property>
          </spacer>
         </item>
        </layout>
       </item>
       <item>
        <spacer name="verticalSpacer_Network">
         <property name="orientation">
          <enum>Qt::Vertical</enum>
         </property>
         <property name="sizeHint" stdset="0">
          <size>
           <width>20</width>
           <height>40</height>
          </size>
         </property>
        </spacer>
       </item>
      </layout>
     </widget>
     <widget class="QWidget" name="tabWindow">
      <attribute name="title">
       <string>&amp;Window</string>
      </attribute>
      <layout class="QVBoxLayout" name="verticalLayout_Window">
       <item>
        <widget class="QCheckBox" name="hideTrayIcon">
         <property name="toolTip">
          <string>&amp;Hide the icon from the system tray.</string>
         </property>
         <property name="text">
          <string>Hide tray icon</string>
         </property>
        </widget>
       </item>
       <item>
        <widget class="QCheckBox" name="minimizeToTray">
         <property name="toolTip">
          <string>Show only a tray icon after minimizing the window.</string>
         </property>
         <property name="text">
          <string>&amp;Minimize to the tray instead of the taskbar</string>
         </property>
        </widget>
       </item>
       <item>
        <widget class="QCheckBox" name="minimizeOnClose">
         <property name="toolTip">
          <string>Minimize instead of exit the application when the window is closed. When this option is enabled, the application will be closed only after selecting Exit in the menu.</string>
         </property>
         <property name="text">
          <string>M&amp;inimize on close</string>
         </property>
        </widget>
       </item>
       <item>
        <spacer name="verticalSpacer_Window">
         <property name="orientation">
          <enum>Qt::Vertical</enum>
         </property>
         <property name="sizeHint" stdset="0">
          <size>
           <width>20</width>
           <height>40</height>
          </size>
         </property>
        </spacer>
       </item>
      </layout>
     </widget>
     <widget class="QWidget" name="tabDisplay">
      <attribute name="title">
       <string>&amp;Display</string>
      </attribute>
      <layout class="QVBoxLayout" name="verticalLayout_Display">
       <item>
        <layout class="QHBoxLayout" name="horizontalLayout_1_Display">
         <item>
          <widget class="QLabel" name="langLabel">
           <property name="text">
            <string>User Interface &amp;language:</string>
           </property>
           <property name="textFormat">
            <enum>Qt::PlainText</enum>
           </property>
           <property name="buddy">
            <cstring>lang</cstring>
           </property>
          </widget>
         </item>
         <item>
          <widget class="QValueComboBox" name="lang">
           <property name="toolTip">
<<<<<<< HEAD
            <string>The user interface language can be set here. This setting will take effect after restarting GoByte Core.</string>
=======
            <string>The user interface language can be set here. This setting will take effect after restarting %1.</string>
>>>>>>> ef85d514
           </property>
          </widget>
         </item>
        </layout>
       </item>
       <item>
        <widget class="QLabel" name="label_3">
         <property name="toolTip">
          <string notr="true"/>
         </property>
         <property name="statusTip">
          <string notr="true"/>
         </property>
         <property name="whatsThis">
          <string notr="true"/>
         </property>
         <property name="accessibleName">
          <string notr="true"/>
         </property>
         <property name="text">
          <string>Language missing or translation incomplete? Help contributing translations here:
https://www.transifex.com/projects/p/gobyte/</string>
         </property>
         <property name="wordWrap">
          <bool>true</bool>
         </property>
         <property name="openExternalLinks">
          <bool>true</bool>
         </property>
         <property name="textInteractionFlags">
          <set>Qt::TextBrowserInteraction</set>
         </property>
        </widget>
       </item>
       <item>
        <layout class="QHBoxLayout" name="horizontalLayout_4_Display" stretch="0,0">
         <item>
          <widget class="QLabel" name="themeLabel">
           <property name="text">
            <string>User Interface Theme:</string>
           </property>
          </widget>
         </item>
         <item>
          <widget class="QValueComboBox" name="theme"/>
         </item>
        </layout>
       </item>
       <item>
        <widget class="Line" name="line">
         <property name="orientation">
          <enum>Qt::Horizontal</enum>
         </property>
        </widget>
       </item>
       <item>
        <layout class="QHBoxLayout" name="horizontalLayout_2_Display">
         <item>
          <widget class="QLabel" name="unitLabel">
           <property name="text">
            <string>&amp;Unit to show amounts in:</string>
           </property>
           <property name="textFormat">
            <enum>Qt::PlainText</enum>
           </property>
           <property name="buddy">
            <cstring>unit</cstring>
           </property>
          </widget>
         </item>
         <item>
          <widget class="QValueComboBox" name="unit">
           <property name="toolTip">
            <string>Choose the default subdivision unit to show in the interface and when sending coins.</string>
           </property>
          </widget>
         </item>
        </layout>
       </item>
       <item>
        <layout class="QHBoxLayout" name="horizontalLayout_5_Display">
         <item>
          <widget class="QLabel" name="digitsLabel">
           <property name="text">
            <string>Decimal digits</string>
           </property>
          </widget>
         </item>
         <item>
          <widget class="QValueComboBox" name="digits"/>
         </item>
        </layout>
       </item>
       <item>
        <layout class="QHBoxLayout" name="horizontalLayout_3_Display">
         <item>
          <widget class="QLabel" name="thirdPartyTxUrlsLabel">
           <property name="toolTip">
            <string>Third party URLs (e.g. a block explorer) that appear in the transactions tab as context menu items.&lt;br/&gt;%s in the URL is replaced by transaction hash. Multiple URLs are separated by vertical bar |.</string>
           </property>
           <property name="text">
            <string>Third party transaction URLs</string>
           </property>
           <property name="buddy">
            <cstring>thirdPartyTxUrls</cstring>
           </property>
          </widget>
         </item>
         <item>
          <widget class="QLineEdit" name="thirdPartyTxUrls">
           <property name="toolTip">
            <string>Third party URLs (e.g. a block explorer) that appear in the transactions tab as context menu items.&lt;br/&gt;%s in the URL is replaced by transaction hash. Multiple URLs are separated by vertical bar |.</string>
           </property>
          </widget>
         </item>
        </layout>
       </item>
       <item>
        <spacer name="verticalSpacer">
         <property name="orientation">
          <enum>Qt::Vertical</enum>
         </property>
         <property name="sizeHint" stdset="0">
          <size>
           <width>20</width>
           <height>40</height>
          </size>
         </property>
        </spacer>
       </item>
      </layout>
     </widget>
    </widget>
   </item>
   <item>
    <widget class="QFrame" name="frame">
     <layout class="QVBoxLayout" name="verticalLayout_Bottom">
      <item>
       <layout class="QHBoxLayout" name="horizontalLayout_Bottom">
        <item>
         <widget class="QLabel" name="overriddenByCommandLineInfoLabel">
          <property name="text">
           <string>Active command-line options that override above options:</string>
          </property>
          <property name="textFormat">
           <enum>Qt::PlainText</enum>
          </property>
         </widget>
        </item>
        <item>
         <spacer name="horizontalSpacer_Bottom">
          <property name="orientation">
           <enum>Qt::Horizontal</enum>
          </property>
          <property name="sizeHint" stdset="0">
           <size>
            <width>40</width>
            <height>20</height>
           </size>
          </property>
         </spacer>
        </item>
       </layout>
      </item>
      <item>
       <widget class="QLabel" name="overriddenByCommandLineLabel">
        <property name="text">
         <string/>
        </property>
        <property name="textFormat">
         <enum>Qt::PlainText</enum>
        </property>
        <property name="wordWrap">
         <bool>true</bool>
        </property>
       </widget>
      </item>
     </layout>
    </widget>
   </item>
   <item>
    <layout class="QHBoxLayout" name="horizontalLayout_Buttons">
     <item>
      <widget class="QPushButton" name="resetButton">
       <property name="toolTip">
        <string>Reset all client options to default.</string>
       </property>
       <property name="text">
        <string>&amp;Reset Options</string>
       </property>
       <property name="autoDefault">
        <bool>false</bool>
       </property>
      </widget>
     </item>
     <item>
      <spacer name="horizontalSpacer_1">
       <property name="orientation">
        <enum>Qt::Horizontal</enum>
       </property>
       <property name="sizeHint" stdset="0">
        <size>
         <width>40</width>
         <height>48</height>
        </size>
       </property>
      </spacer>
     </item>
     <item>
      <widget class="QLabel" name="statusLabel">
       <property name="minimumSize">
        <size>
         <width>200</width>
         <height>0</height>
        </size>
       </property>
       <property name="font">
        <font>
         <weight>75</weight>
         <bold>true</bold>
        </font>
       </property>
       <property name="text">
        <string/>
       </property>
       <property name="textFormat">
        <enum>Qt::PlainText</enum>
       </property>
       <property name="wordWrap">
        <bool>true</bool>
       </property>
      </widget>
     </item>
     <item>
      <spacer name="horizontalSpacer_2">
       <property name="orientation">
        <enum>Qt::Horizontal</enum>
       </property>
       <property name="sizeHint" stdset="0">
        <size>
         <width>40</width>
         <height>48</height>
        </size>
       </property>
      </spacer>
     </item>
     <item>
      <widget class="QPushButton" name="okButton">
       <property name="text">
        <string>&amp;OK</string>
       </property>
       <property name="autoDefault">
        <bool>false</bool>
       </property>
       <property name="default">
        <bool>true</bool>
       </property>
      </widget>
     </item>
     <item>
      <widget class="QPushButton" name="cancelButton">
       <property name="text">
        <string>&amp;Cancel</string>
       </property>
       <property name="autoDefault">
        <bool>false</bool>
       </property>
      </widget>
     </item>
    </layout>
   </item>
  </layout>
 </widget>
 <customwidgets>
  <customwidget>
   <class>QValidatedLineEdit</class>
   <extends>QLineEdit</extends>
   <header>qvalidatedlineedit.h</header>
  </customwidget>
  <customwidget>
   <class>QValueComboBox</class>
   <extends>QComboBox</extends>
   <header>qvaluecombobox.h</header>
  </customwidget>
 </customwidgets>
 <resources/>
 <connections/>
</ui><|MERGE_RESOLUTION|>--- conflicted
+++ resolved
@@ -30,17 +30,10 @@
        <item>
         <widget class="QCheckBox" name="bitcoinAtStartup">
          <property name="toolTip">
-<<<<<<< HEAD
-          <string>Automatically start GoByte Core after logging in to the system.</string>
-         </property>
-         <property name="text">
-          <string>&amp;Start GoByte Core on system login</string>
-=======
           <string>Automatically start %1 after logging in to the system.</string>
          </property>
          <property name="text">
           <string>&amp;Start %1 on system login</string>
->>>>>>> ef85d514
          </property>
         </widget>
        </item>
@@ -688,11 +681,7 @@
          <item>
           <widget class="QValueComboBox" name="lang">
            <property name="toolTip">
-<<<<<<< HEAD
-            <string>The user interface language can be set here. This setting will take effect after restarting GoByte Core.</string>
-=======
             <string>The user interface language can be set here. This setting will take effect after restarting %1.</string>
->>>>>>> ef85d514
            </property>
           </widget>
          </item>
