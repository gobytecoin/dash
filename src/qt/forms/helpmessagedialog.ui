--- conflicted
+++ resolved
@@ -16,12 +16,6 @@
     <height>500</height>
    </size>
   </property>
-<<<<<<< HEAD
-  <property name="windowTitle">
-   <string notr="true">GoByte Core - Command-line options</string>
-  </property>
-=======
->>>>>>> ef85d514
   <layout class="QHBoxLayout" name="horizontalLayout_2">
    <property name="spacing">
     <number>0</number>
