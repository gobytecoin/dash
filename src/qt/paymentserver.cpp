// Copyright (c) 2011-2015 The Bitcoin Core developers
// Copyright (c) 2014-2017 The Dash Core developers
// Copyright (c) 2017-2018 The GoByte Core developers
// Distributed under the MIT software license, see the accompanying
// file COPYING or http://www.opensource.org/licenses/mit-license.php.

#include "paymentserver.h"

#include "bitcoinunits.h"
#include "guiutil.h"
#include "optionsmodel.h"

#include "base58.h"
#include "chainparams.h"
#include "policy/policy.h"
#include "ui_interface.h"
#include "util.h"
#include "wallet/wallet.h"

#include <cstdlib>

#include <openssl/x509_vfy.h>

#include <QApplication>
#include <QByteArray>
#include <QDataStream>
#include <QDateTime>
#include <QDebug>
#include <QFile>
#include <QFileOpenEvent>
#include <QHash>
#include <QList>
#include <QLocalServer>
#include <QLocalSocket>
#include <QNetworkAccessManager>
#include <QNetworkProxy>
#include <QNetworkReply>
#include <QNetworkRequest>
#include <QSslCertificate>
#include <QSslError>
#include <QSslSocket>
#include <QStringList>
#include <QTextDocument>

#if QT_VERSION < 0x050000
#include <QUrl>
#else
#include <QUrlQuery>
#endif

const int BITCOIN_IPC_CONNECT_TIMEOUT = 1000; // milliseconds
const QString BITCOIN_IPC_PREFIX("gobyte:");
// BIP70 payment protocol messages
const char* BIP70_MESSAGE_PAYMENTACK = "PaymentACK";
const char* BIP70_MESSAGE_PAYMENTREQUEST = "PaymentRequest";
// BIP71 payment protocol media types
<<<<<<< HEAD
const char* BIP71_MIMETYPE_PAYMENT = "application/gobyte-payment";
const char* BIP71_MIMETYPE_PAYMENTACK = "application/gobyte-paymentack";
const char* BIP71_MIMETYPE_PAYMENTREQUEST = "application/gobyte-paymentrequest";
// BIP70 max payment request size in bytes (DoS protection)
const qint64 BIP70_MAX_PAYMENTREQUEST_SIZE = 50000;
=======
const char* BIP71_MIMETYPE_PAYMENT = "application/dash-payment";
const char* BIP71_MIMETYPE_PAYMENTACK = "application/dash-paymentack";
const char* BIP71_MIMETYPE_PAYMENTREQUEST = "application/dash-paymentrequest";
>>>>>>> ef85d514

struct X509StoreDeleter {
      void operator()(X509_STORE* b) {
          X509_STORE_free(b);
      }
};

struct X509Deleter {
      void operator()(X509* b) { X509_free(b); }
};

namespace // Anon namespace
{
    std::unique_ptr<X509_STORE, X509StoreDeleter> certStore;
}

//
// Create a name that is unique for:
//  testnet / non-testnet
//  data directory
//
static QString ipcServerName()
{
    QString name("GoByteQt");

    // Append a simple hash of the datadir
    // Note that GetDataDir(true) returns a different path
    // for -testnet versus main net
    QString ddir(GUIUtil::boostPathToQString(GetDataDir(true)));
    name.append(QString::number(qHash(ddir)));

    return name;
}

//
// We store payment URIs and requests received before
// the main GUI window is up and ready to ask the user
// to send payment.

static QList<QString> savedPaymentRequests;

static void ReportInvalidCertificate(const QSslCertificate& cert)
{
#if QT_VERSION < 0x050000
    qDebug() << QString("%1: Payment server found an invalid certificate: ").arg(__func__) << cert.serialNumber() << cert.subjectInfo(QSslCertificate::CommonName) << cert.subjectInfo(QSslCertificate::OrganizationalUnitName);
#else
    qDebug() << QString("%1: Payment server found an invalid certificate: ").arg(__func__) << cert.serialNumber() << cert.subjectInfo(QSslCertificate::CommonName) << cert.subjectInfo(QSslCertificate::DistinguishedNameQualifier) << cert.subjectInfo(QSslCertificate::OrganizationalUnitName);
#endif
}

//
// Load OpenSSL's list of root certificate authorities
//
void PaymentServer::LoadRootCAs(X509_STORE* _store)
{
    // Unit tests mostly use this, to pass in fake root CAs:
    if (_store)
    {
        certStore.reset(_store);
        return;
    }

    // Normal execution, use either -rootcertificates or system certs:
    certStore.reset(X509_STORE_new());

    // Note: use "-system-" default here so that users can pass -rootcertificates=""
    // and get 'I don't like X.509 certificates, don't trust anybody' behavior:
    QString certFile = QString::fromStdString(GetArg("-rootcertificates", "-system-"));

    // Empty store
    if (certFile.isEmpty()) {
        qDebug() << QString("PaymentServer::%1: Payment request authentication via X.509 certificates disabled.").arg(__func__);
        return;
    }

    QList<QSslCertificate> certList;

    if (certFile != "-system-") {
            qDebug() << QString("PaymentServer::%1: Using \"%2\" as trusted root certificate.").arg(__func__).arg(certFile);

        certList = QSslCertificate::fromPath(certFile);
        // Use those certificates when fetching payment requests, too:
        QSslSocket::setDefaultCaCertificates(certList);
    } else
        certList = QSslSocket::systemCaCertificates();

    int nRootCerts = 0;
    const QDateTime currentTime = QDateTime::currentDateTime();

    Q_FOREACH (const QSslCertificate& cert, certList) {
        // Don't log NULL certificates
        if (cert.isNull())
            continue;

        // Not yet active/valid, or expired certificate
        if (currentTime < cert.effectiveDate() || currentTime > cert.expiryDate()) {
            ReportInvalidCertificate(cert);
            continue;
        }

#if QT_VERSION >= 0x050000
        // Blacklisted certificate
        if (cert.isBlacklisted()) {
            ReportInvalidCertificate(cert);
            continue;
        }
#endif
        QByteArray certData = cert.toDer();
        const unsigned char *data = (const unsigned char *)certData.data();

        std::unique_ptr<X509, X509Deleter> x509(d2i_X509(0, &data, certData.size()));
        if (x509 && X509_STORE_add_cert(certStore.get(), x509.get()))
        {
            // Note: X509_STORE increases the reference count to the X509 object,
            // we still have to release our reference to it.
            ++nRootCerts;
        }
        else
        {
            ReportInvalidCertificate(cert);
            continue;
        }
    }
    qWarning() << "PaymentServer::LoadRootCAs: Loaded " << nRootCerts << " root certificates";

    // Project for another day:
    // Fetch certificate revocation lists, and add them to certStore.
    // Issues to consider:
    //   performance (start a thread to fetch in background?)
    //   privacy (fetch through tor/proxy so IP address isn't revealed)
    //   would it be easier to just use a compiled-in blacklist?
    //    or use Qt's blacklist?
    //   "certificate stapling" with server-side caching is more efficient
}

//
// Sending to the server is done synchronously, at startup.
// If the server isn't already running, startup continues,
// and the items in savedPaymentRequest will be handled
// when uiReady() is called.
//
// Warning: ipcSendCommandLine() is called early in init,
// so don't use "Q_EMIT message()", but "QMessageBox::"!
//
void PaymentServer::ipcParseCommandLine(int argc, char* argv[])
{
    for (int i = 1; i < argc; i++)
    {
        QString arg(argv[i]);
        if (arg.startsWith("-"))
            continue;

        // If the gobyte: URI contains a payment request, we are not able to detect the
        // network as that would require fetching and parsing the payment request.
        // That means clicking such an URI which contains a testnet payment request
        // will start a mainnet instance and throw a "wrong network" error.
        if (arg.startsWith(BITCOIN_IPC_PREFIX, Qt::CaseInsensitive)) // gobyte: URI
        {
            savedPaymentRequests.append(arg);

            SendCoinsRecipient r;
            if (GUIUtil::parseBitcoinURI(arg, &r) && !r.address.isEmpty())
            {
                CBitcoinAddress address(r.address.toStdString());

                if (address.IsValid(Params(CBaseChainParams::MAIN)))
                {
                    SelectParams(CBaseChainParams::MAIN);
                }
                else if (address.IsValid(Params(CBaseChainParams::TESTNET)))
                {
                    SelectParams(CBaseChainParams::TESTNET);
                }
            }
        }
        else if (QFile::exists(arg)) // Filename
        {
            savedPaymentRequests.append(arg);

            PaymentRequestPlus request;
            if (readPaymentRequestFromFile(arg, request))
            {
                if (request.getDetails().network() == "main")
                {
                    SelectParams(CBaseChainParams::MAIN);
                }
                else if (request.getDetails().network() == "test")
                {
                    SelectParams(CBaseChainParams::TESTNET);
                }
            }
        }
        else
        {
            // Printing to debug.log is about the best we can do here, the
            // GUI hasn't started yet so we can't pop up a message box.
            qWarning() << "PaymentServer::ipcSendCommandLine: Payment request file does not exist: " << arg;
        }
    }
}

//
// Sending to the server is done synchronously, at startup.
// If the server isn't already running, startup continues,
// and the items in savedPaymentRequest will be handled
// when uiReady() is called.
//
bool PaymentServer::ipcSendCommandLine()
{
    bool fResult = false;
    Q_FOREACH (const QString& r, savedPaymentRequests)
    {
        QLocalSocket* socket = new QLocalSocket();
        socket->connectToServer(ipcServerName(), QIODevice::WriteOnly);
        if (!socket->waitForConnected(BITCOIN_IPC_CONNECT_TIMEOUT))
        {
            delete socket;
            socket = NULL;
            return false;
        }

        QByteArray block;
        QDataStream out(&block, QIODevice::WriteOnly);
        out.setVersion(QDataStream::Qt_4_0);
        out << r;
        out.device()->seek(0);

        socket->write(block);
        socket->flush();
        socket->waitForBytesWritten(BITCOIN_IPC_CONNECT_TIMEOUT);
        socket->disconnectFromServer();

        delete socket;
        socket = NULL;
        fResult = true;
    }

    return fResult;
}

PaymentServer::PaymentServer(QObject* parent, bool startLocalServer) :
    QObject(parent),
    saveURIs(true),
    uriServer(0),
    netManager(0),
    optionsModel(0)
{
    // Verify that the version of the library that we linked against is
    // compatible with the version of the headers we compiled against.
    GOOGLE_PROTOBUF_VERIFY_VERSION;

    // Install global event filter to catch QFileOpenEvents
    // on Mac: sent when you click gobyte: links
    // other OSes: helpful when dealing with payment request files
    if (parent)
        parent->installEventFilter(this);

    QString name = ipcServerName();

    // Clean up old socket leftover from a crash:
    QLocalServer::removeServer(name);

    if (startLocalServer)
    {
        uriServer = new QLocalServer(this);

        if (!uriServer->listen(name)) {
            // constructor is called early in init, so don't use "Q_EMIT message()" here
            QMessageBox::critical(0, tr("Payment request error"),
                tr("Cannot start gobyte: click-to-pay handler"));
        }
        else {
            connect(uriServer, SIGNAL(newConnection()), this, SLOT(handleURIConnection()));
            connect(this, SIGNAL(receivedPaymentACK(QString)), this, SLOT(handlePaymentACK(QString)));
        }
    }
}

PaymentServer::~PaymentServer()
{
    google::protobuf::ShutdownProtobufLibrary();
}

//
// OSX-specific way of handling gobyte: URIs and PaymentRequest mime types.
// Also used by paymentservertests.cpp and when opening a payment request file
// via "Open URI..." menu entry.
//
bool PaymentServer::eventFilter(QObject *object, QEvent *event)
{
    if (event->type() == QEvent::FileOpen) {
        QFileOpenEvent *fileEvent = static_cast<QFileOpenEvent*>(event);
        if (!fileEvent->file().isEmpty())
            handleURIOrFile(fileEvent->file());
        else if (!fileEvent->url().isEmpty())
            handleURIOrFile(fileEvent->url().toString());

        return true;
    }

    return QObject::eventFilter(object, event);
}

void PaymentServer::initNetManager()
{
    if (!optionsModel)
        return;
    if (netManager != NULL)
        delete netManager;

    // netManager is used to fetch paymentrequests given in gobyte: URIs
    netManager = new QNetworkAccessManager(this);

    QNetworkProxy proxy;

    // Query active SOCKS5 proxy
    if (optionsModel->getProxySettings(proxy)) {
        netManager->setProxy(proxy);

        qDebug() << "PaymentServer::initNetManager: Using SOCKS5 proxy" << proxy.hostName() << ":" << proxy.port();
    }
    else
        qDebug() << "PaymentServer::initNetManager: No active proxy server found.";

    connect(netManager, SIGNAL(finished(QNetworkReply*)),
            this, SLOT(netRequestFinished(QNetworkReply*)));
    connect(netManager, SIGNAL(sslErrors(QNetworkReply*, const QList<QSslError> &)),
            this, SLOT(reportSslErrors(QNetworkReply*, const QList<QSslError> &)));
}

void PaymentServer::uiReady()
{
    initNetManager();

    saveURIs = false;
    Q_FOREACH (const QString& s, savedPaymentRequests)
    {
        handleURIOrFile(s);
    }
    savedPaymentRequests.clear();
}

void PaymentServer::handleURIOrFile(const QString& s)
{
    if (saveURIs)
    {
        savedPaymentRequests.append(s);
        return;
    }

    if (s.startsWith(BITCOIN_IPC_PREFIX, Qt::CaseInsensitive)) // gobyte: URI
    {
#if QT_VERSION < 0x050000
        QUrl uri(s);
#else
        QUrlQuery uri((QUrl(s)));
#endif
        if (uri.hasQueryItem("r")) // payment request URI
        {
            QByteArray temp;
            temp.append(uri.queryItemValue("r"));
            QString decoded = QUrl::fromPercentEncoding(temp);
            QUrl fetchUrl(decoded, QUrl::StrictMode);

            if (fetchUrl.isValid())
            {
                qDebug() << "PaymentServer::handleURIOrFile: fetchRequest(" << fetchUrl << ")";
                fetchRequest(fetchUrl);
            }
            else
            {
                qWarning() << "PaymentServer::handleURIOrFile: Invalid URL: " << fetchUrl;
                Q_EMIT message(tr("URI handling"),
                    tr("Payment request fetch URL is invalid: %1").arg(fetchUrl.toString()),
                    CClientUIInterface::ICON_WARNING);
            }

            return;
        }
        else // normal URI
        {
            SendCoinsRecipient recipient;
            if (GUIUtil::parseBitcoinURI(s, &recipient))
            {
                CBitcoinAddress address(recipient.address.toStdString());
                if (!address.IsValid()) {
                    Q_EMIT message(tr("URI handling"), tr("Invalid payment address %1").arg(recipient.address),
                        CClientUIInterface::MSG_ERROR);
                }
                else
                    Q_EMIT receivedPaymentRequest(recipient);
            }
            else
                Q_EMIT message(tr("URI handling"),
                    tr("URI cannot be parsed! This can be caused by an invalid GoByte address or malformed URI parameters."),
                    CClientUIInterface::ICON_WARNING);

            return;
        }
    }

    if (QFile::exists(s)) // payment request file
    {
        PaymentRequestPlus request;
        SendCoinsRecipient recipient;
        if (!readPaymentRequestFromFile(s, request))
        {
            Q_EMIT message(tr("Payment request file handling"),
                tr("Payment request file cannot be read! This can be caused by an invalid payment request file."),
                CClientUIInterface::ICON_WARNING);
        }
        else if (processPaymentRequest(request, recipient))
            Q_EMIT receivedPaymentRequest(recipient);

        return;
    }
}

void PaymentServer::handleURIConnection()
{
    QLocalSocket *clientConnection = uriServer->nextPendingConnection();

    while (clientConnection->bytesAvailable() < (int)sizeof(quint32))
        clientConnection->waitForReadyRead();

    connect(clientConnection, SIGNAL(disconnected()),
            clientConnection, SLOT(deleteLater()));

    QDataStream in(clientConnection);
    in.setVersion(QDataStream::Qt_4_0);
    if (clientConnection->bytesAvailable() < (int)sizeof(quint16)) {
        return;
    }
    QString msg;
    in >> msg;

    handleURIOrFile(msg);
}

//
// Warning: readPaymentRequestFromFile() is used in ipcSendCommandLine()
// so don't use "Q_EMIT message()", but "QMessageBox::"!
//
bool PaymentServer::readPaymentRequestFromFile(const QString& filename, PaymentRequestPlus& request)
{
    QFile f(filename);
    if (!f.open(QIODevice::ReadOnly)) {
        qWarning() << QString("PaymentServer::%1: Failed to open %2").arg(__func__).arg(filename);
        return false;
    }

    // BIP70 DoS protection
    if (!verifySize(f.size())) {
        return false;
    }

    QByteArray data = f.readAll();

    return request.parse(data);
}

bool PaymentServer::processPaymentRequest(const PaymentRequestPlus& request, SendCoinsRecipient& recipient)
{
    if (!optionsModel)
        return false;

    if (request.IsInitialized()) {
        // Payment request network matches client network?
        if (!verifyNetwork(request.getDetails())) {
            Q_EMIT message(tr("Payment request rejected"), tr("Payment request network doesn't match client network."),
                CClientUIInterface::MSG_ERROR);

            return false;
        }

        // Make sure any payment requests involved are still valid.
        // This is re-checked just before sending coins in WalletModel::sendCoins().
        if (verifyExpired(request.getDetails())) {
            Q_EMIT message(tr("Payment request rejected"), tr("Payment request expired."),
                CClientUIInterface::MSG_ERROR);

            return false;
        }
    } else {
        Q_EMIT message(tr("Payment request error"), tr("Payment request is not initialized."),
            CClientUIInterface::MSG_ERROR);

        return false;
    }

    recipient.paymentRequest = request;
    recipient.message = GUIUtil::HtmlEscape(request.getDetails().memo());

    request.getMerchant(certStore.get(), recipient.authenticatedMerchant);

    QList<std::pair<CScript, CAmount> > sendingTos = request.getPayTo();
    QStringList addresses;

    Q_FOREACH(const PAIRTYPE(CScript, CAmount)& sendingTo, sendingTos) {
        // Extract and check destination addresses
        CTxDestination dest;
        if (ExtractDestination(sendingTo.first, dest)) {
            // Append destination address
            addresses.append(QString::fromStdString(CBitcoinAddress(dest).ToString()));
        }
        else if (!recipient.authenticatedMerchant.isEmpty()) {
            // Unauthenticated payment requests to custom gobyte addresses are not supported
            // (there is no good way to tell the user where they are paying in a way they'd
            // have a chance of understanding).
            Q_EMIT message(tr("Payment request rejected"),
                tr("Unverified payment requests to custom payment scripts are unsupported."),
                CClientUIInterface::MSG_ERROR);
            return false;
        }

        // GoByte amounts are stored as (optional) uint64 in the protobuf messages (see paymentrequest.proto),
        // but CAmount is defined as int64_t. Because of that we need to verify that amounts are in a valid range
        // and no overflow has happened.
        if (!verifyAmount(sendingTo.second)) {
            Q_EMIT message(tr("Payment request rejected"), tr("Invalid payment request."), CClientUIInterface::MSG_ERROR);
            return false;
        }

        // Extract and check amounts
        CTxOut txOut(sendingTo.second, sendingTo.first);
        if (txOut.IsDust(dustRelayFee)) {
            Q_EMIT message(tr("Payment request error"), tr("Requested payment amount of %1 is too small (considered dust).")
                .arg(BitcoinUnits::formatWithUnit(optionsModel->getDisplayUnit(), sendingTo.second)),
                CClientUIInterface::MSG_ERROR);

            return false;
        }

        recipient.amount += sendingTo.second;
        // Also verify that the final amount is still in a valid range after adding additional amounts.
        if (!verifyAmount(recipient.amount)) {
            Q_EMIT message(tr("Payment request rejected"), tr("Invalid payment request."), CClientUIInterface::MSG_ERROR);
            return false;
        }
    }
    // Store addresses and format them to fit nicely into the GUI
    recipient.address = addresses.join("<br />");

    if (!recipient.authenticatedMerchant.isEmpty()) {
        qDebug() << "PaymentServer::processPaymentRequest: Secure payment request from " << recipient.authenticatedMerchant;
    }
    else {
        qDebug() << "PaymentServer::processPaymentRequest: Insecure payment request to " << addresses.join(", ");
    }

    return true;
}

void PaymentServer::fetchRequest(const QUrl& url)
{
    QNetworkRequest netRequest;
    netRequest.setAttribute(QNetworkRequest::User, BIP70_MESSAGE_PAYMENTREQUEST);
    netRequest.setUrl(url);
    netRequest.setRawHeader("User-Agent", CLIENT_NAME.c_str());
    netRequest.setRawHeader("Accept", BIP71_MIMETYPE_PAYMENTREQUEST);
    netManager->get(netRequest);
}

void PaymentServer::fetchPaymentACK(CWallet* wallet, SendCoinsRecipient recipient, QByteArray transaction)
{
    const payments::PaymentDetails& details = recipient.paymentRequest.getDetails();
    if (!details.has_payment_url())
        return;

    QNetworkRequest netRequest;
    netRequest.setAttribute(QNetworkRequest::User, BIP70_MESSAGE_PAYMENTACK);
    netRequest.setUrl(QString::fromStdString(details.payment_url()));
    netRequest.setHeader(QNetworkRequest::ContentTypeHeader, BIP71_MIMETYPE_PAYMENT);
    netRequest.setRawHeader("User-Agent", CLIENT_NAME.c_str());
    netRequest.setRawHeader("Accept", BIP71_MIMETYPE_PAYMENTACK);

    payments::Payment payment;
    payment.set_merchant_data(details.merchant_data());
    payment.add_transactions(transaction.data(), transaction.size());

    // Create a new refund address, or re-use:
    QString account = tr("Refund from %1").arg(recipient.authenticatedMerchant);
    std::string strAccount = account.toStdString();
    std::set<CTxDestination> refundAddresses = wallet->GetAccountAddresses(strAccount);
    if (!refundAddresses.empty()) {
        CScript s = GetScriptForDestination(*refundAddresses.begin());
        payments::Output* refund_to = payment.add_refund_to();
        refund_to->set_script(&s[0], s.size());
    }
    else {
        CPubKey newKey;
        if (wallet->GetKeyFromPool(newKey, false)) {
            CKeyID keyID = newKey.GetID();
            wallet->SetAddressBook(keyID, strAccount, "refund");

            CScript s = GetScriptForDestination(keyID);
            payments::Output* refund_to = payment.add_refund_to();
            refund_to->set_script(&s[0], s.size());
        }
        else {
            // This should never happen, because sending coins should have
            // just unlocked the wallet and refilled the keypool.
            qWarning() << "PaymentServer::fetchPaymentACK: Error getting refund key, refund_to not set";
        }
    }

    int length = payment.ByteSize();
    netRequest.setHeader(QNetworkRequest::ContentLengthHeader, length);
    QByteArray serData(length, '\0');
    if (payment.SerializeToArray(serData.data(), length)) {
        netManager->post(netRequest, serData);
    }
    else {
        // This should never happen, either.
        qWarning() << "PaymentServer::fetchPaymentACK: Error serializing payment message";
    }
}

void PaymentServer::netRequestFinished(QNetworkReply* reply)
{
    reply->deleteLater();

    // BIP70 DoS protection
    if (!verifySize(reply->size())) {
        Q_EMIT message(tr("Payment request rejected"),
            tr("Payment request %1 is too large (%2 bytes, allowed %3 bytes).")
                .arg(reply->request().url().toString())
                .arg(reply->size())
                .arg(BIP70_MAX_PAYMENTREQUEST_SIZE),
            CClientUIInterface::MSG_ERROR);
        return;
    }

    if (reply->error() != QNetworkReply::NoError) {
        QString msg = tr("Error communicating with %1: %2")
            .arg(reply->request().url().toString())
            .arg(reply->errorString());

        qWarning() << "PaymentServer::netRequestFinished: " << msg;
        Q_EMIT message(tr("Payment request error"), msg, CClientUIInterface::MSG_ERROR);
        return;
    }

    QByteArray data = reply->readAll();

    QString requestType = reply->request().attribute(QNetworkRequest::User).toString();
    if (requestType == BIP70_MESSAGE_PAYMENTREQUEST)
    {
        PaymentRequestPlus request;
        SendCoinsRecipient recipient;
        if (!request.parse(data))
        {
            qWarning() << "PaymentServer::netRequestFinished: Error parsing payment request";
            Q_EMIT message(tr("Payment request error"),
                tr("Payment request cannot be parsed!"),
                CClientUIInterface::MSG_ERROR);
        }
        else if (processPaymentRequest(request, recipient))
            Q_EMIT receivedPaymentRequest(recipient);

        return;
    }
    else if (requestType == BIP70_MESSAGE_PAYMENTACK)
    {
        payments::PaymentACK paymentACK;
        if (!paymentACK.ParseFromArray(data.data(), data.size()))
        {
            QString msg = tr("Bad response from server %1")
                .arg(reply->request().url().toString());

            qWarning() << "PaymentServer::netRequestFinished: " << msg;
            Q_EMIT message(tr("Payment request error"), msg, CClientUIInterface::MSG_ERROR);
        }
        else
        {
            Q_EMIT receivedPaymentACK(GUIUtil::HtmlEscape(paymentACK.memo()));
        }
    }
}

void PaymentServer::reportSslErrors(QNetworkReply* reply, const QList<QSslError> &errs)
{
    Q_UNUSED(reply);

    QString errString;
    Q_FOREACH (const QSslError& err, errs) {
        qWarning() << "PaymentServer::reportSslErrors: " << err;
        errString += err.errorString() + "\n";
    }
    Q_EMIT message(tr("Network request error"), errString, CClientUIInterface::MSG_ERROR);
}

void PaymentServer::setOptionsModel(OptionsModel *_optionsModel)
{
    this->optionsModel = _optionsModel;
}

void PaymentServer::handlePaymentACK(const QString& paymentACKMsg)
{
    // currently we don't further process or store the paymentACK message
    Q_EMIT message(tr("Payment acknowledged"), paymentACKMsg, CClientUIInterface::ICON_INFORMATION | CClientUIInterface::MODAL);
}

bool PaymentServer::verifyNetwork(const payments::PaymentDetails& requestDetails)
{
    bool fVerified = requestDetails.network() == Params().NetworkIDString();
    if (!fVerified) {
        qWarning() << QString("PaymentServer::%1: Payment request network \"%2\" doesn't match client network \"%3\".")
            .arg(__func__)
            .arg(QString::fromStdString(requestDetails.network()))
            .arg(QString::fromStdString(Params().NetworkIDString()));
    }
    return fVerified;
}

bool PaymentServer::verifyExpired(const payments::PaymentDetails& requestDetails)
{
    bool fVerified = (requestDetails.has_expires() && (int64_t)requestDetails.expires() < GetTime());
    if (fVerified) {
        const QString requestExpires = QString::fromStdString(DateTimeStrFormat("%Y-%m-%d %H:%M:%S", (int64_t)requestDetails.expires()));
        qWarning() << QString("PaymentServer::%1: Payment request expired \"%2\".")
            .arg(__func__)
            .arg(requestExpires);
    }
    return fVerified;
}

bool PaymentServer::verifySize(qint64 requestSize)
{
    bool fVerified = (requestSize <= BIP70_MAX_PAYMENTREQUEST_SIZE);
    if (!fVerified) {
        qWarning() << QString("PaymentServer::%1: Payment request too large (%2 bytes, allowed %3 bytes).")
            .arg(__func__)
            .arg(requestSize)
            .arg(BIP70_MAX_PAYMENTREQUEST_SIZE);
    }
    return fVerified;
}

bool PaymentServer::verifyAmount(const CAmount& requestAmount)
{
    bool fVerified = MoneyRange(requestAmount);
    if (!fVerified) {
        qWarning() << QString("PaymentServer::%1: Payment request amount out of allowed range (%2, allowed 0 - %3).")
            .arg(__func__)
            .arg(requestAmount)
            .arg(MAX_MONEY);
    }
    return fVerified;
}

X509_STORE* PaymentServer::getCertStore()
{
    return certStore.get();
}<|MERGE_RESOLUTION|>--- conflicted
+++ resolved
@@ -54,21 +54,13 @@
 const char* BIP70_MESSAGE_PAYMENTACK = "PaymentACK";
 const char* BIP70_MESSAGE_PAYMENTREQUEST = "PaymentRequest";
 // BIP71 payment protocol media types
-<<<<<<< HEAD
 const char* BIP71_MIMETYPE_PAYMENT = "application/gobyte-payment";
 const char* BIP71_MIMETYPE_PAYMENTACK = "application/gobyte-paymentack";
 const char* BIP71_MIMETYPE_PAYMENTREQUEST = "application/gobyte-paymentrequest";
-// BIP70 max payment request size in bytes (DoS protection)
-const qint64 BIP70_MAX_PAYMENTREQUEST_SIZE = 50000;
-=======
-const char* BIP71_MIMETYPE_PAYMENT = "application/dash-payment";
-const char* BIP71_MIMETYPE_PAYMENTACK = "application/dash-paymentack";
-const char* BIP71_MIMETYPE_PAYMENTREQUEST = "application/dash-paymentrequest";
->>>>>>> ef85d514
 
 struct X509StoreDeleter {
       void operator()(X509_STORE* b) {
-          X509_STORE_free(b);
+          X509_STORE_free(b);xs
       }
 };
 
