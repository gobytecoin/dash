// Copyright (c) 2011-2015 The Bitcoin Core developers
// Copyright (c) 2014-2017 The Dash Core developers
// Copyright (c) 2017-2018 The GoByte Core developers
// Distributed under the MIT software license, see the accompanying
// file COPYING or http://www.opensource.org/licenses/mit-license.php.

#if defined(HAVE_CONFIG_H)
#include "config/dash-config.h"
#endif

#include "askpassphrasedialog.h"
#include "ui_askpassphrasedialog.h"

#include "guiconstants.h"
#include "walletmodel.h"

#include "support/allocators/secure.h"

#include <QKeyEvent>
#include <QMessageBox>
#include <QPushButton>

AskPassphraseDialog::AskPassphraseDialog(Mode _mode, QWidget *parent) :
    QDialog(parent),
    ui(new Ui::AskPassphraseDialog),
    mode(_mode),
    model(0),
    fCapsLock(false)
{
    ui->setupUi(this);

    ui->passEdit1->setMinimumSize(ui->passEdit1->sizeHint());
    ui->passEdit2->setMinimumSize(ui->passEdit2->sizeHint());
    ui->passEdit3->setMinimumSize(ui->passEdit3->sizeHint());

    ui->passEdit1->setMaxLength(MAX_PASSPHRASE_SIZE);
    ui->passEdit2->setMaxLength(MAX_PASSPHRASE_SIZE);
    ui->passEdit3->setMaxLength(MAX_PASSPHRASE_SIZE);

    // Setup Caps Lock detection.
    ui->passEdit1->installEventFilter(this);
    ui->passEdit2->installEventFilter(this);
    ui->passEdit3->installEventFilter(this);

    switch(mode)
    {
        case Encrypt: // Ask passphrase x2
            ui->warningLabel->setText(tr("Enter the new passphrase to the wallet.<br/>Please use a passphrase of <b>ten or more random characters</b>, or <b>eight or more words</b>."));
            ui->passLabel1->hide();
            ui->passEdit1->hide();
            setWindowTitle(tr("Encrypt wallet"));
            break;
        case UnlockMixing:
            ui->warningLabel->setText(tr("This operation needs your wallet passphrase to unlock the wallet."));
            ui->passLabel2->hide();
            ui->passEdit2->hide();
            ui->passLabel3->hide();
            ui->passEdit3->hide();
            setWindowTitle(tr("Unlock wallet for mixing only"));
            break;
        case Unlock: // Ask passphrase
            ui->warningLabel->setText(tr("This operation needs your wallet passphrase to unlock the wallet."));
            ui->passLabel2->hide();
            ui->passEdit2->hide();
            ui->passLabel3->hide();
            ui->passEdit3->hide();
            setWindowTitle(tr("Unlock wallet"));
            break;
        case Decrypt:   // Ask passphrase
            ui->warningLabel->setText(tr("This operation needs your wallet passphrase to decrypt the wallet."));
            ui->passLabel2->hide();
            ui->passEdit2->hide();
            ui->passLabel3->hide();
            ui->passEdit3->hide();
            setWindowTitle(tr("Decrypt wallet"));
            break;
        case ChangePass: // Ask old passphrase + new passphrase x2
            setWindowTitle(tr("Change passphrase"));
            ui->warningLabel->setText(tr("Enter the old passphrase and new passphrase to the wallet."));
            break;
    }
    textChanged();
    connect(ui->passEdit1, SIGNAL(textChanged(QString)), this, SLOT(textChanged()));
    connect(ui->passEdit2, SIGNAL(textChanged(QString)), this, SLOT(textChanged()));
    connect(ui->passEdit3, SIGNAL(textChanged(QString)), this, SLOT(textChanged()));
}

AskPassphraseDialog::~AskPassphraseDialog()
{
    secureClearPassFields();
    delete ui;
}

void AskPassphraseDialog::setModel(WalletModel *_model)
{
    this->model = _model;
}

void AskPassphraseDialog::accept()
{
    SecureString oldpass, newpass1, newpass2;
    if(!model)
        return;
    oldpass.reserve(MAX_PASSPHRASE_SIZE);
    newpass1.reserve(MAX_PASSPHRASE_SIZE);
    newpass2.reserve(MAX_PASSPHRASE_SIZE);
    // TODO: get rid of this .c_str() by implementing SecureString::operator=(std::string)
    // Alternately, find a way to make this input mlock()'d to begin with.
    oldpass.assign(ui->passEdit1->text().toStdString().c_str());
    newpass1.assign(ui->passEdit2->text().toStdString().c_str());
    newpass2.assign(ui->passEdit3->text().toStdString().c_str());

    secureClearPassFields();

    switch(mode)
    {
    case Encrypt: {
        if(newpass1.empty() || newpass2.empty())
        {
            // Cannot encrypt with empty passphrase
            break;
        }
        QMessageBox::StandardButton retval = QMessageBox::question(this, tr("Confirm wallet encryption"),
                 tr("Warning: If you encrypt your wallet and lose your passphrase, you will <b>LOSE ALL OF YOUR GBX</b>!") + "<br><br>" + tr("Are you sure you wish to encrypt your wallet?"),
                 QMessageBox::Yes|QMessageBox::Cancel,
                 QMessageBox::Cancel);
        if(retval == QMessageBox::Yes)
        {
            if(newpass1 == newpass2)
            {
                if(model->setWalletEncrypted(true, newpass1))
                {
                    if (model->hdEnabled()) {
                        QMessageBox::warning(this, tr("Wallet encrypted"),
                                         "<qt>" +
                                         tr("%1 will close now to finish the encryption process. "
                                         "Remember that encrypting your wallet cannot fully protect "
                                         "your funds from being stolen by malware infecting your computer.").arg(tr(PACKAGE_NAME)) +
                                         "<br><br><b>" +
                                         tr("IMPORTANT: Any previous backups you have made of your wallet file "
                                         "should be replaced with the newly generated, encrypted wallet file. "
                                         "Previous backups of the unencrypted wallet file contain the same HD seed and "
                                         "still have full access to all your funds just like the new, encrypted wallet.") +
                                         "</b></qt>");
                    } else {
                        QMessageBox::warning(this, tr("Wallet encrypted"),
                                         "<qt>" +
<<<<<<< HEAD
                                         tr("GoByte Core will close now to finish the encryption process. "
                                         "Remember that encrypting your wallet cannot fully protect "
                                         "your gobytes from being stolen by malware infecting your computer.") +
=======
                                         tr("%1 will close now to finish the encryption process. "
                                         "Remember that encrypting your wallet cannot fully protect "
                                         "your funds from being stolen by malware infecting your computer.").arg(tr(PACKAGE_NAME)) +
>>>>>>> ef85d514
                                         "<br><br><b>" +
                                         tr("IMPORTANT: Any previous backups you have made of your wallet file "
                                         "should be replaced with the newly generated, encrypted wallet file. "
                                         "For security reasons, previous backups of the unencrypted wallet file "
                                         "will become useless as soon as you start using the new, encrypted wallet.") +
                                         "</b></qt>");
                    }
                    QApplication::quit();
                }
                else
                {
                    QMessageBox::critical(this, tr("Wallet encryption failed"),
                                         tr("Wallet encryption failed due to an internal error. Your wallet was not encrypted."));
                }
                QDialog::accept(); // Success
            }
            else
            {
                QMessageBox::critical(this, tr("Wallet encryption failed"),
                                     tr("The supplied passphrases do not match."));
            }
        }
        else
        {
            QDialog::reject(); // Cancelled
        }
        } break;
    case UnlockMixing:
    case Unlock:
        if(!model->setWalletLocked(false, oldpass, mode == UnlockMixing))
        {
            QMessageBox::critical(this, tr("Wallet unlock failed"),
                                  tr("The passphrase entered for the wallet decryption was incorrect."));
        }
        else
        {
            QDialog::accept(); // Success
        }
        break;
    case Decrypt:
        if(!model->setWalletEncrypted(false, oldpass))
        {
            QMessageBox::critical(this, tr("Wallet decryption failed"),
                                  tr("The passphrase entered for the wallet decryption was incorrect."));
        }
        else
        {
            QDialog::accept(); // Success
        }
        break;
    case ChangePass:
        if(newpass1 == newpass2)
        {
            if(model->changePassphrase(oldpass, newpass1))
            {
                QMessageBox::information(this, tr("Wallet encrypted"),
                                     tr("Wallet passphrase was successfully changed."));
                QDialog::accept(); // Success
            }
            else
            {
                QMessageBox::critical(this, tr("Wallet encryption failed"),
                                     tr("The passphrase entered for the wallet decryption was incorrect."));
            }
        }
        else
        {
            QMessageBox::critical(this, tr("Wallet encryption failed"),
                                 tr("The supplied passphrases do not match."));
        }
        break;
    }
}

void AskPassphraseDialog::textChanged()
{
    // Validate input, set Ok button to enabled when acceptable
    bool acceptable = false;
    switch(mode)
    {
    case Encrypt: // New passphrase x2
        acceptable = !ui->passEdit2->text().isEmpty() && !ui->passEdit3->text().isEmpty();
        break;
    case UnlockMixing: // Old passphrase x1
    case Unlock: // Old passphrase x1
    case Decrypt:
        acceptable = !ui->passEdit1->text().isEmpty();
        break;
    case ChangePass: // Old passphrase x1, new passphrase x2
        acceptable = !ui->passEdit1->text().isEmpty() && !ui->passEdit2->text().isEmpty() && !ui->passEdit3->text().isEmpty();
        break;
    }
    ui->buttonBox->button(QDialogButtonBox::Ok)->setEnabled(acceptable);
}

bool AskPassphraseDialog::event(QEvent *event)
{
    // Detect Caps Lock key press.
    if (event->type() == QEvent::KeyPress) {
        QKeyEvent *ke = static_cast<QKeyEvent *>(event);
        if (ke->key() == Qt::Key_CapsLock) {
            fCapsLock = !fCapsLock;
        }
        if (fCapsLock) {
            ui->capsLabel->setText(tr("Warning: The Caps Lock key is on!"));
        } else {
            ui->capsLabel->clear();
        }
    }
    return QWidget::event(event);
}

bool AskPassphraseDialog::eventFilter(QObject *object, QEvent *event)
{
    /* Detect Caps Lock.
     * There is no good OS-independent way to check a key state in Qt, but we
     * can detect Caps Lock by checking for the following condition:
     * Shift key is down and the result is a lower case character, or
     * Shift key is not down and the result is an upper case character.
     */
    if (event->type() == QEvent::KeyPress) {
        QKeyEvent *ke = static_cast<QKeyEvent *>(event);
        QString str = ke->text();
        if (str.length() != 0) {
            const QChar *psz = str.unicode();
            bool fShift = (ke->modifiers() & Qt::ShiftModifier) != 0;
            if ((fShift && *psz >= 'a' && *psz <= 'z') || (!fShift && *psz >= 'A' && *psz <= 'Z')) {
                fCapsLock = true;
                ui->capsLabel->setText(tr("Warning: The Caps Lock key is on!"));
            } else if (psz->isLetter()) {
                fCapsLock = false;
                ui->capsLabel->clear();
            }
        }
    }
    return QDialog::eventFilter(object, event);
}

static void SecureClearQLineEdit(QLineEdit* edit)
{
    // Attempt to overwrite text so that they do not linger around in memory
    edit->setText(QString(" ").repeated(edit->text().size()));
    edit->clear();
}

void AskPassphraseDialog::secureClearPassFields()
{
    SecureClearQLineEdit(ui->passEdit1);
    SecureClearQLineEdit(ui->passEdit2);
    SecureClearQLineEdit(ui->passEdit3);
}<|MERGE_RESOLUTION|>--- conflicted
+++ resolved
@@ -5,7 +5,7 @@
 // file COPYING or http://www.opensource.org/licenses/mit-license.php.
 
 #if defined(HAVE_CONFIG_H)
-#include "config/dash-config.h"
+#include "config/gobyte-config.h"
 #endif
 
 #include "askpassphrasedialog.h"
@@ -145,15 +145,9 @@
                     } else {
                         QMessageBox::warning(this, tr("Wallet encrypted"),
                                          "<qt>" +
-<<<<<<< HEAD
-                                         tr("GoByte Core will close now to finish the encryption process. "
-                                         "Remember that encrypting your wallet cannot fully protect "
-                                         "your gobytes from being stolen by malware infecting your computer.") +
-=======
                                          tr("%1 will close now to finish the encryption process. "
                                          "Remember that encrypting your wallet cannot fully protect "
                                          "your funds from being stolen by malware infecting your computer.").arg(tr(PACKAGE_NAME)) +
->>>>>>> ef85d514
                                          "<br><br><b>" +
                                          tr("IMPORTANT: Any previous backups you have made of your wallet file "
                                          "should be replaced with the newly generated, encrypted wallet file. "
