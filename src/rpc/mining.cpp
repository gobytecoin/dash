--- conflicted
+++ resolved
@@ -195,7 +195,7 @@
             "\nMine blocks immediately to a specified address (before the RPC call returns)\n"
             "\nArguments:\n"
             "1. nblocks      (numeric, required) How many blocks are generated immediately.\n"
-            "2. address      (string, required) The address to send the newly generated Dash to.\n"
+            "2. address      (string, required) The address to send the newly generated GoByte to.\n"
             "3. maxtries     (numeric, optional) How many iterations to try (default = 1000000).\n"
             "\nResult:\n"
             "[ blockhashes ]     (array) hashes of blocks generated\n"
@@ -482,21 +482,13 @@
     if(!g_connman)
         throw JSONRPCError(RPC_CLIENT_P2P_DISABLED, "Error: Peer-to-peer functionality missing or disabled");
 
-<<<<<<< HEAD
-    if (g_connman->GetNodeCount(CConnman::CONNECTIONS_ALL) == 0)
-        throw JSONRPCError(RPC_CLIENT_NOT_CONNECTED, "GoByte Core is not connected!");
-
-    if (IsInitialBlockDownload())
-        throw JSONRPCError(RPC_CLIENT_IN_INITIAL_DOWNLOAD, "GoByte Core is downloading blocks...");
-=======
     if (Params().MiningRequiresPeers()) {
         if (g_connman->GetNodeCount(CConnman::CONNECTIONS_ALL) == 0)
-            throw JSONRPCError(RPC_CLIENT_NOT_CONNECTED, "Dash Core is not connected!");
+            throw JSONRPCError(RPC_CLIENT_NOT_CONNECTED, "GoByte Core is not connected!");
 
         if (IsInitialBlockDownload())
-            throw JSONRPCError(RPC_CLIENT_IN_INITIAL_DOWNLOAD, "Dash Core is downloading blocks...");
-    }
->>>>>>> ef85d514
+            throw JSONRPCError(RPC_CLIENT_IN_INITIAL_DOWNLOAD, "GoByte Core is downloading blocks...");
+    }
 
     // when enforcement is on we need information about a masternode payee or otherwise our block is going to be orphaned by the network
     CScript payee;
