// Copyright (c) 2010 Satoshi Nakamoto
// Copyright (c) 2009-2015 The Bitcoin Core developers
// Distributed under the MIT software license, see the accompanying
// file COPYING or http://www.opensource.org/licenses/mit-license.php.

#ifndef BITCOIN_RPCPROTOCOL_H
#define BITCOIN_RPCPROTOCOL_H

#include <list>
#include <map>
#include <stdint.h>
#include <string>
#include <boost/filesystem.hpp>

#include <univalue.h>

//! HTTP status codes
enum HTTPStatusCode
{
    HTTP_OK                    = 200,
    HTTP_BAD_REQUEST           = 400,
    HTTP_UNAUTHORIZED          = 401,
    HTTP_FORBIDDEN             = 403,
    HTTP_NOT_FOUND             = 404,
    HTTP_BAD_METHOD            = 405,
    HTTP_INTERNAL_SERVER_ERROR = 500,
    HTTP_SERVICE_UNAVAILABLE   = 503,
};

//! GoByte Core RPC error codes
enum RPCErrorCode
{
    //! Standard JSON-RPC 2.0 errors
    RPC_INVALID_REQUEST  = -32600,
    RPC_METHOD_NOT_FOUND = -32601,
    RPC_INVALID_PARAMS   = -32602,
    RPC_INTERNAL_ERROR   = -32603,
    RPC_PARSE_ERROR      = -32700,

    //! General application defined errors
    RPC_MISC_ERROR                  = -1,  //!< std::exception thrown in command handling
    RPC_FORBIDDEN_BY_SAFE_MODE      = -2,  //!< Server is in safe mode, and command is not allowed in safe mode
    RPC_TYPE_ERROR                  = -3,  //!< Unexpected type was passed as parameter
    RPC_INVALID_ADDRESS_OR_KEY      = -5,  //!< Invalid address or key
    RPC_OUT_OF_MEMORY               = -7,  //!< Ran out of memory during operation
    RPC_INVALID_PARAMETER           = -8,  //!< Invalid, missing or duplicate parameter
    RPC_DATABASE_ERROR              = -20, //!< Database error
    RPC_DESERIALIZATION_ERROR       = -22, //!< Error parsing or validating structure in raw format
    RPC_VERIFY_ERROR                = -25, //!< General error during transaction or block submission
    RPC_VERIFY_REJECTED             = -26, //!< Transaction or block was rejected by network rules
    RPC_VERIFY_ALREADY_IN_CHAIN     = -27, //!< Transaction already in chain
    RPC_IN_WARMUP                   = -28, //!< Client still warming up

    //! Aliases for backward compatibility
    RPC_TRANSACTION_ERROR           = RPC_VERIFY_ERROR,
    RPC_TRANSACTION_REJECTED        = RPC_VERIFY_REJECTED,
    RPC_TRANSACTION_ALREADY_IN_CHAIN= RPC_VERIFY_ALREADY_IN_CHAIN,

    //! P2P client errors
<<<<<<< HEAD
    RPC_CLIENT_NOT_CONNECTED        = -9,  //! GoByte Core is not connected
    RPC_CLIENT_IN_INITIAL_DOWNLOAD  = -10, //! Still downloading initial blocks
    RPC_CLIENT_NODE_ALREADY_ADDED   = -23, //! Node is already added
    RPC_CLIENT_NODE_NOT_ADDED       = -24, //! Node has not been added before
    RPC_CLIENT_NODE_NOT_CONNECTED   = -29, //! Node to disconnect not found in connected nodes
    RPC_CLIENT_INVALID_IP_OR_SUBNET = -30, //! Invalid IP/Subnet
=======
    RPC_CLIENT_NOT_CONNECTED        = -9,  //!< Dash is not connected
    RPC_CLIENT_IN_INITIAL_DOWNLOAD  = -10, //!< Still downloading initial blocks
    RPC_CLIENT_NODE_ALREADY_ADDED   = -23, //!< Node is already added
    RPC_CLIENT_NODE_NOT_ADDED       = -24, //!< Node has not been added before
    RPC_CLIENT_NODE_NOT_CONNECTED   = -29, //!< Node to disconnect not found in connected nodes
    RPC_CLIENT_INVALID_IP_OR_SUBNET = -30, //!< Invalid IP/Subnet
>>>>>>> ef85d514
    RPC_CLIENT_P2P_DISABLED         = -31, //!< No valid connection manager instance found

    //! Wallet errors
    RPC_WALLET_ERROR                = -4,  //!< Unspecified problem with wallet (key not found etc.)
    RPC_WALLET_INSUFFICIENT_FUNDS   = -6,  //!< Not enough funds in wallet or account
    RPC_WALLET_INVALID_ACCOUNT_NAME = -11, //!< Invalid account name
    RPC_WALLET_KEYPOOL_RAN_OUT      = -12, //!< Keypool ran out, call keypoolrefill first
    RPC_WALLET_UNLOCK_NEEDED        = -13, //!< Enter the wallet passphrase with walletpassphrase first
    RPC_WALLET_PASSPHRASE_INCORRECT = -14, //!< The wallet passphrase entered was incorrect
    RPC_WALLET_WRONG_ENC_STATE      = -15, //!< Command given in wrong wallet encryption state (encrypting an encrypted wallet etc.)
    RPC_WALLET_ENCRYPTION_FAILED    = -16, //!< Failed to encrypt the wallet
    RPC_WALLET_ALREADY_UNLOCKED     = -17, //!< Wallet is already unlocked
};

UniValue JSONRPCRequestObj(const std::string& strMethod, const UniValue& params, const UniValue& id);
UniValue JSONRPCReplyObj(const UniValue& result, const UniValue& error, const UniValue& id);
std::string JSONRPCReply(const UniValue& result, const UniValue& error, const UniValue& id);
UniValue JSONRPCError(int code, const std::string& message);

/** Get name of RPC authentication cookie file */
boost::filesystem::path GetAuthCookieFile();
/** Generate a new RPC authentication cookie and write it to disk */
bool GenerateAuthCookie(std::string *cookie_out);
/** Read the RPC authentication cookie from disk */
bool GetAuthCookie(std::string *cookie_out);
/** Delete RPC authentication cookie from disk */
void DeleteAuthCookie();

#endif // BITCOIN_RPCPROTOCOL_H<|MERGE_RESOLUTION|>--- conflicted
+++ resolved
@@ -57,21 +57,12 @@
     RPC_TRANSACTION_ALREADY_IN_CHAIN= RPC_VERIFY_ALREADY_IN_CHAIN,
 
     //! P2P client errors
-<<<<<<< HEAD
-    RPC_CLIENT_NOT_CONNECTED        = -9,  //! GoByte Core is not connected
-    RPC_CLIENT_IN_INITIAL_DOWNLOAD  = -10, //! Still downloading initial blocks
-    RPC_CLIENT_NODE_ALREADY_ADDED   = -23, //! Node is already added
-    RPC_CLIENT_NODE_NOT_ADDED       = -24, //! Node has not been added before
-    RPC_CLIENT_NODE_NOT_CONNECTED   = -29, //! Node to disconnect not found in connected nodes
-    RPC_CLIENT_INVALID_IP_OR_SUBNET = -30, //! Invalid IP/Subnet
-=======
-    RPC_CLIENT_NOT_CONNECTED        = -9,  //!< Dash is not connected
+    RPC_CLIENT_NOT_CONNECTED        = -9,  //!< GoByte is not connected
     RPC_CLIENT_IN_INITIAL_DOWNLOAD  = -10, //!< Still downloading initial blocks
     RPC_CLIENT_NODE_ALREADY_ADDED   = -23, //!< Node is already added
     RPC_CLIENT_NODE_NOT_ADDED       = -24, //!< Node has not been added before
     RPC_CLIENT_NODE_NOT_CONNECTED   = -29, //!< Node to disconnect not found in connected nodes
     RPC_CLIENT_INVALID_IP_OR_SUBNET = -30, //!< Invalid IP/Subnet
->>>>>>> ef85d514
     RPC_CLIENT_P2P_DISABLED         = -31, //!< No valid connection manager instance found
 
     //! Wallet errors
