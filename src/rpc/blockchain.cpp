// Copyright (c) 2010 Satoshi Nakamoto
// Copyright (c) 2009-2015 The Bitcoin Core developers
// Copyright (c) 2014-2017 The Dash Core developers
// Copyright (c) 2017-2018 The GoByte Core developers
// Distributed under the MIT software license, see the accompanying
// file COPYING or http://www.opensource.org/licenses/mit-license.php.

#include "amount.h"
#include "chain.h"
#include "chainparams.h"
#include "checkpoints.h"
#include "coins.h"
#include "consensus/validation.h"
#include "instantx.h"
#include "validation.h"
#include "policy/policy.h"
#include "primitives/transaction.h"
#include "rpc/server.h"
#include "streams.h"
#include "sync.h"
#include "txdb.h"
#include "txmempool.h"
#include "util.h"
#include "utilstrencodings.h"
#include "hash.h"

#include <stdint.h>

#include <univalue.h>

#include <boost/thread/thread.hpp> // boost::thread::interrupt

#include <mutex>
#include <condition_variable>

struct CUpdatedBlock
{
    uint256 hash;
    int height;
};

static std::mutex cs_blockchange;
static std::condition_variable cond_blockchange;
static CUpdatedBlock latestblock;

extern void TxToJSON(const CTransaction& tx, const uint256 hashBlock, UniValue& entry);
void ScriptPubKeyToJSON(const CScript& scriptPubKey, UniValue& out, bool fIncludeHex);

double GetDifficulty(const CBlockIndex* blockindex)
{
    // Floating point number that is a multiple of the minimum difficulty,
    // minimum difficulty = 1.0.
    if (blockindex == NULL)
    {
        if (chainActive.Tip() == NULL)
            return 1.0;
        else
            blockindex = chainActive.Tip();
    }

    int nShift = (blockindex->nBits >> 24) & 0xff;

    double dDiff =
        (double)0x0000ffff / (double)(blockindex->nBits & 0x00ffffff);

    while (nShift < 29)
    {
        dDiff *= 256.0;
        nShift++;
    }
    while (nShift > 29)
    {
        dDiff /= 256.0;
        nShift--;
    }

    return dDiff;
}

UniValue blockheaderToJSON(const CBlockIndex* blockindex)
{
    UniValue result(UniValue::VOBJ);
    result.push_back(Pair("hash", blockindex->GetBlockHash().GetHex()));
    int confirmations = -1;
    // Only report confirmations if the block is on the main chain
    if (chainActive.Contains(blockindex))
        confirmations = chainActive.Height() - blockindex->nHeight + 1;
    result.push_back(Pair("confirmations", confirmations));
    result.push_back(Pair("height", blockindex->nHeight));
    result.push_back(Pair("version", blockindex->nVersion));
    result.push_back(Pair("versionHex", strprintf("%08x", blockindex->nVersion)));
    result.push_back(Pair("merkleroot", blockindex->hashMerkleRoot.GetHex()));
    result.push_back(Pair("time", (int64_t)blockindex->nTime));
    result.push_back(Pair("mediantime", (int64_t)blockindex->GetMedianTimePast()));
    result.push_back(Pair("nonce", (uint64_t)blockindex->nNonce));
    result.push_back(Pair("bits", strprintf("%08x", blockindex->nBits)));
    result.push_back(Pair("difficulty", GetDifficulty(blockindex)));
    result.push_back(Pair("chainwork", blockindex->nChainWork.GetHex()));

    if (blockindex->pprev)
        result.push_back(Pair("previousblockhash", blockindex->pprev->GetBlockHash().GetHex()));
    CBlockIndex *pnext = chainActive.Next(blockindex);
    if (pnext)
        result.push_back(Pair("nextblockhash", pnext->GetBlockHash().GetHex()));
    return result;
}

UniValue blockToJSON(const CBlock& block, const CBlockIndex* blockindex, bool txDetails = false)
{
    UniValue result(UniValue::VOBJ);
    result.push_back(Pair("hash", blockindex->GetBlockHash().GetHex()));
    int confirmations = -1;
    // Only report confirmations if the block is on the main chain
    if (chainActive.Contains(blockindex))
        confirmations = chainActive.Height() - blockindex->nHeight + 1;
    result.push_back(Pair("confirmations", confirmations));
    result.push_back(Pair("size", (int)::GetSerializeSize(block, SER_NETWORK, PROTOCOL_VERSION)));
    result.push_back(Pair("height", blockindex->nHeight));
    result.push_back(Pair("version", block.nVersion));
    result.push_back(Pair("versionHex", strprintf("%08x", block.nVersion)));
    result.push_back(Pair("merkleroot", block.hashMerkleRoot.GetHex()));
    UniValue txs(UniValue::VARR);
    for(const auto& tx : block.vtx)
    {
        if(txDetails)
        {
            UniValue objTx(UniValue::VOBJ);
            TxToJSON(*tx, uint256(), objTx);
            txs.push_back(objTx);
        }
        else
            txs.push_back(tx->GetHash().GetHex());
    }
    result.push_back(Pair("tx", txs));
    result.push_back(Pair("time", block.GetBlockTime()));
    result.push_back(Pair("mediantime", (int64_t)blockindex->GetMedianTimePast()));
    result.push_back(Pair("nonce", (uint64_t)block.nNonce));
    result.push_back(Pair("bits", strprintf("%08x", block.nBits)));
    result.push_back(Pair("difficulty", GetDifficulty(blockindex)));
    result.push_back(Pair("chainwork", blockindex->nChainWork.GetHex()));

    if (blockindex->pprev)
        result.push_back(Pair("previousblockhash", blockindex->pprev->GetBlockHash().GetHex()));
    CBlockIndex *pnext = chainActive.Next(blockindex);
    if (pnext)
        result.push_back(Pair("nextblockhash", pnext->GetBlockHash().GetHex()));
    return result;
}

UniValue getblockcount(const JSONRPCRequest& request)
{
    if (request.fHelp || request.params.size() != 0)
        throw std::runtime_error(
            "getblockcount\n"
            "\nReturns the number of blocks in the longest blockchain.\n"
            "\nResult:\n"
            "n    (numeric) The current block count\n"
            "\nExamples:\n"
            + HelpExampleCli("getblockcount", "")
            + HelpExampleRpc("getblockcount", "")
        );

    LOCK(cs_main);
    return chainActive.Height();
}

UniValue getbestblockhash(const JSONRPCRequest& request)
{
    if (request.fHelp || request.params.size() != 0)
        throw std::runtime_error(
            "getbestblockhash\n"
            "\nReturns the hash of the best (tip) block in the longest blockchain.\n"
            "\nResult:\n"
            "\"hex\"      (string) the block hash hex encoded\n"
            "\nExamples:\n"
            + HelpExampleCli("getbestblockhash", "")
            + HelpExampleRpc("getbestblockhash", "")
        );

    LOCK(cs_main);
    return chainActive.Tip()->GetBlockHash().GetHex();
}

void RPCNotifyBlockChange(bool ibd, const CBlockIndex * pindex)
{
    if(pindex) {
        std::lock_guard<std::mutex> lock(cs_blockchange);
        latestblock.hash = pindex->GetBlockHash();
        latestblock.height = pindex->nHeight;
    }
	cond_blockchange.notify_all();
}

UniValue waitfornewblock(const JSONRPCRequest& request)
{
    if (request.fHelp || request.params.size() > 1)
        throw std::runtime_error(
            "waitfornewblock (timeout)\n"
            "\nWaits for a specific new block and returns useful info about it.\n"
            "\nReturns the current block on timeout or exit.\n"
            "\nArguments:\n"
            "1. timeout (int, optional, default=0) Time in milliseconds to wait for a response. 0 indicates no timeout.\n"
            "\nResult:\n"
            "{                           (json object)\n"
            "  \"hash\" : {       (string) The blockhash\n"
            "  \"height\" : {     (int) Block height\n"
            "}\n"
            "\nExamples:\n"
            + HelpExampleCli("waitfornewblock", "1000")
            + HelpExampleRpc("waitfornewblock", "1000")
        );
    int timeout = 0;
    if (request.params.size() > 0)
        timeout = request.params[0].get_int();

    CUpdatedBlock block;
    {
        std::unique_lock<std::mutex> lock(cs_blockchange);
        block = latestblock;
        if(timeout)
            cond_blockchange.wait_for(lock, std::chrono::milliseconds(timeout), [&block]{return latestblock.height != block.height || latestblock.hash != block.hash || !IsRPCRunning(); });
        else
            cond_blockchange.wait(lock, [&block]{return latestblock.height != block.height || latestblock.hash != block.hash || !IsRPCRunning(); });
        block = latestblock;
    }
    UniValue ret(UniValue::VOBJ);
    ret.push_back(Pair("hash", block.hash.GetHex()));
    ret.push_back(Pair("height", block.height));
    return ret;
}

UniValue waitforblock(const JSONRPCRequest& request)
{
    if (request.fHelp || request.params.size() < 1 || request.params.size() > 2)
        throw std::runtime_error(
            "waitforblock <blockhash> (timeout)\n"
            "\nWaits for a specific new block and returns useful info about it.\n"
            "\nReturns the current block on timeout or exit.\n"
            "\nArguments:\n"
            "1. \"blockhash\" (required, string) Block hash to wait for.\n"
            "2. timeout       (int, optional, default=0) Time in milliseconds to wait for a response. 0 indicates no timeout.\n"
            "\nResult:\n"
            "{                           (json object)\n"
            "  \"hash\" : {       (string) The blockhash\n"
            "  \"height\" : {     (int) Block height\n"
            "}\n"
            "\nExamples:\n"
            + HelpExampleCli("waitforblock", "\"0000000000079f8ef3d2c688c244eb7a4570b24c9ed7b4a8c619eb02596f8862\", 1000")
            + HelpExampleRpc("waitforblock", "\"0000000000079f8ef3d2c688c244eb7a4570b24c9ed7b4a8c619eb02596f8862\", 1000")
        );
    int timeout = 0;

    uint256 hash = uint256S(request.params[0].get_str());

    if (request.params.size() > 1)
        timeout = request.params[1].get_int();

    CUpdatedBlock block;
    {
        std::unique_lock<std::mutex> lock(cs_blockchange);
        if(timeout)
            cond_blockchange.wait_for(lock, std::chrono::milliseconds(timeout), [&hash]{return latestblock.hash == hash || !IsRPCRunning();});
        else
            cond_blockchange.wait(lock, [&hash]{return latestblock.hash == hash || !IsRPCRunning(); });
        block = latestblock;
    }

    UniValue ret(UniValue::VOBJ);
    ret.push_back(Pair("hash", block.hash.GetHex()));
    ret.push_back(Pair("height", block.height));
    return ret;
}

UniValue waitforblockheight(const JSONRPCRequest& request)
{
    if (request.fHelp || request.params.size() < 1 || request.params.size() > 2)
        throw std::runtime_error(
            "waitforblockheight <height> (timeout)\n"
            "\nWaits for (at least) block height and returns the height and hash\n"
            "of the current tip.\n"
            "\nReturns the current block on timeout or exit.\n"
            "\nArguments:\n"
            "1. height  (required, int) Block height to wait for (int)\n"
            "2. timeout (int, optional, default=0) Time in milliseconds to wait for a response. 0 indicates no timeout.\n"
            "\nResult:\n"
            "{                           (json object)\n"
            "  \"hash\" : {       (string) The blockhash\n"
            "  \"height\" : {     (int) Block height\n"
            "}\n"
            "\nExamples:\n"
            + HelpExampleCli("waitforblockheight", "\"100\", 1000")
            + HelpExampleRpc("waitforblockheight", "\"100\", 1000")
        );
    int timeout = 0;

    int height = request.params[0].get_int();

    if (request.params.size() > 1)
        timeout = request.params[1].get_int();

    CUpdatedBlock block;
    {
        std::unique_lock<std::mutex> lock(cs_blockchange);
        if(timeout)
            cond_blockchange.wait_for(lock, std::chrono::milliseconds(timeout), [&height]{return latestblock.height >= height || !IsRPCRunning();});
        else
            cond_blockchange.wait(lock, [&height]{return latestblock.height >= height || !IsRPCRunning(); });
        block = latestblock;
    }
    UniValue ret(UniValue::VOBJ);
    ret.push_back(Pair("hash", block.hash.GetHex()));
    ret.push_back(Pair("height", block.height));
    return ret;
}

UniValue getdifficulty(const JSONRPCRequest& request)
{
    if (request.fHelp || request.params.size() != 0)
        throw std::runtime_error(
            "getdifficulty\n"
            "\nReturns the proof-of-work difficulty as a multiple of the minimum difficulty.\n"
            "\nResult:\n"
            "n.nnn       (numeric) the proof-of-work difficulty as a multiple of the minimum difficulty.\n"
            "\nExamples:\n"
            + HelpExampleCli("getdifficulty", "")
            + HelpExampleRpc("getdifficulty", "")
        );

    LOCK(cs_main);
    return GetDifficulty();
}

std::string EntryDescriptionString()
{
    return "    \"size\" : n,                 (numeric) transaction size in bytes\n"
           "    \"fee\" : n,                  (numeric) transaction fee in " + CURRENCY_UNIT + "\n"
           "    \"modifiedfee\" : n,          (numeric) transaction fee with fee deltas used for mining priority\n"
           "    \"time\" : n,                 (numeric) local time transaction entered pool in seconds since 1 Jan 1970 GMT\n"
           "    \"height\" : n,               (numeric) block height when transaction entered pool\n"
           "    \"startingpriority\" : n,     (numeric) DEPRECATED. Priority when transaction entered pool\n"
           "    \"currentpriority\" : n,      (numeric) DEPRECATED. Transaction priority now\n"
           "    \"descendantcount\" : n,      (numeric) number of in-mempool descendant transactions (including this one)\n"
           "    \"descendantsize\" : n,       (numeric) size of in-mempool descendants (including this one)\n"
           "    \"descendantfees\" : n,       (numeric) modified fees (see above) of in-mempool descendants (including this one)\n"
           "    \"ancestorcount\" : n,        (numeric) number of in-mempool ancestor transactions (including this one)\n"
           "    \"ancestorsize\" : n,         (numeric) size of in-mempool ancestors (including this one)\n"
           "    \"ancestorfees\" : n,         (numeric) modified fees (see above) of in-mempool ancestors (including this one)\n"
           "    \"depends\" : [               (array) unconfirmed transactions used as inputs for this transaction\n"
           "        \"transactionid\",        (string) parent transaction id\n"
           "       ... ],\n"
           "    \"instantsend\" : true|false, (boolean) True if this transaction was sent as an InstantSend one\n"
           "    \"instantlock\" : true|false  (boolean) True if this transaction was locked via InstantSend\n";
}

void entryToJSON(UniValue &info, const CTxMemPoolEntry &e)
{
    AssertLockHeld(mempool.cs);

    info.push_back(Pair("size", (int)e.GetTxSize()));
    info.push_back(Pair("fee", ValueFromAmount(e.GetFee())));
    info.push_back(Pair("modifiedfee", ValueFromAmount(e.GetModifiedFee())));
    info.push_back(Pair("time", e.GetTime()));
    info.push_back(Pair("height", (int)e.GetHeight()));
    info.push_back(Pair("startingpriority", e.GetPriority(e.GetHeight())));
    info.push_back(Pair("currentpriority", e.GetPriority(chainActive.Height())));
    info.push_back(Pair("descendantcount", e.GetCountWithDescendants()));
    info.push_back(Pair("descendantsize", e.GetSizeWithDescendants()));
    info.push_back(Pair("descendantfees", e.GetModFeesWithDescendants()));
    info.push_back(Pair("ancestorcount", e.GetCountWithAncestors()));
    info.push_back(Pair("ancestorsize", e.GetSizeWithAncestors()));
    info.push_back(Pair("ancestorfees", e.GetModFeesWithAncestors()));
    const CTransaction& tx = e.GetTx();
    std::set<std::string> setDepends;
    BOOST_FOREACH(const CTxIn& txin, tx.vin)
    {
        if (mempool.exists(txin.prevout.hash))
            setDepends.insert(txin.prevout.hash.ToString());
    }

    UniValue depends(UniValue::VARR);
    BOOST_FOREACH(const std::string& dep, setDepends)
    {
        depends.push_back(dep);
    }

    info.push_back(Pair("depends", depends));
    info.push_back(Pair("instantsend", instantsend.HasTxLockRequest(tx.GetHash())));
    info.push_back(Pair("instantlock", instantsend.IsLockedInstantSendTransaction(tx.GetHash())));
}

UniValue mempoolToJSON(bool fVerbose = false)
{
    if (fVerbose)
    {
        LOCK(mempool.cs);
        UniValue o(UniValue::VOBJ);
        BOOST_FOREACH(const CTxMemPoolEntry& e, mempool.mapTx)
        {
            const uint256& hash = e.GetTx().GetHash();
            UniValue info(UniValue::VOBJ);
            entryToJSON(info, e);
            o.push_back(Pair(hash.ToString(), info));
        }
        return o;
    }
    else
    {
        std::vector<uint256> vtxid;
        mempool.queryHashes(vtxid);

        UniValue a(UniValue::VARR);
        BOOST_FOREACH(const uint256& hash, vtxid)
            a.push_back(hash.ToString());

        return a;
    }
}

UniValue getrawmempool(const JSONRPCRequest& request)
{
    if (request.fHelp || request.params.size() > 1)
        throw std::runtime_error(
            "getrawmempool ( verbose )\n"
            "\nReturns all transaction ids in memory pool as a json array of string transaction ids.\n"
            "\nHint: use getmempoolentry to fetch a specific transaction from the mempool.\n"
            "\nArguments:\n"
            "1. verbose (boolean, optional, default=false) True for a json object, false for array of transaction ids\n"
            "\nResult: (for verbose = false):\n"
            "[                     (json array of string)\n"
            "  \"transactionid\"     (string) The transaction id\n"
            "  ,...\n"
            "]\n"
            "\nResult: (for verbose = true):\n"
            "{                           (json object)\n"
            "  \"transactionid\" : {       (json object)\n"
            + EntryDescriptionString()
            + "  }, ...\n"
            "}\n"
            "\nExamples:\n"
            + HelpExampleCli("getrawmempool", "true")
            + HelpExampleRpc("getrawmempool", "true")
        );

    bool fVerbose = false;
    if (request.params.size() > 0)
        fVerbose = request.params[0].get_bool();

    return mempoolToJSON(fVerbose);
}

UniValue getmempoolancestors(const JSONRPCRequest& request)
{
    if (request.fHelp || request.params.size() < 1 || request.params.size() > 2) {
        throw std::runtime_error(
            "getmempoolancestors txid (verbose)\n"
            "\nIf txid is in the mempool, returns all in-mempool ancestors.\n"
            "\nArguments:\n"
            "1. \"txid\"                 (string, required) The transaction id (must be in mempool)\n"
            "2. verbose                  (boolean, optional, default=false) True for a json object, false for array of transaction ids\n"
            "\nResult (for verbose=false):\n"
            "[                       (json array of strings)\n"
            "  \"transactionid\"           (string) The transaction id of an in-mempool ancestor transaction\n"
            "  ,...\n"
            "]\n"
            "\nResult (for verbose=true):\n"
            "{                           (json object)\n"
            "  \"transactionid\" : {       (json object)\n"
            + EntryDescriptionString()
            + "  }, ...\n"
            "}\n"
            "\nExamples:\n"
            + HelpExampleCli("getmempoolancestors", "\"mytxid\"")
            + HelpExampleRpc("getmempoolancestors", "\"mytxid\"")
            );
    }

    bool fVerbose = false;
    if (request.params.size() > 1)
        fVerbose = request.params[1].get_bool();

    uint256 hash = ParseHashV(request.params[0], "parameter 1");

    LOCK(mempool.cs);

    CTxMemPool::txiter it = mempool.mapTx.find(hash);
    if (it == mempool.mapTx.end()) {
        throw JSONRPCError(RPC_INVALID_ADDRESS_OR_KEY, "Transaction not in mempool");
    }

    CTxMemPool::setEntries setAncestors;
    uint64_t noLimit = std::numeric_limits<uint64_t>::max();
    std::string dummy;
    mempool.CalculateMemPoolAncestors(*it, setAncestors, noLimit, noLimit, noLimit, noLimit, dummy, false);

    if (!fVerbose) {
        UniValue o(UniValue::VARR);
        BOOST_FOREACH(CTxMemPool::txiter ancestorIt, setAncestors) {
            o.push_back(ancestorIt->GetTx().GetHash().ToString());
        }

        return o;
    } else {
        UniValue o(UniValue::VOBJ);
        BOOST_FOREACH(CTxMemPool::txiter ancestorIt, setAncestors) {
            const CTxMemPoolEntry &e = *ancestorIt;
            const uint256& _hash = e.GetTx().GetHash();
            UniValue info(UniValue::VOBJ);
            entryToJSON(info, e);
            o.push_back(Pair(_hash.ToString(), info));
        }
        return o;
    }
}

UniValue getmempooldescendants(const JSONRPCRequest& request)
{
    if (request.fHelp || request.params.size() < 1 || request.params.size() > 2) {
        throw std::runtime_error(
            "getmempooldescendants txid (verbose)\n"
            "\nIf txid is in the mempool, returns all in-mempool descendants.\n"
            "\nArguments:\n"
            "1. \"txid\"                 (string, required) The transaction id (must be in mempool)\n"
            "2. verbose                  (boolean, optional, default=false) True for a json object, false for array of transaction ids\n"
            "\nResult (for verbose=false):\n"
            "[                       (json array of strings)\n"
            "  \"transactionid\"           (string) The transaction id of an in-mempool descendant transaction\n"
            "  ,...\n"
            "]\n"
            "\nResult (for verbose=true):\n"
            "{                           (json object)\n"
            "  \"transactionid\" : {       (json object)\n"
            + EntryDescriptionString()
            + "  }, ...\n"
            "}\n"
            "\nExamples:\n"
            + HelpExampleCli("getmempooldescendants", "\"mytxid\"")
            + HelpExampleRpc("getmempooldescendants", "\"mytxid\"")
            );
    }

    bool fVerbose = false;
    if (request.params.size() > 1)
        fVerbose = request.params[1].get_bool();

    uint256 hash = ParseHashV(request.params[0], "parameter 1");

    LOCK(mempool.cs);

    CTxMemPool::txiter it = mempool.mapTx.find(hash);
    if (it == mempool.mapTx.end()) {
        throw JSONRPCError(RPC_INVALID_ADDRESS_OR_KEY, "Transaction not in mempool");
    }

    CTxMemPool::setEntries setDescendants;
    mempool.CalculateDescendants(it, setDescendants);
    // CTxMemPool::CalculateDescendants will include the given tx
    setDescendants.erase(it);

    if (!fVerbose) {
        UniValue o(UniValue::VARR);
        BOOST_FOREACH(CTxMemPool::txiter descendantIt, setDescendants) {
            o.push_back(descendantIt->GetTx().GetHash().ToString());
        }

        return o;
    } else {
        UniValue o(UniValue::VOBJ);
        BOOST_FOREACH(CTxMemPool::txiter descendantIt, setDescendants) {
            const CTxMemPoolEntry &e = *descendantIt;
            const uint256& _hash = e.GetTx().GetHash();
            UniValue info(UniValue::VOBJ);
            entryToJSON(info, e);
            o.push_back(Pair(_hash.ToString(), info));
        }
        return o;
    }
}

UniValue getmempoolentry(const JSONRPCRequest& request)
{
    if (request.fHelp || request.params.size() != 1) {
        throw std::runtime_error(
            "getmempoolentry txid\n"
            "\nReturns mempool data for given transaction\n"
            "\nArguments:\n"
            "1. \"txid\"                   (string, required) The transaction id (must be in mempool)\n"
            "\nResult:\n"
            "{                           (json object)\n"
            + EntryDescriptionString()
            + "}\n"
            "\nExamples:\n"
            + HelpExampleCli("getmempoolentry", "\"mytxid\"")
            + HelpExampleRpc("getmempoolentry", "\"mytxid\"")
        );
    }

    uint256 hash = ParseHashV(request.params[0], "parameter 1");

    LOCK(mempool.cs);

    CTxMemPool::txiter it = mempool.mapTx.find(hash);
    if (it == mempool.mapTx.end()) {
        throw JSONRPCError(RPC_INVALID_ADDRESS_OR_KEY, "Transaction not in mempool");
    }

    const CTxMemPoolEntry &e = *it;
    UniValue info(UniValue::VOBJ);
    entryToJSON(info, e);
    return info;
}

UniValue getblockhashes(const JSONRPCRequest& request)
{
    if (request.fHelp || request.params.size() != 2)
        throw std::runtime_error(
            "getblockhashes timestamp\n"
            "\nReturns array of hashes of blocks within the timestamp range provided.\n"
            "\nArguments:\n"
            "1. high         (numeric, required) The newer block timestamp\n"
            "2. low          (numeric, required) The older block timestamp\n"
            "\nResult:\n"
            "[\n"
            "  \"hash\"         (string) The block hash\n"
            "]\n"
            "\nExamples:\n"
            + HelpExampleCli("getblockhashes", "1231614698 1231024505")
            + HelpExampleRpc("getblockhashes", "1231614698, 1231024505")
        );

    unsigned int high = request.params[0].get_int();
    unsigned int low = request.params[1].get_int();
    std::vector<uint256> blockHashes;

    if (!GetTimestampIndex(high, low, blockHashes)) {
        throw JSONRPCError(RPC_INVALID_ADDRESS_OR_KEY, "No information available for block hashes");
    }

    UniValue result(UniValue::VARR);
    for (std::vector<uint256>::const_iterator it=blockHashes.begin(); it!=blockHashes.end(); it++) {
        result.push_back(it->GetHex());
    }

    return result;
}

UniValue getblockhash(const JSONRPCRequest& request)
{
    if (request.fHelp || request.params.size() != 1)
        throw std::runtime_error(
            "getblockhash height\n"
            "\nReturns hash of block in best-block-chain at height provided.\n"
            "\nArguments:\n"
            "1. height         (numeric, required) The height index\n"
            "\nResult:\n"
            "\"hash\"         (string) The block hash\n"
            "\nExamples:\n"
            + HelpExampleCli("getblockhash", "1000")
            + HelpExampleRpc("getblockhash", "1000")
        );

    LOCK(cs_main);

    int nHeight = request.params[0].get_int();
    if (nHeight < 0 || nHeight > chainActive.Height())
        throw JSONRPCError(RPC_INVALID_PARAMETER, "Block height out of range");

    CBlockIndex* pblockindex = chainActive[nHeight];
    return pblockindex->GetBlockHash().GetHex();
}

UniValue getblockheader(const JSONRPCRequest& request)
{
    if (request.fHelp || request.params.size() < 1 || request.params.size() > 2)
        throw std::runtime_error(
            "getblockheader \"hash\" ( verbose )\n"
            "\nIf verbose is false, returns a string that is serialized, hex-encoded data for blockheader 'hash'.\n"
            "If verbose is true, returns an Object with information about blockheader <hash>.\n"
            "\nArguments:\n"
            "1. \"hash\"          (string, required) The block hash\n"
            "2. verbose           (boolean, optional, default=true) true for a json object, false for the hex encoded data\n"
            "\nResult (for verbose = true):\n"
            "{\n"
            "  \"hash\" : \"hash\",     (string) the block hash (same as provided)\n"
            "  \"confirmations\" : n,   (numeric) The number of confirmations, or -1 if the block is not on the main chain\n"
            "  \"height\" : n,          (numeric) The block height or index\n"
            "  \"version\" : n,         (numeric) The block version\n"
            "  \"versionHex\" : \"00000000\", (string) The block version formatted in hexadecimal\n"
            "  \"merkleroot\" : \"xxxx\", (string) The merkle root\n"
            "  \"time\" : ttt,          (numeric) The block time in seconds since epoch (Jan 1 1970 GMT)\n"
            "  \"mediantime\" : ttt,    (numeric) The median block time in seconds since epoch (Jan 1 1970 GMT)\n"
            "  \"nonce\" : n,           (numeric) The nonce\n"
            "  \"bits\" : \"1d00ffff\", (string) The bits\n"
            "  \"difficulty\" : x.xxx,  (numeric) The difficulty\n"
            "  \"chainwork\" : \"0000...1f3\"     (string) Expected number of hashes required to produce the current chain (in hex)\n"
            "  \"previousblockhash\" : \"hash\",  (string) The hash of the previous block\n"
            "  \"nextblockhash\" : \"hash\",      (string) The hash of the next block\n"
            "}\n"
            "\nResult (for verbose=false):\n"
            "\"data\"             (string) A string that is serialized, hex-encoded data for block 'hash'.\n"
            "\nExamples:\n"
            + HelpExampleCli("getblockheader", "\"00000000c937983704a73af28acdec37b049d214adbda81d7e2a3dd146f6ed09\"")
            + HelpExampleRpc("getblockheader", "\"00000000c937983704a73af28acdec37b049d214adbda81d7e2a3dd146f6ed09\"")
        );

    LOCK(cs_main);

    std::string strHash = request.params[0].get_str();
    uint256 hash(uint256S(strHash));

    bool fVerbose = true;
    if (request.params.size() > 1)
        fVerbose = request.params[1].get_bool();

    if (mapBlockIndex.count(hash) == 0)
        throw JSONRPCError(RPC_INVALID_ADDRESS_OR_KEY, "Block not found");

    CBlockIndex* pblockindex = mapBlockIndex[hash];

    if (!fVerbose)
    {
        CDataStream ssBlock(SER_NETWORK, PROTOCOL_VERSION);
        ssBlock << pblockindex->GetBlockHeader();
        std::string strHex = HexStr(ssBlock.begin(), ssBlock.end());
        return strHex;
    }

    return blockheaderToJSON(pblockindex);
}

UniValue getblockheaders(const JSONRPCRequest& request)
{
    if (request.fHelp || request.params.size() < 1 || request.params.size() > 3)
        throw std::runtime_error(
            "getblockheaders \"hash\" ( count verbose )\n"
            "\nReturns an array of items with information about <count> blockheaders starting from <hash>.\n"
            "\nIf verbose is false, each item is a string that is serialized, hex-encoded data for a single blockheader.\n"
            "If verbose is true, each item is an Object with information about a single blockheader.\n"
            "\nArguments:\n"
            "1. \"hash\"          (string, required) The block hash\n"
            "2. count           (numeric, optional, default/max=" + strprintf("%s", MAX_HEADERS_RESULTS) +")\n"
            "3. verbose         (boolean, optional, default=true) true for a json object, false for the hex encoded data\n"
            "\nResult (for verbose = true):\n"
            "[ {\n"
            "  \"hash\" : \"hash\",               (string)  The block hash\n"
            "  \"confirmations\" : n,           (numeric) The number of confirmations, or -1 if the block is not on the main chain\n"
            "  \"height\" : n,                  (numeric) The block height or index\n"
            "  \"version\" : n,                 (numeric) The block version\n"
            "  \"merkleroot\" : \"xxxx\",         (string)  The merkle root\n"
            "  \"time\" : ttt,                  (numeric) The block time in seconds since epoch (Jan 1 1970 GMT)\n"
            "  \"mediantime\" : ttt,            (numeric) The median block time in seconds since epoch (Jan 1 1970 GMT)\n"
            "  \"nonce\" : n,                   (numeric) The nonce\n"
            "  \"bits\" : \"1d00ffff\",           (string)  The bits\n"
            "  \"difficulty\" : x.xxx,          (numeric) The difficulty\n"
            "  \"chainwork\" : \"0000...1f3\"     (string)  Expected number of hashes required to produce the current chain (in hex)\n"
            "  \"previousblockhash\" : \"hash\",  (string)  The hash of the previous block\n"
            "  \"nextblockhash\" : \"hash\",      (string)  The hash of the next block\n"
            "}, {\n"
            "       ...\n"
            "   },\n"
            "...\n"
            "]\n"
            "\nResult (for verbose=false):\n"
            "[\n"
            "  \"data\",                        (string)  A string that is serialized, hex-encoded data for block header.\n"
            "  ...\n"
            "]\n"
            "\nExamples:\n"
            + HelpExampleCli("getblockheaders", "\"00000000c937983704a73af28acdec37b049d214adbda81d7e2a3dd146f6ed09\" 2000")
            + HelpExampleRpc("getblockheaders", "\"00000000c937983704a73af28acdec37b049d214adbda81d7e2a3dd146f6ed09\" 2000")
        );

    LOCK(cs_main);

    std::string strHash = request.params[0].get_str();
    uint256 hash(uint256S(strHash));

    if (mapBlockIndex.count(hash) == 0)
        throw JSONRPCError(RPC_INVALID_ADDRESS_OR_KEY, "Block not found");

    int nCount = MAX_HEADERS_RESULTS;
    if (request.params.size() > 1)
        nCount = request.params[1].get_int();

    if (nCount <= 0 || nCount > (int)MAX_HEADERS_RESULTS)
        throw JSONRPCError(RPC_INVALID_PARAMETER, "Count is out of range");

    bool fVerbose = true;
    if (request.params.size() > 2)
        fVerbose = request.params[2].get_bool();

    CBlockIndex* pblockindex = mapBlockIndex[hash];

    UniValue arrHeaders(UniValue::VARR);

    if (!fVerbose)
    {
        for (; pblockindex; pblockindex = chainActive.Next(pblockindex))
        {
            CDataStream ssBlock(SER_NETWORK, PROTOCOL_VERSION);
            ssBlock << pblockindex->GetBlockHeader();
            std::string strHex = HexStr(ssBlock.begin(), ssBlock.end());
            arrHeaders.push_back(strHex);
            if (--nCount <= 0)
                break;
        }
        return arrHeaders;
    }

    for (; pblockindex; pblockindex = chainActive.Next(pblockindex))
    {
        arrHeaders.push_back(blockheaderToJSON(pblockindex));
        if (--nCount <= 0)
            break;
    }

    return arrHeaders;
}

UniValue getblock(const JSONRPCRequest& request)
{
    if (request.fHelp || request.params.size() < 1 || request.params.size() > 2)
        throw std::runtime_error(
            "getblock \"blockhash\" ( verbose )\n"
            "\nIf verbose is false, returns a string that is serialized, hex-encoded data for block 'hash'.\n"
            "If verbose is true, returns an Object with information about block <hash>.\n"
            "\nArguments:\n"
            "1. \"blockhash\"          (string, required) The block hash\n"
            "2. verbose                (boolean, optional, default=true) true for a json object, false for the hex encoded data\n"
            "\nResult (for verbose = true):\n"
            "{\n"
            "  \"hash\" : \"hash\",     (string) the block hash (same as provided)\n"
            "  \"confirmations\" : n,   (numeric) The number of confirmations, or -1 if the block is not on the main chain\n"
            "  \"size\" : n,            (numeric) The block size\n"
            "  \"height\" : n,          (numeric) The block height or index\n"
            "  \"version\" : n,         (numeric) The block version\n"
            "  \"versionHex\" : \"00000000\", (string) The block version formatted in hexadecimal\n"
            "  \"merkleroot\" : \"xxxx\", (string) The merkle root\n"
            "  \"tx\" : [               (array of string) The transaction ids\n"
            "     \"transactionid\"     (string) The transaction id\n"
            "     ,...\n"
            "  ],\n"
            "  \"time\" : ttt,          (numeric) The block time in seconds since epoch (Jan 1 1970 GMT)\n"
            "  \"mediantime\" : ttt,    (numeric) The median block time in seconds since epoch (Jan 1 1970 GMT)\n"
            "  \"nonce\" : n,           (numeric) The nonce\n"
            "  \"bits\" : \"1d00ffff\", (string) The bits\n"
            "  \"difficulty\" : x.xxx,  (numeric) The difficulty\n"
            "  \"chainwork\" : \"xxxx\",  (string) Expected number of hashes required to produce the chain up to this block (in hex)\n"
            "  \"previousblockhash\" : \"hash\",  (string) The hash of the previous block\n"
            "  \"nextblockhash\" : \"hash\"       (string) The hash of the next block\n"
            "}\n"
            "\nResult (for verbose=false):\n"
            "\"data\"             (string) A string that is serialized, hex-encoded data for block 'hash'.\n"
            "\nExamples:\n"
            + HelpExampleCli("getblock", "\"00000000000fd08c2fb661d2fcb0d49abb3a91e5f27082ce64feed3b4dede2e2\"")
            + HelpExampleRpc("getblock", "\"00000000000fd08c2fb661d2fcb0d49abb3a91e5f27082ce64feed3b4dede2e2\"")
        );

    LOCK(cs_main);

    std::string strHash = request.params[0].get_str();
    uint256 hash(uint256S(strHash));

    bool fVerbose = true;
    if (request.params.size() > 1)
        fVerbose = request.params[1].get_bool();

    if (mapBlockIndex.count(hash) == 0)
        throw JSONRPCError(RPC_INVALID_ADDRESS_OR_KEY, "Block not found");

    CBlock block;
    CBlockIndex* pblockindex = mapBlockIndex[hash];

    if (fHavePruned && !(pblockindex->nStatus & BLOCK_HAVE_DATA) && pblockindex->nTx > 0)
        throw JSONRPCError(RPC_INTERNAL_ERROR, "Block not available (pruned data)");

    if(!ReadBlockFromDisk(block, pblockindex, Params().GetConsensus()))
        throw JSONRPCError(RPC_INTERNAL_ERROR, "Can't read block from disk");

    if (!fVerbose)
    {
        CDataStream ssBlock(SER_NETWORK, PROTOCOL_VERSION);
        ssBlock << block;
        std::string strHex = HexStr(ssBlock.begin(), ssBlock.end());
        return strHex;
    }

    return blockToJSON(block, pblockindex);
}

struct CCoinsStats
{
    int nHeight;
    uint256 hashBlock;
    uint64_t nTransactions;
    uint64_t nTransactionOutputs;
    uint256 hashSerialized;
    uint64_t nDiskSize;
    CAmount nTotalAmount;

    CCoinsStats() : nHeight(0), nTransactions(0), nTransactionOutputs(0), nTotalAmount(0) {}
};

static void ApplyStats(CCoinsStats &stats, CHashWriter& ss, const uint256& hash, const std::map<uint32_t, Coin>& outputs)
{
    assert(!outputs.empty());
    ss << hash;
    ss << VARINT(outputs.begin()->second.nHeight * 2 + outputs.begin()->second.fCoinBase);
    stats.nTransactions++;
    for (const auto output : outputs) {
        ss << VARINT(output.first + 1);
        ss << *(const CScriptBase*)(&output.second.out.scriptPubKey);
        ss << VARINT(output.second.out.nValue);
        stats.nTransactionOutputs++;
        stats.nTotalAmount += output.second.out.nValue;
    }
    ss << VARINT(0);
}

//! Calculate statistics about the unspent transaction output set
static bool GetUTXOStats(CCoinsView *view, CCoinsStats &stats)
{
    std::unique_ptr<CCoinsViewCursor> pcursor(view->Cursor());

    CHashWriter ss(SER_GETHASH, PROTOCOL_VERSION);
    stats.hashBlock = pcursor->GetBestBlock();
    {
        LOCK(cs_main);
        stats.nHeight = mapBlockIndex.find(stats.hashBlock)->second->nHeight;
    }
    ss << stats.hashBlock;
    uint256 prevkey;
    std::map<uint32_t, Coin> outputs;
    while (pcursor->Valid()) {
        boost::this_thread::interruption_point();
        COutPoint key;
        Coin coin;
        if (pcursor->GetKey(key) && pcursor->GetValue(coin)) {
            if (!outputs.empty() && key.hash != prevkey) {
                ApplyStats(stats, ss, prevkey, outputs);
                outputs.clear();
            }
            prevkey = key.hash;
            outputs[key.n] = std::move(coin);
        } else {
            return error("%s: unable to read value", __func__);
        }
        pcursor->Next();
    }
    if (!outputs.empty()) {
        ApplyStats(stats, ss, prevkey, outputs);
    }
    stats.hashSerialized = ss.GetHash();
    stats.nDiskSize = view->EstimateSize();
    return true;
}

UniValue pruneblockchain(const JSONRPCRequest& request)
{
    if (request.fHelp || request.params.size() != 1)
        throw std::runtime_error(
            "pruneblockchain\n"
            "\nArguments:\n"
            "1. \"height\"       (numeric, required) The block height to prune up to. May be set to a discrete height, or a unix timestamp\n"
            "                  to prune blocks whose block time is at least 2 hours older than the provided timestamp.\n"
            "\nResult:\n"
            "n    (numeric) Height of the last block pruned.\n"
            "\nExamples:\n"
            + HelpExampleCli("pruneblockchain", "1000")
            + HelpExampleRpc("pruneblockchain", "1000"));

    if (!fPruneMode)
        throw JSONRPCError(RPC_METHOD_NOT_FOUND, "Cannot prune blocks because node is not in prune mode.");

    LOCK(cs_main);

    int heightParam = request.params[0].get_int();
    if (heightParam < 0)
        throw JSONRPCError(RPC_INVALID_PARAMETER, "Negative block height.");

    // Height value more than a billion is too high to be a block height, and
    // too low to be a block time (corresponds to timestamp from Sep 2001).
    if (heightParam > 1000000000) {
        // Add a 2 hour buffer to include blocks which might have had old timestamps
        CBlockIndex* pindex = chainActive.FindEarliestAtLeast(heightParam - 7200);
        if (!pindex) {
            throw JSONRPCError(RPC_INTERNAL_ERROR, "Could not find block with at least the specified timestamp.");
        }
        heightParam = pindex->nHeight;
    }

    unsigned int height = (unsigned int) heightParam;
    unsigned int chainHeight = (unsigned int) chainActive.Height();
    if (chainHeight < Params().PruneAfterHeight())
        throw JSONRPCError(RPC_INTERNAL_ERROR, "Blockchain is too short for pruning.");
    else if (height > chainHeight)
        throw JSONRPCError(RPC_INVALID_PARAMETER, "Blockchain is shorter than the attempted prune height.");
    else if (height > chainHeight - MIN_BLOCKS_TO_KEEP) {
        LogPrint("rpc", "Attempt to prune blocks close to the tip.  Retaining the minimum number of blocks.");
        height = chainHeight - MIN_BLOCKS_TO_KEEP;
    }

    PruneBlockFilesManual(height);
    return uint64_t(height);
}

UniValue gettxoutsetinfo(const JSONRPCRequest& request)
{
    if (request.fHelp || request.params.size() != 0)
        throw std::runtime_error(
            "gettxoutsetinfo\n"
            "\nReturns statistics about the unspent transaction output set.\n"
            "Note this call may take some time.\n"
            "\nResult:\n"
            "{\n"
            "  \"height\":n,     (numeric) The current block height (index)\n"
            "  \"bestblock\": \"hex\",   (string) the best block hash hex\n"
            "  \"transactions\": n,      (numeric) The number of transactions\n"
            "  \"txouts\": n,            (numeric) The number of unspent transaction outputs\n"
            "  \"hash_serialized\": \"hash\",   (string) The serialized hash\n"
            "  \"disk_size\": n,         (numeric) The estimated size of the chainstate on disk\n"
            "  \"total_amount\": x.xxx          (numeric) The total amount\n"
            "}\n"
            "\nExamples:\n"
            + HelpExampleCli("gettxoutsetinfo", "")
            + HelpExampleRpc("gettxoutsetinfo", "")
        );

    UniValue ret(UniValue::VOBJ);

    CCoinsStats stats;
    FlushStateToDisk();
    if (GetUTXOStats(pcoinsdbview, stats)) {
        ret.push_back(Pair("height", (int64_t)stats.nHeight));
        ret.push_back(Pair("bestblock", stats.hashBlock.GetHex()));
        ret.push_back(Pair("transactions", (int64_t)stats.nTransactions));
        ret.push_back(Pair("txouts", (int64_t)stats.nTransactionOutputs));
        ret.push_back(Pair("hash_serialized_2", stats.hashSerialized.GetHex()));
        ret.push_back(Pair("disk_size", stats.nDiskSize));
        ret.push_back(Pair("total_amount", ValueFromAmount(stats.nTotalAmount)));
    } else {
        throw JSONRPCError(RPC_INTERNAL_ERROR, "Unable to read UTXO set");
    }
    return ret;
}

UniValue gettxout(const JSONRPCRequest& request)
{
    if (request.fHelp || request.params.size() < 2 || request.params.size() > 3)
        throw std::runtime_error(
            "gettxout \"txid\" n ( include_mempool )\n"
            "\nReturns details about an unspent transaction output.\n"
            "\nArguments:\n"
            "1. \"txid\"       (string, required) The transaction id\n"
            "2. n              (numeric, required) vout number\n"
            "3. include_mempool  (boolean, optional) Whether to include the mempool\n"
            "\nResult:\n"
            "{\n"
            "  \"bestblock\" : \"hash\",    (string) the block hash\n"
            "  \"confirmations\" : n,       (numeric) The number of confirmations\n"
            "  \"value\" : x.xxx,           (numeric) The transaction value in " + CURRENCY_UNIT + "\n"
            "  \"scriptPubKey\" : {         (json object)\n"
            "     \"asm\" : \"code\",       (string) \n"
            "     \"hex\" : \"hex\",        (string) \n"
            "     \"reqSigs\" : n,          (numeric) Number of required signatures\n"
            "     \"type\" : \"pubkeyhash\", (string) The type, eg pubkeyhash\n"
<<<<<<< HEAD
            "     \"addresses\" : [          (array of string) array of gobyte addresses\n"
            "        \"gobyteaddress\"     (string) gobyte address\n"
=======
            "     \"addresses\" : [          (array of string) array of dash addresses\n"
            "        \"address\"     (string) dash address\n"
>>>>>>> ef85d514
            "        ,...\n"
            "     ]\n"
            "  },\n"
            "  \"version\" : n,            (numeric) The version\n"
            "  \"coinbase\" : true|false   (boolean) Coinbase or not\n"
            "}\n"

            "\nExamples:\n"
            "\nGet unspent transactions\n"
            + HelpExampleCli("listunspent", "") +
            "\nView the details\n"
            + HelpExampleCli("gettxout", "\"txid\" 1") +
            "\nAs a json rpc call\n"
            + HelpExampleRpc("gettxout", "\"txid\", 1")
        );

    LOCK(cs_main);

    UniValue ret(UniValue::VOBJ);

    std::string strHash = request.params[0].get_str();
    uint256 hash(uint256S(strHash));
    int n = request.params[1].get_int();
    COutPoint out(hash, n);
    bool fMempool = true;
    if (request.params.size() > 2)
        fMempool = request.params[2].get_bool();

    Coin coin;
    if (fMempool) {
        LOCK(mempool.cs);
        CCoinsViewMemPool view(pcoinsTip, mempool);
        if (!view.GetCoin(out, coin) || mempool.isSpent(out)) { // TODO: filtering spent coins should be done by the CCoinsViewMemPool
            return NullUniValue;
        }
    } else {
        if (!pcoinsTip->GetCoin(out, coin)) {
            return NullUniValue;
        }
    }

    BlockMap::iterator it = mapBlockIndex.find(pcoinsTip->GetBestBlock());
    CBlockIndex *pindex = it->second;
    ret.push_back(Pair("bestblock", pindex->GetBlockHash().GetHex()));
    if (coin.nHeight == MEMPOOL_HEIGHT) {
        ret.push_back(Pair("confirmations", 0));
    } else {
        ret.push_back(Pair("confirmations", (int64_t)(pindex->nHeight - coin.nHeight + 1)));
    }
    ret.push_back(Pair("value", ValueFromAmount(coin.out.nValue)));
    UniValue o(UniValue::VOBJ);
    ScriptPubKeyToJSON(coin.out.scriptPubKey, o, true);
    ret.push_back(Pair("scriptPubKey", o));
    ret.push_back(Pair("coinbase", (bool)coin.fCoinBase));

    return ret;
}

UniValue verifychain(const JSONRPCRequest& request)
{
    int nCheckLevel = GetArg("-checklevel", DEFAULT_CHECKLEVEL);
    int nCheckDepth = GetArg("-checkblocks", DEFAULT_CHECKBLOCKS);
    if (request.fHelp || request.params.size() > 2)
        throw std::runtime_error(
            "verifychain ( checklevel nblocks )\n"
            "\nVerifies blockchain database.\n"
            "\nArguments:\n"
            "1. checklevel   (numeric, optional, 0-4, default=" + strprintf("%d", nCheckLevel) + ") How thorough the block verification is.\n"
            "2. nblocks      (numeric, optional, default=" + strprintf("%d", nCheckDepth) + ", 0=all) The number of blocks to check.\n"
            "\nResult:\n"
            "true|false       (boolean) Verified or not\n"
            "\nExamples:\n"
            + HelpExampleCli("verifychain", "")
            + HelpExampleRpc("verifychain", "")
        );

    LOCK(cs_main);

    if (request.params.size() > 0)
        nCheckLevel = request.params[0].get_int();
    if (request.params.size() > 1)
        nCheckDepth = request.params[1].get_int();

    return CVerifyDB().VerifyDB(Params(), pcoinsTip, nCheckLevel, nCheckDepth);
}

/** Implementation of IsSuperMajority with better feedback */
static UniValue SoftForkMajorityDesc(int version, CBlockIndex* pindex, const Consensus::Params& consensusParams)
{
    UniValue rv(UniValue::VOBJ);
    bool activated = false;
    switch(version)
    {
        case 2:
            activated = pindex->nHeight >= consensusParams.BIP34Height;
            break;
        case 3:
            activated = pindex->nHeight >= consensusParams.BIP66Height;
            break;
        case 4:
            activated = pindex->nHeight >= consensusParams.BIP65Height;
            break;
    }
    rv.push_back(Pair("status", activated));
    return rv;
}

static UniValue SoftForkDesc(const std::string &name, int version, CBlockIndex* pindex, const Consensus::Params& consensusParams)
{
    UniValue rv(UniValue::VOBJ);
    rv.push_back(Pair("id", name));
    rv.push_back(Pair("version", version));
    rv.push_back(Pair("reject", SoftForkMajorityDesc(version, pindex, consensusParams)));
    return rv;
}

static UniValue BIP9SoftForkDesc(const Consensus::Params& consensusParams, Consensus::DeploymentPos id)
{
    UniValue rv(UniValue::VOBJ);
    const ThresholdState thresholdState = VersionBitsTipState(consensusParams, id);
    switch (thresholdState) {
    case THRESHOLD_DEFINED: rv.push_back(Pair("status", "defined")); break;
    case THRESHOLD_STARTED: rv.push_back(Pair("status", "started")); break;
    case THRESHOLD_LOCKED_IN: rv.push_back(Pair("status", "locked_in")); break;
    case THRESHOLD_ACTIVE: rv.push_back(Pair("status", "active")); break;
    case THRESHOLD_FAILED: rv.push_back(Pair("status", "failed")); break;
    }
    if (THRESHOLD_STARTED == thresholdState)
    {
        rv.push_back(Pair("bit", consensusParams.vDeployments[id].bit));
    }
    rv.push_back(Pair("startTime", consensusParams.vDeployments[id].nStartTime));
    rv.push_back(Pair("timeout", consensusParams.vDeployments[id].nTimeout));
    rv.push_back(Pair("since", VersionBitsTipStateSinceHeight(consensusParams, id)));
    return rv;
}

void BIP9SoftForkDescPushBack(UniValue& bip9_softforks, const std::string &name, const Consensus::Params& consensusParams, Consensus::DeploymentPos id)
{
    // Deployments with timeout value of 0 are hidden.
    // A timeout value of 0 guarantees a softfork will never be activated.
    // This is used when softfork codes are merged without specifying the deployment schedule.
    if (consensusParams.vDeployments[id].nTimeout > 0)
        bip9_softforks.push_back(Pair(name, BIP9SoftForkDesc(consensusParams, id)));
}

UniValue getblockchaininfo(const JSONRPCRequest& request)
{
    if (request.fHelp || request.params.size() != 0)
        throw std::runtime_error(
            "getblockchaininfo\n"
            "Returns an object containing various state info regarding blockchain processing.\n"
            "\nResult:\n"
            "{\n"
            "  \"chain\": \"xxxx\",        (string) current network name as defined in BIP70 (main, test, regtest)\n"
            "  \"blocks\": xxxxxx,         (numeric) the current number of blocks processed in the server\n"
            "  \"headers\": xxxxxx,        (numeric) the current number of headers we have validated\n"
            "  \"bestblockhash\": \"...\", (string) the hash of the currently best block\n"
            "  \"difficulty\": xxxxxx,     (numeric) the current difficulty\n"
            "  \"mediantime\": xxxxxx,     (numeric) median time for the current best block\n"
            "  \"verificationprogress\": xxxx, (numeric) estimate of verification progress [0..1]\n"
            "  \"chainwork\": \"xxxx\"     (string) total amount of work in active chain, in hexadecimal\n"
            "  \"pruned\": xx,             (boolean) if the blocks are subject to pruning\n"
            "  \"pruneheight\": xxxxxx,    (numeric) lowest-height complete block stored\n"
            "  \"softforks\": [            (array) status of softforks in progress\n"
            "     {\n"
            "        \"id\": \"xxxx\",        (string) name of softfork\n"
            "        \"version\": xx,         (numeric) block version\n"
            "        \"reject\": {            (object) progress toward rejecting pre-softfork blocks\n"
            "           \"status\": xx,       (boolean) true if threshold reached\n"
            "        },\n"
            "     }, ...\n"
            "  ],\n"
            "  \"bip9_softforks\": {          (object) status of BIP9 softforks in progress\n"
            "     \"xxxx\" : {                (string) name of the softfork\n"
            "        \"status\": \"xxxx\",    (string) one of \"defined\", \"started\", \"locked_in\", \"active\", \"failed\"\n"
            "        \"bit\": xx,             (numeric) the bit (0-28) in the block version field used to signal this softfork (only for \"started\" status)\n"
            "        \"startTime\": xx,       (numeric) the minimum median time past of a block at which the bit gains its meaning\n"
            "        \"timeout\": xx,         (numeric) the median time past of a block at which the deployment is considered failed if not yet locked in\n"
            "        \"since\": xx            (numeric) height of the first block to which the status applies\n"
            "     }\n"
            "  }\n"
            "}\n"
            "\nExamples:\n"
            + HelpExampleCli("getblockchaininfo", "")
            + HelpExampleRpc("getblockchaininfo", "")
        );

    LOCK(cs_main);

    UniValue obj(UniValue::VOBJ);
    obj.push_back(Pair("chain",                 Params().NetworkIDString()));
    obj.push_back(Pair("blocks",                (int)chainActive.Height()));
    obj.push_back(Pair("headers",               pindexBestHeader ? pindexBestHeader->nHeight : -1));
    obj.push_back(Pair("bestblockhash",         chainActive.Tip()->GetBlockHash().GetHex()));
    obj.push_back(Pair("difficulty",            (double)GetDifficulty()));
    obj.push_back(Pair("mediantime",            (int64_t)chainActive.Tip()->GetMedianTimePast()));
    obj.push_back(Pair("verificationprogress",  GuessVerificationProgress(Params().TxData(), chainActive.Tip())));
    obj.push_back(Pair("chainwork",             chainActive.Tip()->nChainWork.GetHex()));
    obj.push_back(Pair("pruned",                fPruneMode));

    const Consensus::Params& consensusParams = Params().GetConsensus();
    CBlockIndex* tip = chainActive.Tip();
    UniValue softforks(UniValue::VARR);
    UniValue bip9_softforks(UniValue::VOBJ);
    softforks.push_back(SoftForkDesc("bip34", 2, tip, consensusParams));
    softforks.push_back(SoftForkDesc("bip66", 3, tip, consensusParams));
    softforks.push_back(SoftForkDesc("bip65", 4, tip, consensusParams));
    BIP9SoftForkDescPushBack(bip9_softforks, "csv", consensusParams, Consensus::DEPLOYMENT_CSV);
    BIP9SoftForkDescPushBack(bip9_softforks, "dip0001", consensusParams, Consensus::DEPLOYMENT_DIP0001);
    BIP9SoftForkDescPushBack(bip9_softforks, "bip147", consensusParams, Consensus::DEPLOYMENT_BIP147);
    obj.push_back(Pair("softforks",             softforks));
    obj.push_back(Pair("bip9_softforks", bip9_softforks));

    if (fPruneMode)
    {
        CBlockIndex *block = chainActive.Tip();
        while (block && block->pprev && (block->pprev->nStatus & BLOCK_HAVE_DATA))
            block = block->pprev;

        obj.push_back(Pair("pruneheight",        block->nHeight));
    }
    return obj;
}

/** Comparison function for sorting the getchaintips heads.  */
struct CompareBlocksByHeight
{
    bool operator()(const CBlockIndex* a, const CBlockIndex* b) const
    {
        /* Make sure that unequal blocks with the same height do not compare
           equal. Use the pointers themselves to make a distinction. */

        if (a->nHeight != b->nHeight)
          return (a->nHeight > b->nHeight);

        return a < b;
    }
};

UniValue getchaintips(const JSONRPCRequest& request)
{
    if (request.fHelp || request.params.size() > 2)
        throw std::runtime_error(
            "getchaintips ( count branchlen )\n"
            "Return information about all known tips in the block tree,"
            " including the main chain as well as orphaned branches.\n"
            "\nArguments:\n"
            "1. count       (numeric, optional) only show this much of latest tips\n"
            "2. branchlen   (numeric, optional) only show tips that have equal or greater length of branch\n"
            "\nResult:\n"
            "[\n"
            "  {\n"
            "    \"height\": xxxx,             (numeric) height of the chain tip\n"
            "    \"hash\": \"xxxx\",             (string) block hash of the tip\n"
            "    \"difficulty\" : x.xxx,       (numeric) The difficulty\n"
            "    \"chainwork\" : \"0000...1f3\"  (string) Expected number of hashes required to produce the current chain (in hex)\n"
            "    \"branchlen\": 0              (numeric) zero for main chain\n"
            "    \"forkpoint\": \"xxxx\",        (string) same as \"hash\" for the main chain\n"
            "    \"status\": \"active\"          (string) \"active\" for the main chain\n"
            "  },\n"
            "  {\n"
            "    \"height\": xxxx,\n"
            "    \"hash\": \"xxxx\",\n"
            "    \"difficulty\" : x.xxx,\n"
            "    \"chainwork\" : \"0000...1f3\"\n"
            "    \"branchlen\": 1              (numeric) length of branch connecting the tip to the main chain\n"
            "    \"forkpoint\": \"xxxx\",        (string) block hash of the last common block between this tip and the main chain\n"
            "    \"status\": \"xxxx\"            (string) status of the chain (active, valid-fork, valid-headers, headers-only, invalid)\n"
            "  }\n"
            "]\n"
            "Possible values for status:\n"
            "1.  \"invalid\"               This branch contains at least one invalid block\n"
            "2.  \"headers-only\"          Not all blocks for this branch are available, but the headers are valid\n"
            "3.  \"valid-headers\"         All blocks are available for this branch, but they were never fully validated\n"
            "4.  \"valid-fork\"            This branch is not part of the active chain, but is fully validated\n"
            "5.  \"active\"                This is the tip of the active main chain, which is certainly valid\n"
            "\nExamples:\n"
            + HelpExampleCli("getchaintips", "")
            + HelpExampleRpc("getchaintips", "")
        );

    LOCK(cs_main);

    /*
     * Idea:  the set of chain tips is chainActive.tip, plus orphan blocks which do not have another orphan building off of them.
     * Algorithm:
     *  - Make one pass through mapBlockIndex, picking out the orphan blocks, and also storing a set of the orphan block's pprev pointers.
     *  - Iterate through the orphan blocks. If the block isn't pointed to by another orphan, it is a chain tip.
     *  - add chainActive.Tip()
     */
    std::set<const CBlockIndex*, CompareBlocksByHeight> setTips;
    std::set<const CBlockIndex*> setOrphans;
    std::set<const CBlockIndex*> setPrevs;

    BOOST_FOREACH(const PAIRTYPE(const uint256, CBlockIndex*)& item, mapBlockIndex)
    {
        if (!chainActive.Contains(item.second)) {
            setOrphans.insert(item.second);
            setPrevs.insert(item.second->pprev);
        }
    }

    for (std::set<const CBlockIndex*>::iterator it = setOrphans.begin(); it != setOrphans.end(); ++it)
    {
        if (setPrevs.erase(*it) == 0) {
            setTips.insert(*it);
        }
    }

    // Always report the currently active tip.
    setTips.insert(chainActive.Tip());

    int nBranchMin = -1;
    int nCountMax = INT_MAX;

    if(request.params.size() >= 1)
        nCountMax = request.params[0].get_int();

    if(request.params.size() == 2)
        nBranchMin = request.params[1].get_int();

    /* Construct the output array.  */
    UniValue res(UniValue::VARR);
    BOOST_FOREACH(const CBlockIndex* block, setTips)
    {
        const CBlockIndex* pindexFork = chainActive.FindFork(block);
        const int branchLen = block->nHeight - pindexFork->nHeight;
        if(branchLen < nBranchMin) continue;

        if(nCountMax-- < 1) break;

        UniValue obj(UniValue::VOBJ);
        obj.push_back(Pair("height", block->nHeight));
        obj.push_back(Pair("hash", block->phashBlock->GetHex()));
        obj.push_back(Pair("difficulty", GetDifficulty(block)));
        obj.push_back(Pair("chainwork", block->nChainWork.GetHex()));
        obj.push_back(Pair("branchlen", branchLen));
        obj.push_back(Pair("forkpoint", pindexFork->phashBlock->GetHex()));

        std::string status;
        if (chainActive.Contains(block)) {
            // This block is part of the currently active chain.
            status = "active";
        } else if (block->nStatus & BLOCK_FAILED_MASK) {
            // This block or one of its ancestors is invalid.
            status = "invalid";
        } else if (block->nChainTx == 0) {
            // This block cannot be connected because full block data for it or one of its parents is missing.
            status = "headers-only";
        } else if (block->IsValid(BLOCK_VALID_SCRIPTS)) {
            // This block is fully validated, but no longer part of the active chain. It was probably the active block once, but was reorganized.
            status = "valid-fork";
        } else if (block->IsValid(BLOCK_VALID_TREE)) {
            // The headers for this block are valid, but it has not been validated. It was probably never part of the most-work chain.
            status = "valid-headers";
        } else {
            // No clue.
            status = "unknown";
        }
        obj.push_back(Pair("status", status));

        res.push_back(obj);
    }

    return res;
}

UniValue mempoolInfoToJSON()
{
    UniValue ret(UniValue::VOBJ);
    ret.push_back(Pair("size", (int64_t) mempool.size()));
    ret.push_back(Pair("bytes", (int64_t) mempool.GetTotalTxSize()));
    ret.push_back(Pair("usage", (int64_t) mempool.DynamicMemoryUsage()));
    size_t maxmempool = GetArg("-maxmempool", DEFAULT_MAX_MEMPOOL_SIZE) * 1000000;
    ret.push_back(Pair("maxmempool", (int64_t) maxmempool));
    ret.push_back(Pair("mempoolminfee", ValueFromAmount(mempool.GetMinFee(maxmempool).GetFeePerK())));

    return ret;
}

UniValue getmempoolinfo(const JSONRPCRequest& request)
{
    if (request.fHelp || request.params.size() != 0)
        throw std::runtime_error(
            "getmempoolinfo\n"
            "\nReturns details on the active state of the TX memory pool.\n"
            "\nResult:\n"
            "{\n"
            "  \"size\": xxxxx,               (numeric) Current tx count\n"
            "  \"bytes\": xxxxx,              (numeric) Sum of all tx sizes\n"
            "  \"usage\": xxxxx,              (numeric) Total memory usage for the mempool\n"
            "  \"maxmempool\": xxxxx,         (numeric) Maximum memory usage for the mempool\n"
            "  \"mempoolminfee\": xxxxx       (numeric) Minimum fee for tx to be accepted\n"
            "}\n"
            "\nExamples:\n"
            + HelpExampleCli("getmempoolinfo", "")
            + HelpExampleRpc("getmempoolinfo", "")
        );

    return mempoolInfoToJSON();
}

UniValue preciousblock(const JSONRPCRequest& request)
{
    if (request.fHelp || request.params.size() != 1)
        throw std::runtime_error(
            "preciousblock \"blockhash\"\n"
            "\nTreats a block as if it were received before others with the same work.\n"
            "\nA later preciousblock call can override the effect of an earlier one.\n"
            "\nThe effects of preciousblock are not retained across restarts.\n"
            "\nArguments:\n"
            "1. \"blockhash\"   (string, required) the hash of the block to mark as precious\n"
            "\nResult:\n"
            "\nExamples:\n"
            + HelpExampleCli("preciousblock", "\"blockhash\"")
            + HelpExampleRpc("preciousblock", "\"blockhash\"")
        );

    std::string strHash = request.params[0].get_str();
    uint256 hash(uint256S(strHash));
    CBlockIndex* pblockindex;

    {
        LOCK(cs_main);
        if (mapBlockIndex.count(hash) == 0)
            throw JSONRPCError(RPC_INVALID_ADDRESS_OR_KEY, "Block not found");

        pblockindex = mapBlockIndex[hash];
    }

    CValidationState state;
    PreciousBlock(state, Params(), pblockindex);

    if (!state.IsValid()) {
        throw JSONRPCError(RPC_DATABASE_ERROR, state.GetRejectReason());
    }

    return NullUniValue;
}

UniValue invalidateblock(const JSONRPCRequest& request)
{
    if (request.fHelp || request.params.size() != 1)
        throw std::runtime_error(
            "invalidateblock \"blockhash\"\n"
            "\nPermanently marks a block as invalid, as if it violated a consensus rule.\n"
            "\nArguments:\n"
            "1. \"blockhash\"   (string, required) the hash of the block to mark as invalid\n"
            "\nResult:\n"
            "\nExamples:\n"
            + HelpExampleCli("invalidateblock", "\"blockhash\"")
            + HelpExampleRpc("invalidateblock", "\"blockhash\"")
        );

    std::string strHash = request.params[0].get_str();
    uint256 hash(uint256S(strHash));
    CValidationState state;

    {
        LOCK(cs_main);
        if (mapBlockIndex.count(hash) == 0)
            throw JSONRPCError(RPC_INVALID_ADDRESS_OR_KEY, "Block not found");

        CBlockIndex* pblockindex = mapBlockIndex[hash];
        InvalidateBlock(state, Params(), pblockindex);
    }

    if (state.IsValid()) {
        ActivateBestChain(state, Params());
    }

    if (!state.IsValid()) {
        throw JSONRPCError(RPC_DATABASE_ERROR, state.GetRejectReason());
    }

    return NullUniValue;
}

UniValue reconsiderblock(const JSONRPCRequest& request)
{
    if (request.fHelp || request.params.size() != 1)
        throw std::runtime_error(
            "reconsiderblock \"blockhash\"\n"
            "\nRemoves invalidity status of a block and its descendants, reconsider them for activation.\n"
            "This can be used to undo the effects of invalidateblock.\n"
            "\nArguments:\n"
            "1. \"blockhash\"   (string, required) the hash of the block to reconsider\n"
            "\nResult:\n"
            "\nExamples:\n"
            + HelpExampleCli("reconsiderblock", "\"blockhash\"")
            + HelpExampleRpc("reconsiderblock", "\"blockhash\"")
        );

    std::string strHash = request.params[0].get_str();
    uint256 hash(uint256S(strHash));

    {
        LOCK(cs_main);
        if (mapBlockIndex.count(hash) == 0)
            throw JSONRPCError(RPC_INVALID_ADDRESS_OR_KEY, "Block not found");

        CBlockIndex* pblockindex = mapBlockIndex[hash];
        ResetBlockFailureFlags(pblockindex);
    }

    CValidationState state;
    ActivateBestChain(state, Params());

    if (!state.IsValid()) {
        throw JSONRPCError(RPC_DATABASE_ERROR, state.GetRejectReason());
    }

    return NullUniValue;
}

static const CRPCCommand commands[] =
{ //  category              name                      actor (function)         okSafe argNames
  //  --------------------- ------------------------  -----------------------  ------ ----------
    { "blockchain",         "getblockchaininfo",      &getblockchaininfo,      true,  {} },
    { "blockchain",         "getbestblockhash",       &getbestblockhash,       true,  {} },
    { "blockchain",         "getblockcount",          &getblockcount,          true,  {} },
    { "blockchain",         "getblock",               &getblock,               true,  {"blockhash","verbose"} },
    { "blockchain",         "getblockhashes",         &getblockhashes,         true,  {"high","low"} },
    { "blockchain",         "getblockhash",           &getblockhash,           true,  {"height"} },
    { "blockchain",         "getblockheader",         &getblockheader,         true,  {"blockhash","verbose"} },
    { "blockchain",         "getblockheaders",        &getblockheaders,        true,  {"blockhash","count","verbose"} },
    { "blockchain",         "getchaintips",           &getchaintips,           true,  {"count","branchlen"} },
    { "blockchain",         "getdifficulty",          &getdifficulty,          true,  {} },
    { "blockchain",         "getmempoolancestors",    &getmempoolancestors,    true,  {"txid","verbose"} },
    { "blockchain",         "getmempooldescendants",  &getmempooldescendants,  true,  {"txid","verbose"} },
    { "blockchain",         "getmempoolentry",        &getmempoolentry,        true,  {"txid"} },
    { "blockchain",         "getmempoolinfo",         &getmempoolinfo,         true,  {} },
    { "blockchain",         "getrawmempool",          &getrawmempool,          true,  {"verbose"} },
    { "blockchain",         "gettxout",               &gettxout,               true,  {"txid","n","include_mempool"} },
    { "blockchain",         "gettxoutsetinfo",        &gettxoutsetinfo,        true,  {} },
    { "blockchain",         "pruneblockchain",        &pruneblockchain,        true,  {"height"} },
    { "blockchain",         "verifychain",            &verifychain,            true,  {"checklevel","nblocks"} },

    { "blockchain",         "preciousblock",          &preciousblock,          true,  {"blockhash"} },

    /* Not shown in help */
    { "hidden",             "invalidateblock",        &invalidateblock,        true,  {"blockhash"} },
    { "hidden",             "reconsiderblock",        &reconsiderblock,        true,  {"blockhash"} },
    { "hidden",             "waitfornewblock",        &waitfornewblock,        true,  {"timeout"} },
    { "hidden",             "waitforblock",           &waitforblock,           true,  {"blockhash","timeout"} },
    { "hidden",             "waitforblockheight",     &waitforblockheight,     true,  {"height","timeout"} },
};

void RegisterBlockchainRPCCommands(CRPCTable &t)
{
    for (unsigned int vcidx = 0; vcidx < ARRAYLEN(commands); vcidx++)
        t.appendCommand(commands[vcidx].name, &commands[vcidx]);
}<|MERGE_RESOLUTION|>--- conflicted
+++ resolved
@@ -1063,13 +1063,8 @@
             "     \"hex\" : \"hex\",        (string) \n"
             "     \"reqSigs\" : n,          (numeric) Number of required signatures\n"
             "     \"type\" : \"pubkeyhash\", (string) The type, eg pubkeyhash\n"
-<<<<<<< HEAD
             "     \"addresses\" : [          (array of string) array of gobyte addresses\n"
-            "        \"gobyteaddress\"     (string) gobyte address\n"
-=======
-            "     \"addresses\" : [          (array of string) array of dash addresses\n"
-            "        \"address\"     (string) dash address\n"
->>>>>>> ef85d514
+            "        \"address\"     (string) gobyte address\n"
             "        ,...\n"
             "     ]\n"
             "  },\n"
