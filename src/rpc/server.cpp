// Copyright (c) 2010 Satoshi Nakamoto
// Copyright (c) 2009-2015 The Bitcoin Core developers
// Copyright (c) 2014-2017 The Dash Core developers
// Copyright (c) 2017-2018 The GoByte Core developers
// Distributed under the MIT software license, see the accompanying
// file COPYING or http://www.opensource.org/licenses/mit-license.php.

#include "rpc/server.h"

#include "base58.h"
#include "init.h"
#include "random.h"
#include "sync.h"
#include "ui_interface.h"
#include "util.h"
#include "utilstrencodings.h"

#include <univalue.h>

#include <boost/bind.hpp>
#include <boost/filesystem.hpp>
#include <boost/foreach.hpp>
#include <boost/shared_ptr.hpp>
#include <boost/signals2/signal.hpp>
#include <boost/thread.hpp>
#include <boost/algorithm/string/case_conv.hpp> // for to_upper()

#include <memory> // for unique_ptr
#include <unordered_map>

static bool fRPCRunning = false;
static bool fRPCInWarmup = true;
static std::string rpcWarmupStatus("RPC server started");
static CCriticalSection cs_rpcWarmup;
/* Timer-creating functions */
static RPCTimerInterface* timerInterface = NULL;
/* Map of name to timer. */
static std::map<std::string, std::unique_ptr<RPCTimerBase> > deadlineTimers;

static struct CRPCSignals
{
    boost::signals2::signal<void ()> Started;
    boost::signals2::signal<void ()> Stopped;
    boost::signals2::signal<void (const CRPCCommand&)> PreCommand;
    boost::signals2::signal<void (const CRPCCommand&)> PostCommand;
} g_rpcSignals;

void RPCServer::OnStarted(boost::function<void ()> slot)
{
    g_rpcSignals.Started.connect(slot);
}

void RPCServer::OnStopped(boost::function<void ()> slot)
{
    g_rpcSignals.Stopped.connect(slot);
}

void RPCServer::OnPreCommand(boost::function<void (const CRPCCommand&)> slot)
{
    g_rpcSignals.PreCommand.connect(boost::bind(slot, _1));
}

void RPCServer::OnPostCommand(boost::function<void (const CRPCCommand&)> slot)
{
    g_rpcSignals.PostCommand.connect(boost::bind(slot, _1));
}

void RPCTypeCheck(const UniValue& params,
                  const std::list<UniValue::VType>& typesExpected,
                  bool fAllowNull)
{
    unsigned int i = 0;
    BOOST_FOREACH(UniValue::VType t, typesExpected)
    {
        if (params.size() <= i)
            break;

        const UniValue& v = params[i];
        if (!(fAllowNull && v.isNull())) {
            RPCTypeCheckArgument(v, t);
        }
        i++;
    }
}

void RPCTypeCheckArgument(const UniValue& value, UniValue::VType typeExpected)
{
    if (value.type() != typeExpected) {
        throw JSONRPCError(RPC_TYPE_ERROR, strprintf("Expected type %s, got %s", uvTypeName(typeExpected), uvTypeName(value.type())));
    }
}

void RPCTypeCheckObj(const UniValue& o,
    const std::map<std::string, UniValueType>& typesExpected,
    bool fAllowNull,
    bool fStrict)
{
    for (const auto& t : typesExpected) {
        const UniValue& v = find_value(o, t.first);
        if (!fAllowNull && v.isNull())
            throw JSONRPCError(RPC_TYPE_ERROR, strprintf("Missing %s", t.first));

        if (!(t.second.typeAny || v.type() == t.second.type || (fAllowNull && v.isNull()))) {
            std::string err = strprintf("Expected type %s for %s, got %s",
                uvTypeName(t.second.type), t.first, uvTypeName(v.type()));
            throw JSONRPCError(RPC_TYPE_ERROR, err);
        }
    }

    if (fStrict)
    {
        BOOST_FOREACH(const std::string& k, o.getKeys())
        {
            if (typesExpected.count(k) == 0)
            {
                std::string err = strprintf("Unexpected key %s", k);
                throw JSONRPCError(RPC_TYPE_ERROR, err);
            }
        }
    }
}

CAmount AmountFromValue(const UniValue& value)
{
    if (!value.isNum() && !value.isStr())
        throw JSONRPCError(RPC_TYPE_ERROR, "Amount is not a number or string");
    CAmount amount;
    if (!ParseFixedPoint(value.getValStr(), 8, &amount))
        throw JSONRPCError(RPC_TYPE_ERROR, "Invalid amount");
    if (!MoneyRange(amount))
        throw JSONRPCError(RPC_TYPE_ERROR, "Amount out of range");
    return amount;
}

UniValue ValueFromAmount(const CAmount& amount)
{
    bool sign = amount < 0;
    int64_t n_abs = (sign ? -amount : amount);
    int64_t quotient = n_abs / COIN;
    int64_t remainder = n_abs % COIN;
    return UniValue(UniValue::VNUM,
            strprintf("%s%d.%08d", sign ? "-" : "", quotient, remainder));
}

uint256 ParseHashV(const UniValue& v, std::string strName)
{
    std::string strHex;
    if (v.isStr())
        strHex = v.get_str();
    if (!IsHex(strHex)) // Note: IsHex("") is false
        throw JSONRPCError(RPC_INVALID_PARAMETER, strName+" must be hexadecimal string (not '"+strHex+"')");
    if (64 != strHex.length())
        throw JSONRPCError(RPC_INVALID_PARAMETER, strprintf("%s must be of length %d (not %d)", strName, 64, strHex.length()));
    uint256 result;
    result.SetHex(strHex);
    return result;
}
uint256 ParseHashO(const UniValue& o, std::string strKey)
{
    return ParseHashV(find_value(o, strKey), strKey);
}
std::vector<unsigned char> ParseHexV(const UniValue& v, std::string strName)
{
    std::string strHex;
    if (v.isStr())
        strHex = v.get_str();
    if (!IsHex(strHex))
        throw JSONRPCError(RPC_INVALID_PARAMETER, strName+" must be hexadecimal string (not '"+strHex+"')");
    return ParseHex(strHex);
}
std::vector<unsigned char> ParseHexO(const UniValue& o, std::string strKey)
{
    return ParseHexV(find_value(o, strKey), strKey);
}

/**
 * Note: This interface may still be subject to change.
 */

std::string CRPCTable::help(const std::string& strCommand) const
{
    std::string strRet;
    std::string category;
    std::set<rpcfn_type> setDone;
    std::vector<std::pair<std::string, const CRPCCommand*> > vCommands;

    for (std::map<std::string, const CRPCCommand*>::const_iterator mi = mapCommands.begin(); mi != mapCommands.end(); ++mi)
        vCommands.push_back(make_pair(mi->second->category + mi->first, mi->second));
    sort(vCommands.begin(), vCommands.end());

    BOOST_FOREACH(const PAIRTYPE(std::string, const CRPCCommand*)& command, vCommands)
    {
        const CRPCCommand *pcmd = command.second;
        std::string strMethod = pcmd->name;
        // We already filter duplicates, but these deprecated screw up the sort order
        if (strMethod.find("label") != std::string::npos)
            continue;
        if ((strCommand != "" || pcmd->category == "hidden") && strMethod != strCommand)
            continue;
        try
        {
            JSONRPCRequest jreq;
            jreq.fHelp = true;
            rpcfn_type pfn = pcmd->actor;
            if (setDone.insert(pfn).second)
                (*pfn)(jreq);
        }
        catch (const std::exception& e)
        {
            // Help text is returned in an exception
            std::string strHelp = std::string(e.what());
            if (strCommand == "")
            {
                if (strHelp.find('\n') != std::string::npos)
                    strHelp = strHelp.substr(0, strHelp.find('\n'));

                if (category != pcmd->category)
                {
                    if (!category.empty())
                        strRet += "\n";
                    category = pcmd->category;
                    std::string firstLetter = category.substr(0,1);
                    boost::to_upper(firstLetter);
                    strRet += "== " + firstLetter + category.substr(1) + " ==\n";
                }
            }
            strRet += strHelp + "\n";
        }
    }
    if (strRet == "")
        strRet = strprintf("help: unknown command: %s\n", strCommand);
    strRet = strRet.substr(0,strRet.size()-1);
    return strRet;
}

UniValue help(const JSONRPCRequest& jsonRequest)
{
    if (jsonRequest.fHelp || jsonRequest.params.size() > 1)
        throw std::runtime_error(
            "help ( \"command\" )\n"
            "\nList all commands, or get help for a specified command.\n"
            "\nArguments:\n"
            "1. \"command\"     (string, optional) The command to get help on\n"
            "\nResult:\n"
            "\"text\"     (string) The help text\n"
        );

    std::string strCommand;
    if (jsonRequest.params.size() > 0)
        strCommand = jsonRequest.params[0].get_str();

    return tableRPC.help(strCommand);
}


UniValue stop(const JSONRPCRequest& jsonRequest)
{
    // Accept the deprecated and ignored 'detach' boolean argument
    if (jsonRequest.fHelp || jsonRequest.params.size() > 1)
        throw std::runtime_error(
            "stop\n"
            "\nStop GoByte Core server.");
    // Event loop will exit after current HTTP requests have been handled, so
    // this reply will get back to the client.
    StartShutdown();
    return "GoByte Core server stopping";
}

/**
 * Call Table
 */
static const CRPCCommand vRPCCommands[] =
{ //  category              name                      actor (function)         okSafe argNames
  //  --------------------- ------------------------  -----------------------  ------ ----------
    /* Overall control/query calls */
<<<<<<< HEAD
    { "control",            "getinfo",                &getinfo,                true  }, /* uses wallet if enabled */
    { "control",            "debug",                  &debug,                  true  },
    { "control",            "help",                   &help,                   true  },
    { "control",            "stop",                   &stop,                   true  },

    /* P2P networking */
    { "network",            "getnetworkinfo",         &getnetworkinfo,         true  },
    { "network",            "addnode",                &addnode,                true  },
    { "network",            "disconnectnode",         &disconnectnode,         true  },
    { "network",            "getaddednodeinfo",       &getaddednodeinfo,       true  },
    { "network",            "getconnectioncount",     &getconnectioncount,     true  },
    { "network",            "getnettotals",           &getnettotals,           true  },
    { "network",            "getpeerinfo",            &getpeerinfo,            true  },
    { "network",            "ping",                   &ping,                   true  },
    { "network",            "setban",                 &setban,                 true  },
    { "network",            "listbanned",             &listbanned,             true  },
    { "network",            "clearbanned",            &clearbanned,            true  },
    { "network",            "setnetworkactive",       &setnetworkactive,       true  },

    /* Block chain and UTXO */
    { "blockchain",         "getblockchaininfo",      &getblockchaininfo,      true  },
    { "blockchain",         "getbestblockhash",       &getbestblockhash,       true  },
    { "blockchain",         "getblockcount",          &getblockcount,          true  },
    { "blockchain",         "getblock",               &getblock,               true  },
    { "blockchain",         "getblockhashes",         &getblockhashes,         true  },
    { "blockchain",         "getblockhash",           &getblockhash,           true  },
    { "blockchain",         "getblockheader",         &getblockheader,         true  },
    { "blockchain",         "getblockheaders",        &getblockheaders,        true  },
    { "blockchain",         "getchaintips",           &getchaintips,           true  },
    { "blockchain",         "getdifficulty",          &getdifficulty,          true  },
    { "blockchain",         "getmempoolinfo",         &getmempoolinfo,         true  },
    { "blockchain",         "getrawmempool",          &getrawmempool,          true  },
    { "blockchain",         "gettxout",               &gettxout,               true  },
    { "blockchain",         "gettxoutproof",          &gettxoutproof,          true  },
    { "blockchain",         "verifytxoutproof",       &verifytxoutproof,       true  },
    { "blockchain",         "gettxoutsetinfo",        &gettxoutsetinfo,        true  },
    { "blockchain",         "verifychain",            &verifychain,            true  },
    { "blockchain",         "getspentinfo",           &getspentinfo,           false },

    /* Mining */
    { "mining",             "getblocktemplate",       &getblocktemplate,       true  },
    { "mining",             "getmininginfo",          &getmininginfo,          true  },
    { "mining",             "getnetworkhashps",       &getnetworkhashps,       true  },
    { "mining",             "prioritisetransaction",  &prioritisetransaction,  true  },
    { "mining",             "submitblock",            &submitblock,            true  },

    /* Coin generation */
    { "generating",         "getgenerate",            &getgenerate,            true  },
    { "generating",         "setgenerate",            &setgenerate,            true  },
    { "generating",         "generate",               &generate,               true  },

    /* Raw transactions */
    { "rawtransactions",    "createrawtransaction",   &createrawtransaction,   true  },
    { "rawtransactions",    "decoderawtransaction",   &decoderawtransaction,   true  },
    { "rawtransactions",    "decodescript",           &decodescript,           true  },
    { "rawtransactions",    "getrawtransaction",      &getrawtransaction,      true  },
    { "rawtransactions",    "sendrawtransaction",     &sendrawtransaction,     false },
    { "rawtransactions",    "signrawtransaction",     &signrawtransaction,     false }, /* uses wallet if enabled */
#ifdef ENABLE_WALLET
    { "rawtransactions",    "fundrawtransaction",     &fundrawtransaction,     false },
#endif

    /* Address index */
    { "addressindex",       "getaddressmempool",      &getaddressmempool,      true  },
    { "addressindex",       "getaddressutxos",        &getaddressutxos,        false },
    { "addressindex",       "getaddressdeltas",       &getaddressdeltas,       false },
    { "addressindex",       "getaddresstxids",        &getaddresstxids,        false },
    { "addressindex",       "getaddressbalance",      &getaddressbalance,      false },

    /* Utility functions */
    { "util",               "createmultisig",         &createmultisig,         true  },
    { "util",               "validateaddress",        &validateaddress,        true  }, /* uses wallet if enabled */
    { "util",               "verifymessage",          &verifymessage,          true  },
    { "util",               "estimatefee",            &estimatefee,            true  },
    { "util",               "estimatepriority",       &estimatepriority,       true  },
    { "util",               "estimatesmartfee",       &estimatesmartfee,       true  },
    { "util",               "estimatesmartpriority",  &estimatesmartpriority,  true  },

    /* Not shown in help */
    { "hidden",             "invalidateblock",        &invalidateblock,        true  },
    { "hidden",             "reconsiderblock",        &reconsiderblock,        true  },
    { "hidden",             "setmocktime",            &setmocktime,            true  },
#ifdef ENABLE_WALLET
    { "hidden",             "resendwallettransactions", &resendwallettransactions, true},
#endif

    /* GoByte features */
    { "gobyte",               "masternode",             &masternode,             true  },
    { "gobyte",               "masternodelist",         &masternodelist,         true  },
    { "gobyte",               "masternodebroadcast",    &masternodebroadcast,    true  },
    { "gobyte",               "gobject",                &gobject,                true  },
    { "gobyte",               "getgovernanceinfo",      &getgovernanceinfo,      true  },
    { "gobyte",               "getsuperblockbudget",    &getsuperblockbudget,    true  },
    { "gobyte",               "voteraw",                &voteraw,                true  },
    { "gobyte",               "mnsync",                 &mnsync,                 true  },
    { "gobyte",               "spork",                  &spork,                  true  },
    { "gobyte",               "getpoolinfo",            &getpoolinfo,            true  },
    { "gobyte",               "sentinelping",           &sentinelping,           true  },
#ifdef ENABLE_WALLET
    { "gobyte",               "privatesend",            &privatesend,            false },

    /* Wallet */
    { "wallet",             "keepass",                &keepass,                true },
    { "wallet",             "instantsendtoaddress",   &instantsendtoaddress,   false },
    { "wallet",             "addmultisigaddress",     &addmultisigaddress,     true  },
    { "wallet",             "backupwallet",           &backupwallet,           true  },
    { "wallet",             "dumpprivkey",            &dumpprivkey,            true  },
    { "wallet",             "dumphdinfo",             &dumphdinfo,             true  },
    { "wallet",             "dumpwallet",             &dumpwallet,             true  },
    { "wallet",             "encryptwallet",          &encryptwallet,          true  },
    { "wallet",             "getaccountaddress",      &getaccountaddress,      true  },
    { "wallet",             "getaccount",             &getaccount,             true  },
    { "wallet",             "getaddressesbyaccount",  &getaddressesbyaccount,  true  },
    { "wallet",             "getbalance",             &getbalance,             false },
    { "wallet",             "getnewaddress",          &getnewaddress,          true  },
    { "wallet",             "getrawchangeaddress",    &getrawchangeaddress,    true  },
    { "wallet",             "getreceivedbyaccount",   &getreceivedbyaccount,   false },
    { "wallet",             "getreceivedbyaddress",   &getreceivedbyaddress,   false },
    { "wallet",             "gettransaction",         &gettransaction,         false },
    { "wallet",             "abandontransaction",     &abandontransaction,     false },
    { "wallet",             "getunconfirmedbalance",  &getunconfirmedbalance,  false },
    { "wallet",             "getwalletinfo",          &getwalletinfo,          false },
    { "wallet",             "importprivkey",          &importprivkey,          true  },
    { "wallet",             "importwallet",           &importwallet,           true  },
    { "wallet",             "importelectrumwallet",   &importelectrumwallet,   true  },
    { "wallet",             "importaddress",          &importaddress,          true  },
    { "wallet",             "importpubkey",           &importpubkey,           true  },
    { "wallet",             "keypoolrefill",          &keypoolrefill,          true  },
    { "wallet",             "listaccounts",           &listaccounts,           false },
    { "wallet",             "listaddressgroupings",   &listaddressgroupings,   false },
    { "wallet",             "listlockunspent",        &listlockunspent,        false },
    { "wallet",             "listreceivedbyaccount",  &listreceivedbyaccount,  false },
    { "wallet",             "listreceivedbyaddress",  &listreceivedbyaddress,  false },
    { "wallet",             "listsinceblock",         &listsinceblock,         false },
    { "wallet",             "listtransactions",       &listtransactions,       false },
    { "wallet",             "listunspent",            &listunspent,            false },
    { "wallet",             "lockunspent",            &lockunspent,            true  },
    { "wallet",             "move",                   &movecmd,                false },
    { "wallet",             "sendfrom",               &sendfrom,               false },
    { "wallet",             "sendmany",               &sendmany,               false },
    { "wallet",             "sendtoaddress",          &sendtoaddress,          false },
    { "wallet",             "setaccount",             &setaccount,             true  },
    { "wallet",             "settxfee",               &settxfee,               true  },
    { "wallet",             "signmessage",            &signmessage,            true  },
    { "wallet",             "walletlock",             &walletlock,             true  },
    { "wallet",             "walletpassphrasechange", &walletpassphrasechange, true  },
    { "wallet",             "walletpassphrase",       &walletpassphrase,       true  },
#endif // ENABLE_WALLET
=======
    { "control",            "help",                   &help,                   true,  {"command"}  },
    { "control",            "stop",                   &stop,                   true,  {}  },
>>>>>>> ef85d514
};

CRPCTable::CRPCTable()
{
    unsigned int vcidx;
    for (vcidx = 0; vcidx < (sizeof(vRPCCommands) / sizeof(vRPCCommands[0])); vcidx++)
    {
        const CRPCCommand *pcmd;

        pcmd = &vRPCCommands[vcidx];
        mapCommands[pcmd->name] = pcmd;
    }
}

const CRPCCommand *CRPCTable::operator[](const std::string &name) const
{
    std::map<std::string, const CRPCCommand*>::const_iterator it = mapCommands.find(name);
    if (it == mapCommands.end())
        return NULL;
    return (*it).second;
}

bool CRPCTable::appendCommand(const std::string& name, const CRPCCommand* pcmd)
{
    if (IsRPCRunning())
        return false;

    // don't allow overwriting for now
    std::map<std::string, const CRPCCommand*>::const_iterator it = mapCommands.find(name);
    if (it != mapCommands.end())
        return false;

    mapCommands[name] = pcmd;
    return true;
}

bool StartRPC()
{
    LogPrint("rpc", "Starting RPC\n");
    fRPCRunning = true;
    g_rpcSignals.Started();
    return true;
}

void InterruptRPC()
{
    LogPrint("rpc", "Interrupting RPC\n");
    // Interrupt e.g. running longpolls
    fRPCRunning = false;
}

void StopRPC()
{
    LogPrint("rpc", "Stopping RPC\n");
    deadlineTimers.clear();
    DeleteAuthCookie();
    g_rpcSignals.Stopped();
}

bool IsRPCRunning()
{
    return fRPCRunning;
}

void SetRPCWarmupStatus(const std::string& newStatus)
{
    LOCK(cs_rpcWarmup);
    rpcWarmupStatus = newStatus;
}

void SetRPCWarmupFinished()
{
    LOCK(cs_rpcWarmup);
    assert(fRPCInWarmup);
    fRPCInWarmup = false;
}

bool RPCIsInWarmup(std::string *outStatus)
{
    LOCK(cs_rpcWarmup);
    if (outStatus)
        *outStatus = rpcWarmupStatus;
    return fRPCInWarmup;
}

void JSONRPCRequest::parse(const UniValue& valRequest)
{
    // Parse request
    if (!valRequest.isObject())
        throw JSONRPCError(RPC_INVALID_REQUEST, "Invalid Request object");
    const UniValue& request = valRequest.get_obj();

    // Parse id now so errors from here on will have the id
    id = find_value(request, "id");

    // Parse method
    UniValue valMethod = find_value(request, "method");
    if (valMethod.isNull())
        throw JSONRPCError(RPC_INVALID_REQUEST, "Missing method");
    if (!valMethod.isStr())
        throw JSONRPCError(RPC_INVALID_REQUEST, "Method must be a string");
    strMethod = valMethod.get_str();
    if (strMethod != "getblocktemplate")
        LogPrint("rpc", "ThreadRPCServer method=%s\n", SanitizeString(strMethod));

    // Parse params
    UniValue valParams = find_value(request, "params");
    if (valParams.isArray() || valParams.isObject())
        params = valParams;
    else if (valParams.isNull())
        params = UniValue(UniValue::VARR);
    else
        throw JSONRPCError(RPC_INVALID_REQUEST, "Params must be an array or object");
}

static UniValue JSONRPCExecOne(const UniValue& req)
{
    UniValue rpc_result(UniValue::VOBJ);

    JSONRPCRequest jreq;
    try {
        jreq.parse(req);

        UniValue result = tableRPC.execute(jreq);
        rpc_result = JSONRPCReplyObj(result, NullUniValue, jreq.id);
    }
    catch (const UniValue& objError)
    {
        rpc_result = JSONRPCReplyObj(NullUniValue, objError, jreq.id);
    }
    catch (const std::exception& e)
    {
        rpc_result = JSONRPCReplyObj(NullUniValue,
                                     JSONRPCError(RPC_PARSE_ERROR, e.what()), jreq.id);
    }

    return rpc_result;
}

std::string JSONRPCExecBatch(const UniValue& vReq)
{
    UniValue ret(UniValue::VARR);
    for (unsigned int reqIdx = 0; reqIdx < vReq.size(); reqIdx++)
        ret.push_back(JSONRPCExecOne(vReq[reqIdx]));

    return ret.write() + "\n";
}

/**
 * Process named arguments into a vector of positional arguments, based on the
 * passed-in specification for the RPC call's arguments.
 */
static inline JSONRPCRequest transformNamedArguments(const JSONRPCRequest& in, const std::vector<std::string>& argNames)
{
    JSONRPCRequest out = in;
    out.params = UniValue(UniValue::VARR);
    // Build a map of parameters, and remove ones that have been processed, so that we can throw a focused error if
    // there is an unknown one.
    const std::vector<std::string>& keys = in.params.getKeys();
    const std::vector<UniValue>& values = in.params.getValues();
    std::unordered_map<std::string, const UniValue*> argsIn;
    for (size_t i=0; i<keys.size(); ++i) {
        argsIn[keys[i]] = &values[i];
    }
    // Process expected parameters.
    int hole = 0;
    for (const std::string &argName: argNames) {
        auto fr = argsIn.find(argName);
        if (fr != argsIn.end()) {
            for (int i = 0; i < hole; ++i) {
                // Fill hole between specified parameters with JSON nulls,
                // but not at the end (for backwards compatibility with calls
                // that act based on number of specified parameters).
                out.params.push_back(UniValue());
            }
            hole = 0;
            out.params.push_back(*fr->second);
            argsIn.erase(fr);
        } else {
            hole += 1;
        }
    }
    // If there are still arguments in the argsIn map, this is an error.
    if (!argsIn.empty()) {
        throw JSONRPCError(RPC_INVALID_PARAMETER, "Unknown named parameter " + argsIn.begin()->first);
    }
    // Return request with named arguments transformed to positional arguments
    return out;
}

UniValue CRPCTable::execute(const JSONRPCRequest &request) const
{
    // Return immediately if in warmup
    {
        LOCK(cs_rpcWarmup);
        if (fRPCInWarmup)
            throw JSONRPCError(RPC_IN_WARMUP, rpcWarmupStatus);
    }

    // Find method
    const CRPCCommand *pcmd = tableRPC[request.strMethod];
    if (!pcmd)
        throw JSONRPCError(RPC_METHOD_NOT_FOUND, "Method not found");

    g_rpcSignals.PreCommand(*pcmd);

    try
    {
        // Execute, convert arguments to array if necessary
        if (request.params.isObject()) {
            return pcmd->actor(transformNamedArguments(request, pcmd->argNames));
        } else {
            return pcmd->actor(request);
        }
    }
    catch (const std::exception& e)
    {
        throw JSONRPCError(RPC_MISC_ERROR, e.what());
    }

    g_rpcSignals.PostCommand(*pcmd);
}

std::vector<std::string> CRPCTable::listCommands() const
{
    std::vector<std::string> commandList;
    typedef std::map<std::string, const CRPCCommand*> commandMap;

    std::transform( mapCommands.begin(), mapCommands.end(),
                   std::back_inserter(commandList),
                   boost::bind(&commandMap::value_type::first,_1) );
    return commandList;
}

std::string HelpExampleCli(const std::string& methodname, const std::string& args)
{
    return "> gobyte-cli " + methodname + " " + args + "\n";
}

std::string HelpExampleRpc(const std::string& methodname, const std::string& args)
{
    return "> curl --user myusername --data-binary '{\"jsonrpc\": \"1.0\", \"id\":\"curltest\", "
<<<<<<< HEAD
        "\"method\": \"" + methodname + "\", \"params\": [" + args + "] }' -H 'content-type: text/plain;' http://127.0.0.1:12454/\n";
=======
        "\"method\": \"" + methodname + "\", \"params\": [" + args + "] }' -H 'content-type: text/plain;'"
        " http://127.0.0.1:" + strprintf("%d", GetArg("-rpcport", BaseParams().RPCPort())) + "/\n";
}

void RPCSetTimerInterfaceIfUnset(RPCTimerInterface *iface)
{
    if (!timerInterface)
        timerInterface = iface;
>>>>>>> ef85d514
}

void RPCSetTimerInterface(RPCTimerInterface *iface)
{
    timerInterface = iface;
}

void RPCUnsetTimerInterface(RPCTimerInterface *iface)
{
    if (timerInterface == iface)
        timerInterface = NULL;
}

void RPCRunLater(const std::string& name, boost::function<void(void)> func, int64_t nSeconds)
{
    if (!timerInterface)
        throw JSONRPCError(RPC_INTERNAL_ERROR, "No timer handler registered for RPC");
    deadlineTimers.erase(name);
    LogPrint("rpc", "queue run of timer %s in %i seconds (using %s)\n", name, nSeconds, timerInterface->Name());
    deadlineTimers.emplace(name, std::unique_ptr<RPCTimerBase>(timerInterface->NewTimer(func, nSeconds*1000)));
}

CRPCTable tableRPC;<|MERGE_RESOLUTION|>--- conflicted
+++ resolved
@@ -273,159 +273,8 @@
 { //  category              name                      actor (function)         okSafe argNames
   //  --------------------- ------------------------  -----------------------  ------ ----------
     /* Overall control/query calls */
-<<<<<<< HEAD
-    { "control",            "getinfo",                &getinfo,                true  }, /* uses wallet if enabled */
-    { "control",            "debug",                  &debug,                  true  },
-    { "control",            "help",                   &help,                   true  },
-    { "control",            "stop",                   &stop,                   true  },
-
-    /* P2P networking */
-    { "network",            "getnetworkinfo",         &getnetworkinfo,         true  },
-    { "network",            "addnode",                &addnode,                true  },
-    { "network",            "disconnectnode",         &disconnectnode,         true  },
-    { "network",            "getaddednodeinfo",       &getaddednodeinfo,       true  },
-    { "network",            "getconnectioncount",     &getconnectioncount,     true  },
-    { "network",            "getnettotals",           &getnettotals,           true  },
-    { "network",            "getpeerinfo",            &getpeerinfo,            true  },
-    { "network",            "ping",                   &ping,                   true  },
-    { "network",            "setban",                 &setban,                 true  },
-    { "network",            "listbanned",             &listbanned,             true  },
-    { "network",            "clearbanned",            &clearbanned,            true  },
-    { "network",            "setnetworkactive",       &setnetworkactive,       true  },
-
-    /* Block chain and UTXO */
-    { "blockchain",         "getblockchaininfo",      &getblockchaininfo,      true  },
-    { "blockchain",         "getbestblockhash",       &getbestblockhash,       true  },
-    { "blockchain",         "getblockcount",          &getblockcount,          true  },
-    { "blockchain",         "getblock",               &getblock,               true  },
-    { "blockchain",         "getblockhashes",         &getblockhashes,         true  },
-    { "blockchain",         "getblockhash",           &getblockhash,           true  },
-    { "blockchain",         "getblockheader",         &getblockheader,         true  },
-    { "blockchain",         "getblockheaders",        &getblockheaders,        true  },
-    { "blockchain",         "getchaintips",           &getchaintips,           true  },
-    { "blockchain",         "getdifficulty",          &getdifficulty,          true  },
-    { "blockchain",         "getmempoolinfo",         &getmempoolinfo,         true  },
-    { "blockchain",         "getrawmempool",          &getrawmempool,          true  },
-    { "blockchain",         "gettxout",               &gettxout,               true  },
-    { "blockchain",         "gettxoutproof",          &gettxoutproof,          true  },
-    { "blockchain",         "verifytxoutproof",       &verifytxoutproof,       true  },
-    { "blockchain",         "gettxoutsetinfo",        &gettxoutsetinfo,        true  },
-    { "blockchain",         "verifychain",            &verifychain,            true  },
-    { "blockchain",         "getspentinfo",           &getspentinfo,           false },
-
-    /* Mining */
-    { "mining",             "getblocktemplate",       &getblocktemplate,       true  },
-    { "mining",             "getmininginfo",          &getmininginfo,          true  },
-    { "mining",             "getnetworkhashps",       &getnetworkhashps,       true  },
-    { "mining",             "prioritisetransaction",  &prioritisetransaction,  true  },
-    { "mining",             "submitblock",            &submitblock,            true  },
-
-    /* Coin generation */
-    { "generating",         "getgenerate",            &getgenerate,            true  },
-    { "generating",         "setgenerate",            &setgenerate,            true  },
-    { "generating",         "generate",               &generate,               true  },
-
-    /* Raw transactions */
-    { "rawtransactions",    "createrawtransaction",   &createrawtransaction,   true  },
-    { "rawtransactions",    "decoderawtransaction",   &decoderawtransaction,   true  },
-    { "rawtransactions",    "decodescript",           &decodescript,           true  },
-    { "rawtransactions",    "getrawtransaction",      &getrawtransaction,      true  },
-    { "rawtransactions",    "sendrawtransaction",     &sendrawtransaction,     false },
-    { "rawtransactions",    "signrawtransaction",     &signrawtransaction,     false }, /* uses wallet if enabled */
-#ifdef ENABLE_WALLET
-    { "rawtransactions",    "fundrawtransaction",     &fundrawtransaction,     false },
-#endif
-
-    /* Address index */
-    { "addressindex",       "getaddressmempool",      &getaddressmempool,      true  },
-    { "addressindex",       "getaddressutxos",        &getaddressutxos,        false },
-    { "addressindex",       "getaddressdeltas",       &getaddressdeltas,       false },
-    { "addressindex",       "getaddresstxids",        &getaddresstxids,        false },
-    { "addressindex",       "getaddressbalance",      &getaddressbalance,      false },
-
-    /* Utility functions */
-    { "util",               "createmultisig",         &createmultisig,         true  },
-    { "util",               "validateaddress",        &validateaddress,        true  }, /* uses wallet if enabled */
-    { "util",               "verifymessage",          &verifymessage,          true  },
-    { "util",               "estimatefee",            &estimatefee,            true  },
-    { "util",               "estimatepriority",       &estimatepriority,       true  },
-    { "util",               "estimatesmartfee",       &estimatesmartfee,       true  },
-    { "util",               "estimatesmartpriority",  &estimatesmartpriority,  true  },
-
-    /* Not shown in help */
-    { "hidden",             "invalidateblock",        &invalidateblock,        true  },
-    { "hidden",             "reconsiderblock",        &reconsiderblock,        true  },
-    { "hidden",             "setmocktime",            &setmocktime,            true  },
-#ifdef ENABLE_WALLET
-    { "hidden",             "resendwallettransactions", &resendwallettransactions, true},
-#endif
-
-    /* GoByte features */
-    { "gobyte",               "masternode",             &masternode,             true  },
-    { "gobyte",               "masternodelist",         &masternodelist,         true  },
-    { "gobyte",               "masternodebroadcast",    &masternodebroadcast,    true  },
-    { "gobyte",               "gobject",                &gobject,                true  },
-    { "gobyte",               "getgovernanceinfo",      &getgovernanceinfo,      true  },
-    { "gobyte",               "getsuperblockbudget",    &getsuperblockbudget,    true  },
-    { "gobyte",               "voteraw",                &voteraw,                true  },
-    { "gobyte",               "mnsync",                 &mnsync,                 true  },
-    { "gobyte",               "spork",                  &spork,                  true  },
-    { "gobyte",               "getpoolinfo",            &getpoolinfo,            true  },
-    { "gobyte",               "sentinelping",           &sentinelping,           true  },
-#ifdef ENABLE_WALLET
-    { "gobyte",               "privatesend",            &privatesend,            false },
-
-    /* Wallet */
-    { "wallet",             "keepass",                &keepass,                true },
-    { "wallet",             "instantsendtoaddress",   &instantsendtoaddress,   false },
-    { "wallet",             "addmultisigaddress",     &addmultisigaddress,     true  },
-    { "wallet",             "backupwallet",           &backupwallet,           true  },
-    { "wallet",             "dumpprivkey",            &dumpprivkey,            true  },
-    { "wallet",             "dumphdinfo",             &dumphdinfo,             true  },
-    { "wallet",             "dumpwallet",             &dumpwallet,             true  },
-    { "wallet",             "encryptwallet",          &encryptwallet,          true  },
-    { "wallet",             "getaccountaddress",      &getaccountaddress,      true  },
-    { "wallet",             "getaccount",             &getaccount,             true  },
-    { "wallet",             "getaddressesbyaccount",  &getaddressesbyaccount,  true  },
-    { "wallet",             "getbalance",             &getbalance,             false },
-    { "wallet",             "getnewaddress",          &getnewaddress,          true  },
-    { "wallet",             "getrawchangeaddress",    &getrawchangeaddress,    true  },
-    { "wallet",             "getreceivedbyaccount",   &getreceivedbyaccount,   false },
-    { "wallet",             "getreceivedbyaddress",   &getreceivedbyaddress,   false },
-    { "wallet",             "gettransaction",         &gettransaction,         false },
-    { "wallet",             "abandontransaction",     &abandontransaction,     false },
-    { "wallet",             "getunconfirmedbalance",  &getunconfirmedbalance,  false },
-    { "wallet",             "getwalletinfo",          &getwalletinfo,          false },
-    { "wallet",             "importprivkey",          &importprivkey,          true  },
-    { "wallet",             "importwallet",           &importwallet,           true  },
-    { "wallet",             "importelectrumwallet",   &importelectrumwallet,   true  },
-    { "wallet",             "importaddress",          &importaddress,          true  },
-    { "wallet",             "importpubkey",           &importpubkey,           true  },
-    { "wallet",             "keypoolrefill",          &keypoolrefill,          true  },
-    { "wallet",             "listaccounts",           &listaccounts,           false },
-    { "wallet",             "listaddressgroupings",   &listaddressgroupings,   false },
-    { "wallet",             "listlockunspent",        &listlockunspent,        false },
-    { "wallet",             "listreceivedbyaccount",  &listreceivedbyaccount,  false },
-    { "wallet",             "listreceivedbyaddress",  &listreceivedbyaddress,  false },
-    { "wallet",             "listsinceblock",         &listsinceblock,         false },
-    { "wallet",             "listtransactions",       &listtransactions,       false },
-    { "wallet",             "listunspent",            &listunspent,            false },
-    { "wallet",             "lockunspent",            &lockunspent,            true  },
-    { "wallet",             "move",                   &movecmd,                false },
-    { "wallet",             "sendfrom",               &sendfrom,               false },
-    { "wallet",             "sendmany",               &sendmany,               false },
-    { "wallet",             "sendtoaddress",          &sendtoaddress,          false },
-    { "wallet",             "setaccount",             &setaccount,             true  },
-    { "wallet",             "settxfee",               &settxfee,               true  },
-    { "wallet",             "signmessage",            &signmessage,            true  },
-    { "wallet",             "walletlock",             &walletlock,             true  },
-    { "wallet",             "walletpassphrasechange", &walletpassphrasechange, true  },
-    { "wallet",             "walletpassphrase",       &walletpassphrase,       true  },
-#endif // ENABLE_WALLET
-=======
     { "control",            "help",                   &help,                   true,  {"command"}  },
     { "control",            "stop",                   &stop,                   true,  {}  },
->>>>>>> ef85d514
 };
 
 CRPCTable::CRPCTable()
@@ -668,9 +517,6 @@
 std::string HelpExampleRpc(const std::string& methodname, const std::string& args)
 {
     return "> curl --user myusername --data-binary '{\"jsonrpc\": \"1.0\", \"id\":\"curltest\", "
-<<<<<<< HEAD
-        "\"method\": \"" + methodname + "\", \"params\": [" + args + "] }' -H 'content-type: text/plain;' http://127.0.0.1:12454/\n";
-=======
         "\"method\": \"" + methodname + "\", \"params\": [" + args + "] }' -H 'content-type: text/plain;'"
         " http://127.0.0.1:" + strprintf("%d", GetArg("-rpcport", BaseParams().RPCPort())) + "/\n";
 }
@@ -679,7 +525,6 @@
 {
     if (!timerInterface)
         timerInterface = iface;
->>>>>>> ef85d514
 }
 
 void RPCSetTimerInterface(RPCTimerInterface *iface)
