// Copyright (c) 2009-2010 Satoshi Nakamoto
// Copyright (c) 2009-2015 The Bitcoin Core developers
// Copyright (c) 2014-2017 The Dash Core developers
// Copyright (c) 2017-2018 The GoByte Core developers
// Distributed under the MIT software license, see the accompanying
// file COPYING or http://www.opensource.org/licenses/mit-license.php.

#ifndef BITCOIN_VALIDATION_H
#define BITCOIN_VALIDATION_H

#if defined(HAVE_CONFIG_H)
#include "config/gobyte-config.h"
#endif

#include "amount.h"
#include "chain.h"
#include "coins.h"
#include "protocol.h" // For CMessageHeader::MessageStartChars
#include "script/script_error.h"
#include "sync.h"
#include "versionbits.h"
#include "spentindex.h"

#include <algorithm>
#include <exception>
#include <map>
#include <set>
#include <stdint.h>
#include <string>
#include <utility>
#include <vector>

#include <atomic>

#include <boost/unordered_map.hpp>
#include <boost/filesystem/path.hpp>

class CBlockIndex;
class CBlockTreeDB;
class CBloomFilter;
class CChainParams;
class CCoinsViewDB;
class CInv;
class CConnman;
class CScriptCheck;
class CTxMemPool;
class CValidationInterface;
class CValidationState;
struct ChainTxData;

struct LockPoints;

/** Default for accepting alerts from the P2P network. */
static const bool DEFAULT_ALERTS = true;
/** Default for DEFAULT_WHITELISTRELAY. */
static const bool DEFAULT_WHITELISTRELAY = true;
/** Default for DEFAULT_WHITELISTFORCERELAY. */
static const bool DEFAULT_WHITELISTFORCERELAY = true;
/** Default for -minrelaytxfee, minimum relay fee for transactions */
static const unsigned int DEFAULT_MIN_RELAY_TX_FEE = 1000;
//! -maxtxfee default
static const CAmount DEFAULT_TRANSACTION_MAXFEE = 0.2 * COIN; // "smallest denom" + X * "denom tails"
//! Discourage users to set fees higher than this amount (in duffs) per kB
static const CAmount HIGH_TX_FEE_PER_KB = 0.01 * COIN;
//! -maxtxfee will warn if called with a higher fee than this amount (in duffs)
static const CAmount HIGH_MAX_TX_FEE = 100 * HIGH_TX_FEE_PER_KB;
/** Default for -limitancestorcount, max number of in-mempool ancestors */
static const unsigned int DEFAULT_ANCESTOR_LIMIT = 25;
/** Default for -limitancestorsize, maximum kilobytes of tx + all in-mempool ancestors */
static const unsigned int DEFAULT_ANCESTOR_SIZE_LIMIT = 101;
/** Default for -limitdescendantcount, max number of in-mempool descendants */
static const unsigned int DEFAULT_DESCENDANT_LIMIT = 25;
/** Default for -limitdescendantsize, maximum kilobytes of in-mempool descendants */
static const unsigned int DEFAULT_DESCENDANT_SIZE_LIMIT = 101;
/** Default for -mempoolexpiry, expiration time for mempool transactions in hours */
static const unsigned int DEFAULT_MEMPOOL_EXPIRY = 336;
/** The maximum size of a blk?????.dat file (since 0.8) */
static const unsigned int MAX_BLOCKFILE_SIZE = 0x8000000; // 128 MiB
/** The pre-allocation chunk size for blk?????.dat files (since 0.8) */
static const unsigned int BLOCKFILE_CHUNK_SIZE = 0x1000000; // 16 MiB
/** The pre-allocation chunk size for rev?????.dat files (since 0.8) */
static const unsigned int UNDOFILE_CHUNK_SIZE = 0x100000; // 1 MiB

/** Maximum number of script-checking threads allowed */
static const int MAX_SCRIPTCHECK_THREADS = 16;
/** -par default (number of script-checking threads, 0 = auto) */
static const int DEFAULT_SCRIPTCHECK_THREADS = 0;
/** Number of blocks that can be requested at any given time from a single peer. */
static const int MAX_BLOCKS_IN_TRANSIT_PER_PEER = 16;
/** Timeout in seconds during which a peer must stall block download progress before being disconnected. */
static const unsigned int BLOCK_STALLING_TIMEOUT = 2;
/** Number of headers sent in one getheaders result. We rely on the assumption that if a peer sends
 *  less than this number, we reached its tip. Changing this value is a protocol upgrade. */
static const unsigned int MAX_HEADERS_RESULTS = 2000;
/** Maximum depth of blocks we're willing to serve as compact blocks to peers
 *  when requested. For older blocks, a regular BLOCK response will be sent. */
static const int MAX_CMPCTBLOCK_DEPTH = 5;
/** Maximum depth of blocks we're willing to respond to GETBLOCKTXN requests for. */
static const int MAX_BLOCKTXN_DEPTH = 10;
/** Size of the "block download window": how far ahead of our current height do we fetch?
 *  Larger windows tolerate larger download speed differences between peer, but increase the potential
 *  degree of disordering of blocks on disk (which make reindexing and in the future perhaps pruning
 *  harder). We'll probably want to make this a per-peer adaptive value at some point. */
static const unsigned int BLOCK_DOWNLOAD_WINDOW = 1024;
/** Time to wait (in seconds) between writing blocks/block index to disk. */
static const unsigned int DATABASE_WRITE_INTERVAL = 60 * 60;
/** Time to wait (in seconds) between flushing chainstate to disk. */
static const unsigned int DATABASE_FLUSH_INTERVAL = 24 * 60 * 60;
/** Maximum length of reject messages. */
static const unsigned int MAX_REJECT_MESSAGE_LENGTH = 111;
/** Average delay between local address broadcasts in seconds. */
static const unsigned int AVG_LOCAL_ADDRESS_BROADCAST_INTERVAL = 24 * 24 * 60;
/** Average delay between peer address broadcasts in seconds. */
static const unsigned int AVG_ADDRESS_BROADCAST_INTERVAL = 30;
/** Average delay between trickled inventory transmissions in seconds.
 *  Blocks and whitelisted receivers bypass this, outbound peers get half this delay. */
static const unsigned int INVENTORY_BROADCAST_INTERVAL = 5;
/** Maximum number of inventory items to send per transmission.
 *  Limits the impact of low-fee transaction floods. */
static const unsigned int INVENTORY_BROADCAST_MAX = 7 * INVENTORY_BROADCAST_INTERVAL;
/** Block download timeout base, expressed in millionths of the block interval (i.e. 2.5 min) */
static const int64_t BLOCK_DOWNLOAD_TIMEOUT_BASE = 1000000;
/** Additional block download timeout per parallel downloading peer (i.e. 1.25 min) */
static const int64_t BLOCK_DOWNLOAD_TIMEOUT_PER_PEER = 500000;

static const unsigned int DEFAULT_LIMITFREERELAY = 0;
static const bool DEFAULT_RELAYPRIORITY = true;
static const int64_t DEFAULT_MAX_TIP_AGE = 6 * 60 * 60; // ~144 blocks behind -> 2 x fork detection time, was 24 * 60 * 60 in bitcoin
/** Maximum age of our tip in seconds for us to be considered current for fee estimation */
static const int64_t MAX_FEE_ESTIMATION_TIP_AGE = 3 * 60 * 60;

/** Default for -permitbaremultisig */
static const bool DEFAULT_PERMIT_BAREMULTISIG = true;
static const unsigned int DEFAULT_BYTES_PER_SIGOP = 20;
static const bool DEFAULT_CHECKPOINTS_ENABLED = true;
static const bool DEFAULT_TXINDEX = true;
static const bool DEFAULT_ADDRESSINDEX = false;
static const bool DEFAULT_TIMESTAMPINDEX = false;
static const bool DEFAULT_SPENTINDEX = false;
static const unsigned int DEFAULT_BANSCORE_THRESHOLD = 100;

/** Default for -mempoolreplacement */
static const bool DEFAULT_ENABLE_REPLACEMENT = false;

/** Maximum number of headers to announce when relaying blocks with headers message.*/
static const unsigned int MAX_BLOCKS_TO_ANNOUNCE = 8;

/** Maximum number of unconnecting headers announcements before DoS score */
static const int MAX_UNCONNECTING_HEADERS = 10;

static const bool DEFAULT_PEERBLOOMFILTERS = true;

struct BlockHasher
{
    size_t operator()(const uint256& hash) const { return hash.GetCheapHash(); }
};

extern CScript COINBASE_FLAGS;
extern CCriticalSection cs_main;
extern CTxMemPool mempool;
typedef boost::unordered_map<uint256, CBlockIndex*, BlockHasher> BlockMap;
extern BlockMap mapBlockIndex;
extern uint64_t nLastBlockTx;
extern uint64_t nLastBlockSize;
extern const std::string strMessageMagic;
extern CWaitableCriticalSection csBestBlock;
extern CConditionVariable cvBlockChange;
extern std::atomic_bool fImporting;
extern bool fReindex;
extern int nScriptCheckThreads;
extern bool fTxIndex;
extern bool fIsBareMultisigStd;
extern bool fRequireStandard;
extern unsigned int nBytesPerSigOp;
extern bool fCheckBlockIndex;
extern bool fCheckpointsEnabled;
extern size_t nCoinCacheUsage;
/** A fee rate smaller than this is considered zero fee (for relaying, mining and transaction creation) */
extern CFeeRate minRelayTxFee;
/** Absolute maximum transaction fee (in duffs) used by wallet and mempool (rejects high fee in sendrawtransaction) */
extern CAmount maxTxFee;
extern bool fAlerts;
/** If the tip is older than this (in seconds), the node is considered to be in initial block download. */
extern int64_t nMaxTipAge;
extern bool fEnableReplacement;

extern bool fLargeWorkForkFound;
extern bool fLargeWorkInvalidChainFound;

extern std::map<uint256, int64_t> mapRejectedBlocks;

extern std::atomic<bool> fDIP0001ActiveAtTip;

/** Block hash whose ancestors we will assume to have valid scripts without checking them. */
extern uint256 hashAssumeValid;

/** Best header we've seen so far (used for getheaders queries' starting points). */
extern CBlockIndex *pindexBestHeader;

/** Minimum disk space required - used in CheckDiskSpace() */
static const uint64_t nMinDiskSpace = 52428800;

/** Pruning-related variables and constants */
/** True if any block files have ever been pruned. */
extern bool fHavePruned;
/** True if we're running in -prune mode. */
extern bool fPruneMode;
/** Number of MiB of block files that we're trying to stay below. */
extern uint64_t nPruneTarget;
/** Block files containing a block-height within MIN_BLOCKS_TO_KEEP of chainActive.Tip() will not be pruned. */
static const unsigned int MIN_BLOCKS_TO_KEEP = 288;

static const signed int DEFAULT_CHECKBLOCKS = 6;
static const unsigned int DEFAULT_CHECKLEVEL = 3;

// Require that user allocate at least 945MB for block & undo files (blk???.dat and rev???.dat)
// At 2MB per block, 288 blocks = 576MB.
// Add 15% for Undo data = 662MB
// Add 20% for Orphan block rate = 794MB
// We want the low water mark after pruning to be at least 794 MB and since we prune in
// full block file chunks, we need the high water mark which triggers the prune to be
// one 128MB block file + added 15% undo data = 147MB greater for a total of 941MB
// Setting the target to > than 945MB will make it likely we can respect the target.
static const uint64_t MIN_DISK_SPACE_FOR_BLOCK_FILES = 945 * 1024 * 1024;

/**
 * Process an incoming block. This only returns after the best known valid
 * block is made active. Note that it does not, however, guarantee that the
 * specific block passed to it has been checked for validity!
 *
 * If you want to *possibly* get feedback on whether pblock is valid, you must
 * install a CValidationInterface (see validationinterface.h) - this will have
 * its BlockChecked method called whenever *any* block completes validation.
 *
 * Note that we guarantee that either the proof-of-work is valid on pblock, or
 * (and possibly also) BlockChecked will have been called.
<<<<<<< HEAD
=======
 * 
 * Call without cs_main held.
>>>>>>> ef85d514
 *
 * @param[in]   pblock  The block we want to process.
 * @param[in]   fForceProcessing Process this block even if unrequested; used for non-network block sources and whitelisted peers.
 * @param[out]  fNewBlock A boolean which is set to indicate if the block was first received via this call
 * @return True if state.IsValid()
 */
bool ProcessNewBlock(const CChainParams& chainparams, const std::shared_ptr<const CBlock> pblock, bool fForceProcessing, bool* fNewBlock);

/**
 * Process incoming block headers.
 *
 * Call without cs_main held.
 *
 * @param[in]  block The block headers themselves
 * @param[out] state This may be set to an Error state if any error occurred processing them
 * @param[in]  chainparams The params for the chain we want to connect to
 * @param[out] ppindex If set, the pointer will be set to point to the last new block index object for the given headers
 */
bool ProcessNewBlockHeaders(const std::vector<CBlockHeader>& block, CValidationState& state, const CChainParams& chainparams, const CBlockIndex** ppindex=NULL);

/** Check whether enough disk space is available for an incoming block */
bool CheckDiskSpace(uint64_t nAdditionalBytes = 0);
/** Open a block file (blk?????.dat) */
FILE* OpenBlockFile(const CDiskBlockPos &pos, bool fReadOnly = false);
/** Open an undo file (rev?????.dat) */
FILE* OpenUndoFile(const CDiskBlockPos &pos, bool fReadOnly = false);
/** Translation to a filesystem path */
boost::filesystem::path GetBlockPosFilename(const CDiskBlockPos &pos, const char *prefix);
/** Import blocks from an external file */
bool LoadExternalBlockFile(const CChainParams& chainparams, FILE* fileIn, CDiskBlockPos *dbp = NULL);
/** Initialize a new block tree database + block data on disk */
bool InitBlockIndex(const CChainParams& chainparams);
/** Load the block tree and coins database from disk */
bool LoadBlockIndex(const CChainParams& chainparams);
/** Unload database information */
void UnloadBlockIndex();
/** Run an instance of the script checking thread */
void ThreadScriptCheck();
/** Check whether we are doing an initial block download (synchronizing from disk or network) */
bool IsInitialBlockDownload();
/** Format a string that describes several potential problems detected by the core.
 * strFor can have three values:
 * - "rpc": get critical warnings, which should put the client in safe mode if non-empty
 * - "statusbar": get all warnings
 * - "gui": get all warnings, translated (where possible) for GUI
 * This function only returns the highest priority warning of the set selected by strFor.
 */
std::string GetWarnings(const std::string& strFor);
/** Retrieve a transaction (from memory pool, or from disk, if possible) */
bool GetTransaction(const uint256 &hash, CTransactionRef &tx, const Consensus::Params& params, uint256 &hashBlock, bool fAllowSlow = false);
/** Find the best known block, and make it the tip of the block chain */
bool ActivateBestChain(CValidationState& state, const CChainParams& chainparams, std::shared_ptr<const CBlock> pblock = std::shared_ptr<const CBlock>());

double ConvertBitsToDouble(unsigned int nBits);
CAmount GetBlockSubsidy(int nBits, int nHeight, const Consensus::Params& consensusParams, bool fSuperblockPartOnly = false);
CAmount GetMasternodePayment(int nHeight, CAmount blockValue);

/** Guess verification progress (as a fraction between 0.0=genesis and 1.0=current tip). */
double GuessVerificationProgress(const ChainTxData& data, CBlockIndex* pindex);

/**
 * Prune block and undo files (blk???.dat and undo???.dat) so that the disk space used is less than a user-defined target.
 * The user sets the target (in MB) on the command line or in config file.  This will be run on startup and whenever new
 * space is allocated in a block or undo file, staying below the target. Changing back to unpruned requires a reindex
 * (which in this case means the blockchain must be re-downloaded.)
 *
 * Pruning functions are called from FlushStateToDisk when the global fCheckForPruning flag has been set.
 * Block and undo files are deleted in lock-step (when blk00003.dat is deleted, so is rev00003.dat.)
 * Pruning cannot take place until the longest chain is at least a certain length (100000 on mainnet, 1000 on testnet, 1000 on regtest).
 * Pruning will never delete a block within a defined distance (currently 288) from the active chain's tip.
 * The block index is updated by unsetting HAVE_DATA and HAVE_UNDO for any blocks that were stored in the deleted files.
 * A db flag records the fact that at least some block files have been pruned.
 *
 * @param[out]   setFilesToPrune   The set of file indices that can be unlinked will be returned
 */
void FindFilesToPrune(std::set<int>& setFilesToPrune, uint64_t nPruneAfterHeight);

/**
 *  Mark one block file as pruned.
 */
void PruneOneBlockFile(const int fileNumber);

/**
 *  Actually unlink the specified files
 */
void UnlinkPrunedFiles(const std::set<int>& setFilesToPrune);

/** Create a new block index entry for a given block hash */
CBlockIndex * InsertBlockIndex(uint256 hash);
/** Flush all state, indexes and buffers to disk. */
void FlushStateToDisk();
/** Prune block files and flush state to disk. */
void PruneAndFlush();
/** Prune block files up to a given height */
void PruneBlockFilesManual(int nPruneUpToHeight);

/** (try to) add transaction to memory pool
 * plTxnReplaced will be appended to with all transactions replaced from mempool **/
bool AcceptToMemoryPool(CTxMemPool& pool, CValidationState &state, const CTransactionRef &tx, bool fLimitFree,
                        bool* pfMissingInputs, std::list<CTransactionRef>* plTxnReplaced = NULL, bool fOverrideMempoolLimit=false,
                        const CAmount nAbsurdFee=0, bool fDryRun=false);

/** (try to) add transaction to memory pool with a specified acceptance time **/
bool AcceptToMemoryPoolWithTime(CTxMemPool& pool, CValidationState &state, const CTransactionRef &tx, bool fLimitFree,
                        bool* pfMissingInputs, int64_t nAcceptTime, std::list<CTransactionRef>* plTxnReplaced = NULL,
                        bool fOverrideMempoolLimit=false, const CAmount nAbsurdFee=0, bool fDryRun=false);

bool GetUTXOCoin(const COutPoint& outpoint, Coin& coin);
int GetUTXOHeight(const COutPoint& outpoint);
int GetUTXOConfirmations(const COutPoint& outpoint);

/** Convert CValidationState to a human-readable message for logging */
std::string FormatStateMessage(const CValidationState &state);

/** Get the BIP9 state for a given deployment at the current tip. */
ThresholdState VersionBitsTipState(const Consensus::Params& params, Consensus::DeploymentPos pos);

/** Get the block height at which the BIP9 deployment switched into the state for the block building on the current tip. */
int VersionBitsTipStateSinceHeight(const Consensus::Params& params, Consensus::DeploymentPos pos);

/**
 * Count ECDSA signature operations the old-fashioned (pre-0.6) way
 * @return number of sigops this transaction's outputs will produce when spent
 * @see CTransaction::FetchInputs
 */
unsigned int GetLegacySigOpCount(const CTransaction& tx);

/**
 * Count ECDSA signature operations in pay-to-script-hash inputs.
 *
 * @param[in] mapInputs Map of previous transactions that have outputs we're spending
 * @return maximum number of sigops required to validate this transaction's inputs
 * @see CTransaction::FetchInputs
 */
unsigned int GetP2SHSigOpCount(const CTransaction& tx, const CCoinsViewCache& mapInputs);


/**
 * Check whether all inputs of this transaction are valid (no double spends, scripts & sigs, amounts)
 * This does not modify the UTXO set. If pvChecks is not NULL, script checks are pushed onto it
 * instead of being performed inline.
 */
bool CheckInputs(const CTransaction& tx, CValidationState &state, const CCoinsViewCache &view, bool fScriptChecks,
                 unsigned int flags, bool cacheStore, std::vector<CScriptCheck> *pvChecks = NULL);

/** Apply the effects of this transaction on the UTXO set represented by view */
void UpdateCoins(const CTransaction& tx, CCoinsViewCache& inputs, int nHeight);

/** Transaction validation functions */

/** Context-independent validity checks */
bool CheckTransaction(const CTransaction& tx, CValidationState& state, bool fCheckDuplicateInputs=true);

namespace Consensus {

/**
 * Check whether all inputs of this transaction are valid (no double spends and amounts)
 * This does not modify the UTXO set. This does not check scripts and sigs.
 * Preconditions: tx.IsCoinBase() is false.
 */
bool CheckTxInputs(const CTransaction& tx, CValidationState& state, const CCoinsViewCache& inputs, int nSpendHeight);

} // namespace Consensus

/**
 * Check if transaction is final and can be included in a block with the
 * specified height and time. Consensus critical.
 */
bool IsFinalTx(const CTransaction &tx, int nBlockHeight, int64_t nBlockTime);

/**
 * Check if transaction will be final in the next block to be created.
 *
 * Calls IsFinalTx() with current block height and appropriate block time.
 *
 * See consensus/consensus.h for flag definitions.
 */
bool CheckFinalTx(const CTransaction &tx, int flags = -1);

/**
 * Test whether the LockPoints height and time are still valid on the current chain
 */
bool TestLockPointValidity(const LockPoints* lp);

/**
 * Check if transaction is final per BIP 68 sequence numbers and can be included in a block.
 * Consensus critical. Takes as input a list of heights at which tx's inputs (in order) confirmed.
 */
bool SequenceLocks(const CTransaction &tx, int flags, std::vector<int>* prevHeights, const CBlockIndex& block);

/**
 * Check if transaction will be BIP 68 final in the next block to be created.
 *
 * Simulates calling SequenceLocks() with data from the tip of the current active chain.
 * Optionally stores in LockPoints the resulting height and time calculated and the hash
 * of the block needed for calculation or skips the calculation and uses the LockPoints
 * passed in for evaluation.
 * The LockPoints should not be considered valid if CheckSequenceLocks returns false.
 *
 * See consensus/consensus.h for flag definitions.
 */
bool CheckSequenceLocks(const CTransaction &tx, int flags, LockPoints* lp = NULL, bool useExistingLockPoints = false);

/**
 * Closure representing one script verification
 * Note that this stores references to the spending transaction
 */
class CScriptCheck
{
private:
    CScript scriptPubKey;
    const CTransaction *ptxTo;
    unsigned int nIn;
    unsigned int nFlags;
    bool cacheStore;
    ScriptError error;

public:
    CScriptCheck(): ptxTo(0), nIn(0), nFlags(0), cacheStore(false), error(SCRIPT_ERR_UNKNOWN_ERROR) {}
    CScriptCheck(const CScript& scriptPubKeyIn, const CAmount amountIn, const CTransaction& txToIn, unsigned int nInIn, unsigned int nFlagsIn, bool cacheIn) :
        scriptPubKey(scriptPubKeyIn),
        ptxTo(&txToIn), nIn(nInIn), nFlags(nFlagsIn), cacheStore(cacheIn), error(SCRIPT_ERR_UNKNOWN_ERROR) { }

    bool operator()();

    void swap(CScriptCheck &check) {
        scriptPubKey.swap(check.scriptPubKey);
        std::swap(ptxTo, check.ptxTo);
        std::swap(nIn, check.nIn);
        std::swap(nFlags, check.nFlags);
        std::swap(cacheStore, check.cacheStore);
        std::swap(error, check.error);
    }

    ScriptError GetScriptError() const { return error; }
};

bool GetTimestampIndex(const unsigned int &high, const unsigned int &low, std::vector<uint256> &hashes);
bool GetSpentIndex(CSpentIndexKey &key, CSpentIndexValue &value);
bool GetAddressIndex(uint160 addressHash, int type,
                     std::vector<std::pair<CAddressIndexKey, CAmount> > &addressIndex,
                     int start = 0, int end = 0);
bool GetAddressUnspent(uint160 addressHash, int type,
                       std::vector<std::pair<CAddressUnspentKey, CAddressUnspentValue> > &unspentOutputs);

/** Functions for disk access for blocks */
bool WriteBlockToDisk(const CBlock& block, CDiskBlockPos& pos, const CMessageHeader::MessageStartChars& messageStart);
bool ReadBlockFromDisk(CBlock& block, const CDiskBlockPos& pos, const Consensus::Params& consensusParams);
bool ReadBlockFromDisk(CBlock& block, const CBlockIndex* pindex, const Consensus::Params& consensusParams);

/** Functions for validating blocks and updating the block tree */

/** Reprocess a number of blocks to try and get on the correct chain again **/
bool DisconnectBlocks(int blocks);
void ReprocessBlocks(int nBlocks);

/** Context-independent validity checks */
bool CheckBlockHeader(const CBlockHeader& block, CValidationState& state, const Consensus::Params& consensusParams, bool fCheckPOW = true);
bool CheckBlock(const CBlock& block, CValidationState& state, const Consensus::Params& consensusParams, bool fCheckPOW = true, bool fCheckMerkleRoot = true);

/** Context-dependent validity checks.
 *  By "context", we mean only the previous block headers, but not the UTXO
 *  set; UTXO-related validity checks are done in ConnectBlock(). */
bool ContextualCheckBlockHeader(const CBlockHeader& block, CValidationState& state, const Consensus::Params& consensusParams, const CBlockIndex* pindexPrev, int64_t nAdjustedTime);
bool ContextualCheckBlock(const CBlock& block, CValidationState& state, const Consensus::Params& consensusParams, const CBlockIndex *pindexPrev);

/** Check a block is completely valid from start to finish (only works on top of our current best block, with cs_main held) */
bool TestBlockValidity(CValidationState& state, const CChainParams& chainparams, const CBlock& block, CBlockIndex* pindexPrev, bool fCheckPOW = true, bool fCheckMerkleRoot = true);

/** RAII wrapper for VerifyDB: Verify consistency of the block and coin databases */
class CVerifyDB {
public:
    CVerifyDB();
    ~CVerifyDB();
    bool VerifyDB(const CChainParams& chainparams, CCoinsView *coinsview, int nCheckLevel, int nCheckDepth);
};

/** Find the last common block between the parameter chain and a locator. */
CBlockIndex* FindForkInGlobalIndex(const CChain& chain, const CBlockLocator& locator);

/** Mark a block as precious and reorganize. */
bool PreciousBlock(CValidationState& state, const CChainParams& params, CBlockIndex *pindex);

/** Mark a block as invalid. */
bool InvalidateBlock(CValidationState& state, const CChainParams& chainparams, CBlockIndex *pindex);

/** Remove invalidity status from a block and its descendants. */
bool ResetBlockFailureFlags(CBlockIndex *pindex);

/** The currently-connected chain of blocks (protected by cs_main). */
extern CChain chainActive;

/** Global variable that points to the coins database (protected by cs_main) */
extern CCoinsViewDB *pcoinsdbview;

/** Global variable that points to the active CCoinsView (protected by cs_main) */
extern CCoinsViewCache *pcoinsTip;

/** Global variable that points to the active block tree (protected by cs_main) */
extern CBlockTreeDB *pblocktree;

/**
 * Return the spend height, which is one more than the inputs.GetBestBlock().
 * While checking, GetBestBlock() refers to the parent block. (protected by cs_main)
 * This is also true for mempool checks.
 */
int GetSpendHeight(const CCoinsViewCache& inputs);

extern VersionBitsCache versionbitscache;

/**
 * Determine what nVersion a new block should use.
 */
int32_t ComputeBlockVersion(const CBlockIndex* pindexPrev, const Consensus::Params& params, bool fAssumeMasternodeIsUpgraded = false);

/**
 * Return true if hash can be found in chainActive at nBlockHeight height.
 * Fills hashRet with found hash, if no nBlockHeight is specified - chainActive.Height() is used.
 */
bool GetBlockHash(uint256& hashRet, int nBlockHeight = -1);

/** Reject codes greater or equal to this can be returned by AcceptToMemPool
 * for transactions, to signal internal conditions. They cannot and should not
 * be sent over the P2P network.
 */
static const unsigned int REJECT_INTERNAL = 0x100;
/** Too high fee. Can not be triggered by P2P transactions */
static const unsigned int REJECT_HIGHFEE = 0x100;
/** Transaction is already known (either in mempool or blockchain) */
static const unsigned int REJECT_ALREADY_KNOWN = 0x101;
/** Transaction conflicts with a transaction already known */
static const unsigned int REJECT_CONFLICT = 0x102;

/** Get block file info entry for one block file */
CBlockFileInfo* GetBlockFileInfo(size_t n);

/** Dump the mempool to disk. */
void DumpMempool();

/** Load the mempool from disk. */
bool LoadMempool();

#endif // BITCOIN_VALIDATION_H<|MERGE_RESOLUTION|>--- conflicted
+++ resolved
@@ -234,11 +234,8 @@
  *
  * Note that we guarantee that either the proof-of-work is valid on pblock, or
  * (and possibly also) BlockChecked will have been called.
-<<<<<<< HEAD
-=======
- * 
+ *
  * Call without cs_main held.
->>>>>>> ef85d514
  *
  * @param[in]   pblock  The block we want to process.
  * @param[in]   fForceProcessing Process this block even if unrequested; used for non-network block sources and whitelisted peers.
