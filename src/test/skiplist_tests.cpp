--- conflicted
+++ resolved
@@ -4,12 +4,8 @@
 
 #include "chain.h"
 #include "util.h"
-<<<<<<< HEAD
 #include "test/test_gobyte.h"
-=======
-#include "test/test_dash.h"
 #include "test/test_random.h"
->>>>>>> ef85d514
 
 #include <vector>
 
