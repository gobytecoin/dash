### Compiling/running unit tests

Unit tests will be automatically compiled if dependencies were met in `./configure`
and tests weren't explicitly disabled.

After configuring, they can be run with `make check`.

To run the dashd tests manually, launch `src/test/test_dash`.

To add more dashd tests, add `BOOST_AUTO_TEST_CASE` functions to the existing
.cpp files in the `test/` directory or add new .cpp files that
implement new BOOST_AUTO_TEST_SUITE sections.

To run the dash-qt tests manually, launch `src/qt/test/test_dash-qt`

To add more dash-qt tests, add them to the `src/qt/test/` directory and
the `src/qt/test/test_main.cpp` file.

### Running individual tests

test_dash has some built-in command-line arguments; for
example, to run just the getarg_tests verbosely:

    test_dash --log_level=all --run_test=getarg_tests

... or to run just the doubledash test:

    test_dash --run_test=getarg_tests/doubledash

Run `test_dash --help` for the full list.

### Note on adding test cases

The sources in this directory are unit test cases.  Boost includes a
unit testing framework, and since GoByte Core already uses boost, it makes
sense to simply use this framework rather than require developers to
configure some other framework (we want as few impediments to creating
unit tests as possible).

<<<<<<< HEAD
The build system is setup to compile an executable called "test_gobyte"
that runs all of the unit tests.  The main source file is called
test_gobyte.cpp, which simply includes other files that contain the
actual unit tests (outside of a couple required preprocessor
directives).  The pattern is to create one test file for each class or
source file for which you want to create unit tests.  The file naming
convention is "<source_filename>_tests.cpp" and such files should wrap
their tests in a test suite called "<source_filename>_tests".  For an
examples of this pattern, examine uint160_tests.cpp and
uint256_tests.cpp.

Add the source files to /src/Makefile.test.include to add them to the build.
=======
The build system is setup to compile an executable called `test_dash`
that runs all of the unit tests.  The main source file is called
test_dash.cpp. To add a new unit test file to our test suite you need 
to add the file to `src/Makefile.test.include`. The pattern is to create 
one test file for each class or source file for which you want to create 
unit tests.  The file naming convention is `<source_filename>_tests.cpp` 
and such files should wrap their tests in a test suite 
called `<source_filename>_tests`. For an example of this pattern, 
examine `uint256_tests.cpp`.
>>>>>>> ef85d514

For further reading, I found the following website to be helpful in
explaining how the boost unit test framework works:
[http://www.alittlemadness.com/2009/03/31/c-unit-testing-with-boosttest/](http://www.alittlemadness.com/2009/03/31/c-unit-testing-with-boosttest/).

<<<<<<< HEAD
test_gobyte has some built-in command-line arguments; for
example, to run just the getarg_tests verbosely:

    test_gobyte --log_level=all --run_test=getarg_tests

... or to run just the doublegobyte test:

    test_gobyte --run_test=getarg_tests/doublegobyte

Run  test_gobyte --help   for the full list.
=======
### bitcoin-util-test.py

The test directory also contains the bitcoin-util-test.py tool, which tests bitcoin utils (currently just dash-tx). This test gets run automatically during the `make check` build process. It is also possible to run the test manually from the src directory:

```
test/bitcoin-util-test.py --srcdir=[current directory]

```
>>>>>>> ef85d514
<|MERGE_RESOLUTION|>--- conflicted
+++ resolved
@@ -5,29 +5,29 @@
 
 After configuring, they can be run with `make check`.
 
-To run the dashd tests manually, launch `src/test/test_dash`.
+To run the gobyted tests manually, launch `src/test/test_gobyte`.
 
-To add more dashd tests, add `BOOST_AUTO_TEST_CASE` functions to the existing
+To add more gobyted tests, add `BOOST_AUTO_TEST_CASE` functions to the existing
 .cpp files in the `test/` directory or add new .cpp files that
 implement new BOOST_AUTO_TEST_SUITE sections.
 
-To run the dash-qt tests manually, launch `src/qt/test/test_dash-qt`
+To run the gobyte-qt tests manually, launch `src/qt/test/test_gobyte-qt`
 
-To add more dash-qt tests, add them to the `src/qt/test/` directory and
+To add more gobyte-qt tests, add them to the `src/qt/test/` directory and
 the `src/qt/test/test_main.cpp` file.
 
 ### Running individual tests
 
-test_dash has some built-in command-line arguments; for
+test_gobyte has some built-in command-line arguments; for
 example, to run just the getarg_tests verbosely:
 
-    test_dash --log_level=all --run_test=getarg_tests
+    test_gobyte --log_level=all --run_test=getarg_tests
 
-... or to run just the doubledash test:
+... or to run just the doublegobyte test:
 
-    test_dash --run_test=getarg_tests/doubledash
+    test_gobyte --run_test=getarg_tests/doublegobyte
 
-Run `test_dash --help` for the full list.
+Run `test_gobyte --help` for the full list.
 
 ### Note on adding test cases
 
@@ -37,53 +37,25 @@
 configure some other framework (we want as few impediments to creating
 unit tests as possible).
 
-<<<<<<< HEAD
-The build system is setup to compile an executable called "test_gobyte"
+The build system is setup to compile an executable called `test_gobyte`
 that runs all of the unit tests.  The main source file is called
-test_gobyte.cpp, which simply includes other files that contain the
-actual unit tests (outside of a couple required preprocessor
-directives).  The pattern is to create one test file for each class or
-source file for which you want to create unit tests.  The file naming
-convention is "<source_filename>_tests.cpp" and such files should wrap
-their tests in a test suite called "<source_filename>_tests".  For an
-examples of this pattern, examine uint160_tests.cpp and
-uint256_tests.cpp.
-
-Add the source files to /src/Makefile.test.include to add them to the build.
-=======
-The build system is setup to compile an executable called `test_dash`
-that runs all of the unit tests.  The main source file is called
-test_dash.cpp. To add a new unit test file to our test suite you need 
-to add the file to `src/Makefile.test.include`. The pattern is to create 
+test_gobyte.cpp. To add a new unit test file to our test suite you need
+to add the file to `src/Makefile.test.include`. The pattern is to create
 one test file for each class or source file for which you want to create 
-unit tests.  The file naming convention is `<source_filename>_tests.cpp` 
-and such files should wrap their tests in a test suite 
-called `<source_filename>_tests`. For an example of this pattern, 
+unit tests.  The file naming convention is `<source_filename>_tests.cpp`
+and such files should wrap their tests in a test suite
+called `<source_filename>_tests`. For an example of this pattern,
 examine `uint256_tests.cpp`.
->>>>>>> ef85d514
 
 For further reading, I found the following website to be helpful in
 explaining how the boost unit test framework works:
 [http://www.alittlemadness.com/2009/03/31/c-unit-testing-with-boosttest/](http://www.alittlemadness.com/2009/03/31/c-unit-testing-with-boosttest/).
 
-<<<<<<< HEAD
-test_gobyte has some built-in command-line arguments; for
-example, to run just the getarg_tests verbosely:
-
-    test_gobyte --log_level=all --run_test=getarg_tests
-
-... or to run just the doublegobyte test:
-
-    test_gobyte --run_test=getarg_tests/doublegobyte
-
-Run  test_gobyte --help   for the full list.
-=======
 ### bitcoin-util-test.py
 
-The test directory also contains the bitcoin-util-test.py tool, which tests bitcoin utils (currently just dash-tx). This test gets run automatically during the `make check` build process. It is also possible to run the test manually from the src directory:
+The test directory also contains the bitcoin-util-test.py tool, which tests bitcoin utils (currently just gobyte-tx). This test gets run automatically during the `make check` build process. It is also possible to run the test manually from the src directory:
 
 ```
 test/bitcoin-util-test.py --srcdir=[current directory]
 
-```
->>>>>>> ef85d514
+```