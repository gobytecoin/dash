--- conflicted
+++ resolved
@@ -1,9 +1,5 @@
 // Copyright (c) 2014-2015 The Bitcoin Core developers
 // Distributed under the MIT software license, see the accompanying
-<<<<<<< HEAD
-// Copyright (c) 2014-2017 The GoByte Core developers
-=======
->>>>>>> ef85d514
 // file COPYING or http://www.opensource.org/licenses/mit-license.php.
 
 #include "net.h"
@@ -15,58 +11,6 @@
 
 BOOST_FIXTURE_TEST_SUITE(main_tests, TestingSetup)
 
-<<<<<<< HEAD
-static void TestBlockSubsidyHalvings(const Consensus::Params& consensusParams)
-{
-    // tested in gobyte_tests.cpp
-    //int maxHalvings = 64;
-    //CAmount nInitialSubsidy = 50 * COIN;
-
-    //CAmount nPreviousSubsidy = nInitialSubsidy * 2; // for height == 0
-    //BOOST_CHECK_EQUAL(nPreviousSubsidy, nInitialSubsidy * 2);
-    //for (int nHalvings = 0; nHalvings < maxHalvings; nHalvings++) {
-    //    int nHeight = nHalvings * consensusParams.nSubsidyHalvingInterval;
-    //    CAmount nSubsidy = GetBlockSubsidy(0, nHeight, consensusParams);
-    //    BOOST_CHECK(nSubsidy <= nInitialSubsidy);
-    //    BOOST_CHECK_EQUAL(nSubsidy, nPreviousSubsidy / 2);
-    //    nPreviousSubsidy = nSubsidy;
-    //}
-    //BOOST_CHECK_EQUAL(GetBlockSubsidy(0, maxHalvings * consensusParams.nSubsidyHalvingInterval, consensusParams), 0);
-}
-
-static void TestBlockSubsidyHalvings(int nSubsidyHalvingInterval)
-{
-    // tested in gobyte_tests.cpp
-    //Consensus::Params consensusParams;
-    //consensusParams.nSubsidyHalvingInterval = nSubsidyHalvingInterval;
-    //TestBlockSubsidyHalvings(consensusParams);
-}
-
-BOOST_AUTO_TEST_CASE(block_subsidy_test)
-{
-    // tested in gobyte_tests.cpp
-    //TestBlockSubsidyHalvings(Params(CBaseChainParams::MAIN).GetConsensus()); // As in main
-    //TestBlockSubsidyHalvings(150); // As in regtest
-    //TestBlockSubsidyHalvings(1000); // Just another interval
-}
-
-BOOST_AUTO_TEST_CASE(subsidy_limit_test)
-{
-    // tested in gobyte_tests.cpp
-    //const Consensus::Params& consensusParams = Params(CBaseChainParams::MAIN).GetConsensus();
-    //CAmount nSum = 0;
-    //for (int nHeight = 0; nHeight < 14000000; nHeight += 1000) {
-    //    /* @TODO fix subsidity, add nBits */
-    //    CAmount nSubsidy = GetBlockSubsidy(0, nHeight, consensusParams);
-    //    BOOST_CHECK(nSubsidy <= 25 * COIN);
-    //    nSum += nSubsidy * 1000;
-    //    BOOST_CHECK(MoneyRange(nSum));
-    //}
-    //BOOST_CHECK_EQUAL(nSum, 1350824726649000ULL);
-}
-
-=======
->>>>>>> ef85d514
 bool ReturnFalse() { return false; }
 bool ReturnTrue() { return true; }
 
