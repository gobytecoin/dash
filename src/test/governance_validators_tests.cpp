--- conflicted
+++ resolved
@@ -3,14 +3,10 @@
 #include "governance-validators.h"
 #include "utilstrencodings.h"
 
-<<<<<<< HEAD
-#include "test/test_gobyte.h"
-=======
 #include "data/proposals_valid.json.h"
 #include "data/proposals_invalid.json.h"
->>>>>>> ef85d514
 
-#include "test/test_dash.h"
+#include "test/test_gobyte.h"
 
 #include <iostream>
 #include <fstream>
@@ -32,7 +28,7 @@
 
     UniValue outerArray(UniValue::VARR);
     outerArray.push_back(innerArray);
-    
+
     std::string strData = outerArray.write();
     std::string strHex = HexStr(strData);
     return strHex;
