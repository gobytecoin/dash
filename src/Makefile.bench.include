--- conflicted
+++ resolved
@@ -1,13 +1,10 @@
-<<<<<<< HEAD
-bin_PROGRAMS += bench/bench_gobyte
-=======
 # Copyright (c) 2015-2016 The Bitcoin Core developers
 # Copyright (c) 2014-2018 The Dash Core developers
+# Copyright (c) 2017-2018 The GoByte Core developers
 # Distributed under the MIT software license, see the accompanying
 # file COPYING or http://www.opensource.org/licenses/mit-license.php.
 
-bin_PROGRAMS += bench/bench_dash
->>>>>>> ef85d514
+bin_PROGRAMS += bench/bench_gobyte
 BENCH_SRCDIR = bench
 BENCH_BINARY = bench/bench_gobyte$(EXEEXT)
 
@@ -31,7 +28,7 @@
   bench/perf.cpp \
   bench/perf.h
 
-nodist_bench_bench_dash_SOURCES = $(GENERATED_TEST_FILES)
+nodist_bench_bench_gobyte_SOURCES = $(GENERATED_TEST_FILES)
 
 bench_bench_gobyte_CPPFLAGS = $(AM_CPPFLAGS) $(BITCOIN_INCLUDES) $(EVENT_CLFAGS) $(EVENT_PTHREADS_CFLAGS) -I$(builddir)/bench/
 bench_bench_gobyte_CXXFLAGS = $(AM_CXXFLAGS) $(PIE_FLAGS)
@@ -51,12 +48,8 @@
 endif
 
 if ENABLE_WALLET
-<<<<<<< HEAD
-bench_bench_gobyte_LDADD += $(LIBBITCOIN_WALLET)
-=======
-bench_bench_dash_SOURCES += bench/coin_selection.cpp
-bench_bench_dash_LDADD += $(LIBBITCOIN_WALLET) $(LIBBITCOIN_CRYPTO)
->>>>>>> ef85d514
+bench_bench_gobyte_SOURCES += bench/coin_selection.cpp
+bench_bench_gobyte_LDADD += $(LIBBITCOIN_WALLET) $(LIBBITCOIN_CRYPTO)
 endif
 
 bench_bench_gobyte_LDADD += $(BOOST_LIBS) $(BDB_LIBS) $(SSL_LIBS) $(CRYPTO_LIBS) $(MINIUPNPC_LIBS) $(EVENT_PTHREADS_LIBS) $(EVENT_LIBS)
@@ -74,10 +67,7 @@
 	$(BENCH_BINARY)
 
 bitcoin_bench_clean : FORCE
-<<<<<<< HEAD
 	rm -f $(CLEAN_BITCOIN_BENCH) $(bench_bench_gobyte_OBJECTS) $(BENCH_BINARY)
-=======
-	rm -f $(CLEAN_BITCOIN_BENCH) $(bench_bench_dash_OBJECTS) $(BENCH_BINARY)
 
 bench/data/%.raw.h: bench/data/%.raw
 	@$(MKDIR_P) $(@D)
@@ -87,5 +77,4 @@
 	 $(HEXDUMP) -v -e '8/1 "0x%02x, "' -e '"\n"' $< | $(SED) -e 's/0x  ,//g' && \
 	 echo "};};"; \
 	} > "$@.new" && mv -f "$@.new" "$@"
-	@echo "Generated $@"
->>>>>>> ef85d514
+	@echo "Generated $@"