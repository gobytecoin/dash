// Copyright (c) 2009-2010 Satoshi Nakamoto
// Copyright (c) 2009-2015 The Bitcoin Core developers
// Copyright (c) 2014-2017 The Dash Core developers
// Copyright (c) 2017-2018 The GoByte Core developers
// Distributed under the MIT software license, see the accompanying
// file COPYING or http://www.opensource.org/licenses/mit-license.php.

#include "wallet/wallet.h"

#include "base58.h"
#include "checkpoints.h"
#include "chain.h"
#include "wallet/coincontrol.h"
#include "consensus/consensus.h"
#include "consensus/validation.h"
#include "key.h"
#include "keystore.h"
#include "validation.h"
#include "net.h"
#include "policy/policy.h"
#include "primitives/block.h"
#include "primitives/transaction.h"
#include "script/script.h"
#include "script/sign.h"
#include "timedata.h"
#include "txmempool.h"
#include "util.h"
#include "ui_interface.h"
#include "utilmoneystr.h"

#include "governance.h"
#include "instantx.h"
#include "keepass.h"
#include "privatesend-client.h"
#include "spork.h"

#include <assert.h>

#include <boost/algorithm/string/replace.hpp>
#include <boost/filesystem.hpp>
#include <boost/thread.hpp>

CWallet* pwalletMain = NULL;
/** Transaction fee set by the user */
CFeeRate payTxFee(DEFAULT_TRANSACTION_FEE);
unsigned int nTxConfirmTarget = DEFAULT_TX_CONFIRM_TARGET;
bool bSpendZeroConfChange = DEFAULT_SPEND_ZEROCONF_CHANGE;
bool fSendFreeTransactions = DEFAULT_SEND_FREE_TRANSACTIONS;
bool bBIP69Enabled = true;

const char * DEFAULT_WALLET_DAT = "wallet.dat";

/**
 * Fees smaller than this (in duffs) are considered zero fee (for transaction creation)
 * Override with -mintxfee
 */
CFeeRate CWallet::minTxFee = CFeeRate(DEFAULT_TRANSACTION_MINFEE);
/**
 * If fee estimation does not have enough data to provide estimates, use this fee instead.
 * Has no effect if not using fee estimation
 * Override with -fallbackfee
 */
CFeeRate CWallet::fallbackFee = CFeeRate(DEFAULT_FALLBACK_FEE);

const uint256 CMerkleTx::ABANDON_HASH(uint256S("0000000000000000000000000000000000000000000000000000000000000001"));

/** @defgroup mapWallet
 *
 * @{
 */

struct CompareValueOnly
{
    bool operator()(const std::pair<CAmount, std::pair<const CWalletTx*, unsigned int> >& t1,
                    const std::pair<CAmount, std::pair<const CWalletTx*, unsigned int> >& t2) const
    {
        return t1.first < t2.first;
    }
};

std::string COutput::ToString() const
{
    return strprintf("COutput(%s, %d, %d) [%s]", tx->GetHash().ToString(), i, nDepth, FormatMoney(tx->tx->vout[i].nValue));
}

int COutput::Priority() const
{
    for (const auto& d : CPrivateSend::GetStandardDenominations())
        if(tx->tx->vout[i].nValue == d) return 10000;
    if(tx->tx->vout[i].nValue < 1*COIN) return 20000;

    //nondenom return largest first
    return -(tx->tx->vout[i].nValue/COIN);
}

const CWalletTx* CWallet::GetWalletTx(const uint256& hash) const
{
    LOCK(cs_wallet);
    std::map<uint256, CWalletTx>::const_iterator it = mapWallet.find(hash);
    if (it == mapWallet.end())
        return NULL;
    return &(it->second);
}

CPubKey CWallet::GenerateNewKey(uint32_t nAccountIndex, bool fInternal)
{
    AssertLockHeld(cs_wallet); // mapKeyMetadata
    bool fCompressed = CanSupportFeature(FEATURE_COMPRPUBKEY); // default to compressed public keys if we want 0.6.0 wallets

    CKey secret;

    // Create new metadata
    int64_t nCreationTime = GetTime();
    CKeyMetadata metadata(nCreationTime);

    CPubKey pubkey;
    // use HD key derivation if HD was enabled during wallet creation
    if (IsHDEnabled()) {
        DeriveNewChildKey(metadata, secret, nAccountIndex, fInternal);
        pubkey = secret.GetPubKey();
    } else {
        secret.MakeNewKey(fCompressed);

        // Compressed public keys were introduced in version 0.6.0
        if (fCompressed)
            SetMinVersion(FEATURE_COMPRPUBKEY);

        pubkey = secret.GetPubKey();
        assert(secret.VerifyPubKey(pubkey));

        // Create new metadata
        mapKeyMetadata[pubkey.GetID()] = metadata;
        UpdateTimeFirstKey(nCreationTime);

        if (!AddKeyPubKey(secret, pubkey))
            throw std::runtime_error(std::string(__func__) + ": AddKey failed");
    }
    return pubkey;
}

void CWallet::DeriveNewChildKey(const CKeyMetadata& metadata, CKey& secretRet, uint32_t nAccountIndex, bool fInternal)
{
    CHDChain hdChainTmp;
    if (!GetHDChain(hdChainTmp)) {
        throw std::runtime_error(std::string(__func__) + ": GetHDChain failed");
    }

    if (!DecryptHDChain(hdChainTmp))
        throw std::runtime_error(std::string(__func__) + ": DecryptHDChainSeed failed");
    // make sure seed matches this chain
    if (hdChainTmp.GetID() != hdChainTmp.GetSeedHash())
        throw std::runtime_error(std::string(__func__) + ": Wrong HD chain!");

    CHDAccount acc;
    if (!hdChainTmp.GetAccount(nAccountIndex, acc))
        throw std::runtime_error(std::string(__func__) + ": Wrong HD account!");

    // derive child key at next index, skip keys already known to the wallet
    CExtKey childKey;
    uint32_t nChildIndex = fInternal ? acc.nInternalChainCounter : acc.nExternalChainCounter;
    do {
        hdChainTmp.DeriveChildExtKey(nAccountIndex, fInternal, nChildIndex, childKey);
        // increment childkey index
        nChildIndex++;
    } while (HaveKey(childKey.key.GetPubKey().GetID()));
    secretRet = childKey.key;

    CPubKey pubkey = secretRet.GetPubKey();
    assert(secretRet.VerifyPubKey(pubkey));

    // store metadata
    mapKeyMetadata[pubkey.GetID()] = metadata;
    UpdateTimeFirstKey(metadata.nCreateTime);

    // update the chain model in the database
    CHDChain hdChainCurrent;
    GetHDChain(hdChainCurrent);

    if (fInternal) {
        acc.nInternalChainCounter = nChildIndex;
    }
    else {
        acc.nExternalChainCounter = nChildIndex;
    }

    if (!hdChainCurrent.SetAccount(nAccountIndex, acc))
        throw std::runtime_error(std::string(__func__) + ": SetAccount failed");

    if (IsCrypted()) {
        if (!SetCryptedHDChain(hdChainCurrent, false))
            throw std::runtime_error(std::string(__func__) + ": SetCryptedHDChain failed");
    }
    else {
        if (!SetHDChain(hdChainCurrent, false))
            throw std::runtime_error(std::string(__func__) + ": SetHDChain failed");
    }

    if (!AddHDPubKey(childKey.Neuter(), fInternal))
        throw std::runtime_error(std::string(__func__) + ": AddHDPubKey failed");
}

bool CWallet::GetPubKey(const CKeyID &address, CPubKey& vchPubKeyOut) const
{
    LOCK(cs_wallet);
    std::map<CKeyID, CHDPubKey>::const_iterator mi = mapHdPubKeys.find(address);
    if (mi != mapHdPubKeys.end())
    {
        const CHDPubKey &hdPubKey = (*mi).second;
        vchPubKeyOut = hdPubKey.extPubKey.pubkey;
        return true;
    }
    else
        return CCryptoKeyStore::GetPubKey(address, vchPubKeyOut);
}

bool CWallet::GetKey(const CKeyID &address, CKey& keyOut) const
{
    LOCK(cs_wallet);
    std::map<CKeyID, CHDPubKey>::const_iterator mi = mapHdPubKeys.find(address);
    if (mi != mapHdPubKeys.end())
    {
        // if the key has been found in mapHdPubKeys, derive it on the fly
        const CHDPubKey &hdPubKey = (*mi).second;
        CHDChain hdChainCurrent;
        if (!GetHDChain(hdChainCurrent))
            throw std::runtime_error(std::string(__func__) + ": GetHDChain failed");
        if (!DecryptHDChain(hdChainCurrent))
            throw std::runtime_error(std::string(__func__) + ": DecryptHDChainSeed failed");
        // make sure seed matches this chain
        if (hdChainCurrent.GetID() != hdChainCurrent.GetSeedHash())
            throw std::runtime_error(std::string(__func__) + ": Wrong HD chain!");

        CExtKey extkey;
        hdChainCurrent.DeriveChildExtKey(hdPubKey.nAccountIndex, hdPubKey.nChangeIndex != 0, hdPubKey.extPubKey.nChild, extkey);
        keyOut = extkey.key;

        return true;
    }
    else {
        return CCryptoKeyStore::GetKey(address, keyOut);
    }
}

bool CWallet::HaveKey(const CKeyID &address) const
{
    LOCK(cs_wallet);
    if (mapHdPubKeys.count(address) > 0)
        return true;
    return CCryptoKeyStore::HaveKey(address);
}

bool CWallet::LoadHDPubKey(const CHDPubKey &hdPubKey)
{
    AssertLockHeld(cs_wallet);

    mapHdPubKeys[hdPubKey.extPubKey.pubkey.GetID()] = hdPubKey;
    return true;
}

bool CWallet::AddHDPubKey(const CExtPubKey &extPubKey, bool fInternal)
{
    AssertLockHeld(cs_wallet);

    CHDChain hdChainCurrent;
    GetHDChain(hdChainCurrent);

    CHDPubKey hdPubKey;
    hdPubKey.extPubKey = extPubKey;
    hdPubKey.hdchainID = hdChainCurrent.GetID();
    hdPubKey.nChangeIndex = fInternal ? 1 : 0;
    mapHdPubKeys[extPubKey.pubkey.GetID()] = hdPubKey;

    // check if we need to remove from watch-only
    CScript script;
    script = GetScriptForDestination(extPubKey.pubkey.GetID());
    if (HaveWatchOnly(script))
        RemoveWatchOnly(script);
    script = GetScriptForRawPubKey(extPubKey.pubkey);
    if (HaveWatchOnly(script))
        RemoveWatchOnly(script);

    if (!fFileBacked)
        return true;

    return CWalletDB(strWalletFile).WriteHDPubKey(hdPubKey, mapKeyMetadata[extPubKey.pubkey.GetID()]);
}

bool CWallet::AddKeyPubKey(const CKey& secret, const CPubKey &pubkey)
{
    AssertLockHeld(cs_wallet); // mapKeyMetadata
    if (!CCryptoKeyStore::AddKeyPubKey(secret, pubkey))
        return false;

    // check if we need to remove from watch-only
    CScript script;
    script = GetScriptForDestination(pubkey.GetID());
    if (HaveWatchOnly(script))
        RemoveWatchOnly(script);
    script = GetScriptForRawPubKey(pubkey);
    if (HaveWatchOnly(script))
        RemoveWatchOnly(script);

    if (!fFileBacked)
        return true;
    if (!IsCrypted()) {
        return CWalletDB(strWalletFile).WriteKey(pubkey,
                                                 secret.GetPrivKey(),
                                                 mapKeyMetadata[pubkey.GetID()]);
    }
    return true;
}

bool CWallet::AddCryptedKey(const CPubKey &vchPubKey,
                            const std::vector<unsigned char> &vchCryptedSecret)
{
    if (!CCryptoKeyStore::AddCryptedKey(vchPubKey, vchCryptedSecret))
        return false;
    if (!fFileBacked)
        return true;
    {
        LOCK(cs_wallet);
        if (pwalletdbEncryption)
            return pwalletdbEncryption->WriteCryptedKey(vchPubKey,
                                                        vchCryptedSecret,
                                                        mapKeyMetadata[vchPubKey.GetID()]);
        else
            return CWalletDB(strWalletFile).WriteCryptedKey(vchPubKey,
                                                            vchCryptedSecret,
                                                            mapKeyMetadata[vchPubKey.GetID()]);
    }
    return false;
}

bool CWallet::LoadKeyMetadata(const CTxDestination& keyID, const CKeyMetadata &meta)
{
    AssertLockHeld(cs_wallet); // mapKeyMetadata
    UpdateTimeFirstKey(meta.nCreateTime);
    mapKeyMetadata[keyID] = meta;
    return true;
}

bool CWallet::LoadCryptedKey(const CPubKey &vchPubKey, const std::vector<unsigned char> &vchCryptedSecret)
{
    return CCryptoKeyStore::AddCryptedKey(vchPubKey, vchCryptedSecret);
}

void CWallet::UpdateTimeFirstKey(int64_t nCreateTime)
{
    AssertLockHeld(cs_wallet);
    if (nCreateTime <= 1) {
        // Cannot determine birthday information, so set the wallet birthday to
        // the beginning of time.
        nTimeFirstKey = 1;
    } else if (!nTimeFirstKey || nCreateTime < nTimeFirstKey) {
        nTimeFirstKey = nCreateTime;
    }
}

bool CWallet::AddCScript(const CScript& redeemScript)
{
    if (!CCryptoKeyStore::AddCScript(redeemScript))
        return false;
    if (!fFileBacked)
        return true;
    return CWalletDB(strWalletFile).WriteCScript(Hash160(redeemScript), redeemScript);
}

bool CWallet::LoadCScript(const CScript& redeemScript)
{
    /* A sanity check was added in pull #3843 to avoid adding redeemScripts
     * that never can be redeemed. However, old wallets may still contain
     * these. Do not add them to the wallet and warn. */
    if (redeemScript.size() > MAX_SCRIPT_ELEMENT_SIZE)
    {
        std::string strAddr = CBitcoinAddress(CScriptID(redeemScript)).ToString();
        LogPrintf("%s: Warning: This wallet contains a redeemScript of size %i which exceeds maximum size %i thus can never be redeemed. Do not use address %s.\n",
            __func__, redeemScript.size(), MAX_SCRIPT_ELEMENT_SIZE, strAddr);
        return true;
    }

    return CCryptoKeyStore::AddCScript(redeemScript);
}

bool CWallet::AddWatchOnly(const CScript& dest)
{
    if (!CCryptoKeyStore::AddWatchOnly(dest))
        return false;
    const CKeyMetadata& meta = mapKeyMetadata[CScriptID(dest)];
    UpdateTimeFirstKey(meta.nCreateTime);
    NotifyWatchonlyChanged(true);
    if (!fFileBacked)
        return true;
    return CWalletDB(strWalletFile).WriteWatchOnly(dest, meta);
}

bool CWallet::AddWatchOnly(const CScript& dest, int64_t nCreateTime)
{
    mapKeyMetadata[CScriptID(dest)].nCreateTime = nCreateTime;
    return AddWatchOnly(dest);
}

bool CWallet::RemoveWatchOnly(const CScript &dest)
{
    AssertLockHeld(cs_wallet);
    if (!CCryptoKeyStore::RemoveWatchOnly(dest))
        return false;
    if (!HaveWatchOnly())
        NotifyWatchonlyChanged(false);
    if (fFileBacked)
        if (!CWalletDB(strWalletFile).EraseWatchOnly(dest))
            return false;

    return true;
}

bool CWallet::LoadWatchOnly(const CScript &dest)
{
    return CCryptoKeyStore::AddWatchOnly(dest);
}

bool CWallet::Unlock(const SecureString& strWalletPassphrase, bool fForMixingOnly)
{
    SecureString strWalletPassphraseFinal;

    if (!IsLocked()) // was already fully unlocked, not only for mixing
        return true;

    // Verify KeePassIntegration
    if (strWalletPassphrase == "keepass" && GetBoolArg("-keepass", false)) {
        try {
            strWalletPassphraseFinal = keePassInt.retrievePassphrase();
        } catch (std::exception& e) {
            LogPrintf("CWallet::Unlock could not retrieve passphrase from KeePass: Error: %s\n", e.what());
            return false;
        }
    } else {
        strWalletPassphraseFinal = strWalletPassphrase;
    }

    CCrypter crypter;
    CKeyingMaterial vMasterKey;

    {
        LOCK(cs_wallet);
        BOOST_FOREACH(const MasterKeyMap::value_type& pMasterKey, mapMasterKeys)
        {
            if (!crypter.SetKeyFromPassphrase(strWalletPassphraseFinal, pMasterKey.second.vchSalt, pMasterKey.second.nDeriveIterations, pMasterKey.second.nDerivationMethod))
                return false;
            if (!crypter.Decrypt(pMasterKey.second.vchCryptedKey, vMasterKey))
                continue; // try another master key
            if (CCryptoKeyStore::Unlock(vMasterKey, fForMixingOnly)) {
                if(nWalletBackups == -2) {
                    TopUpKeyPool();
                    LogPrintf("Keypool replenished, re-initializing automatic backups.\n");
                    nWalletBackups = GetArg("-createwalletbackups", 10);
                }
                return true;
            }
        }
    }
    return false;
}

bool CWallet::ChangeWalletPassphrase(const SecureString& strOldWalletPassphrase, const SecureString& strNewWalletPassphrase)
{
    bool fWasLocked = IsLocked(true);
    bool bUseKeePass = false;

    SecureString strOldWalletPassphraseFinal;

    // Verify KeePassIntegration
    if(strOldWalletPassphrase == "keepass" && GetBoolArg("-keepass", false)) {
        bUseKeePass = true;
        try {
            strOldWalletPassphraseFinal = keePassInt.retrievePassphrase();
        } catch (std::exception& e) {
            LogPrintf("CWallet::ChangeWalletPassphrase -- could not retrieve passphrase from KeePass: Error: %s\n", e.what());
            return false;
        }
    } else {
        strOldWalletPassphraseFinal = strOldWalletPassphrase;
    }

    {
        LOCK(cs_wallet);
        Lock();

        CCrypter crypter;
        CKeyingMaterial vMasterKey;
        BOOST_FOREACH(MasterKeyMap::value_type& pMasterKey, mapMasterKeys)
        {
            if(!crypter.SetKeyFromPassphrase(strOldWalletPassphraseFinal, pMasterKey.second.vchSalt, pMasterKey.second.nDeriveIterations, pMasterKey.second.nDerivationMethod))
                return false;
            if (!crypter.Decrypt(pMasterKey.second.vchCryptedKey, vMasterKey))
                return false;
            if (CCryptoKeyStore::Unlock(vMasterKey))
            {
                int64_t nStartTime = GetTimeMillis();
                crypter.SetKeyFromPassphrase(strNewWalletPassphrase, pMasterKey.second.vchSalt, pMasterKey.second.nDeriveIterations, pMasterKey.second.nDerivationMethod);
                pMasterKey.second.nDeriveIterations = pMasterKey.second.nDeriveIterations * (100 / ((double)(GetTimeMillis() - nStartTime)));

                nStartTime = GetTimeMillis();
                crypter.SetKeyFromPassphrase(strNewWalletPassphrase, pMasterKey.second.vchSalt, pMasterKey.second.nDeriveIterations, pMasterKey.second.nDerivationMethod);
                pMasterKey.second.nDeriveIterations = (pMasterKey.second.nDeriveIterations + pMasterKey.second.nDeriveIterations * 100 / ((double)(GetTimeMillis() - nStartTime))) / 2;

                if (pMasterKey.second.nDeriveIterations < 25000)
                    pMasterKey.second.nDeriveIterations = 25000;

                LogPrintf("Wallet passphrase changed to an nDeriveIterations of %i\n", pMasterKey.second.nDeriveIterations);

                if (!crypter.SetKeyFromPassphrase(strNewWalletPassphrase, pMasterKey.second.vchSalt, pMasterKey.second.nDeriveIterations, pMasterKey.second.nDerivationMethod))
                    return false;
                if (!crypter.Encrypt(vMasterKey, pMasterKey.second.vchCryptedKey))
                    return false;
                CWalletDB(strWalletFile).WriteMasterKey(pMasterKey.first, pMasterKey.second);
                if (fWasLocked)
                    Lock();

                // Update KeePass if necessary
                if(bUseKeePass) {
                    LogPrintf("CWallet::ChangeWalletPassphrase -- Updating KeePass with new passphrase");
                    try {
                        keePassInt.updatePassphrase(strNewWalletPassphrase);
                    } catch (std::exception& e) {
                        LogPrintf("CWallet::ChangeWalletPassphrase -- could not update passphrase in KeePass: Error: %s\n", e.what());
                        return false;
                    }
                }

                return true;
            }
        }
    }

    return false;
}

void CWallet::SetBestChain(const CBlockLocator& loc)
{
    CWalletDB walletdb(strWalletFile);
    walletdb.WriteBestBlock(loc);
}

bool CWallet::SetMinVersion(enum WalletFeature nVersion, CWalletDB* pwalletdbIn, bool fExplicit)
{
    LOCK(cs_wallet); // nWalletVersion
    if (nWalletVersion >= nVersion)
        return true;

    // when doing an explicit upgrade, if we pass the max version permitted, upgrade all the way
    if (fExplicit && nVersion > nWalletMaxVersion)
            nVersion = FEATURE_LATEST;

    nWalletVersion = nVersion;

    if (nVersion > nWalletMaxVersion)
        nWalletMaxVersion = nVersion;

    if (fFileBacked)
    {
        CWalletDB* pwalletdb = pwalletdbIn ? pwalletdbIn : new CWalletDB(strWalletFile);
        if (nWalletVersion > 40000)
            pwalletdb->WriteMinVersion(nWalletVersion);
        if (!pwalletdbIn)
            delete pwalletdb;
    }

    return true;
}

bool CWallet::SetMaxVersion(int nVersion)
{
    LOCK(cs_wallet); // nWalletVersion, nWalletMaxVersion
    // cannot downgrade below current version
    if (nWalletVersion > nVersion)
        return false;

    nWalletMaxVersion = nVersion;

    return true;
}

std::set<uint256> CWallet::GetConflicts(const uint256& txid) const
{
    std::set<uint256> result;
    AssertLockHeld(cs_wallet);

    std::map<uint256, CWalletTx>::const_iterator it = mapWallet.find(txid);
    if (it == mapWallet.end())
        return result;
    const CWalletTx& wtx = it->second;

    std::pair<TxSpends::const_iterator, TxSpends::const_iterator> range;

    BOOST_FOREACH(const CTxIn& txin, wtx.tx->vin)
    {
        if (mapTxSpends.count(txin.prevout) <= 1)
            continue;  // No conflict if zero or one spends
        range = mapTxSpends.equal_range(txin.prevout);
        for (TxSpends::const_iterator _it = range.first; _it != range.second; ++_it)
            result.insert(_it->second);
    }
    return result;
}

void CWallet::Flush(bool shutdown)
{
    bitdb.Flush(shutdown);
}

bool CWallet::Verify()
{
    if (GetBoolArg("-disablewallet", DEFAULT_DISABLE_WALLET))
        return true;

    LogPrintf("Using BerkeleyDB version %s\n", DbEnv::version(0, 0, 0));
    std::string walletFile = GetArg("-wallet", DEFAULT_WALLET_DAT);

    LogPrintf("Using wallet %s\n", walletFile);
    uiInterface.InitMessage(_("Verifying wallet..."));

    // Wallet file must be a plain filename without a directory
    if (walletFile != boost::filesystem::basename(walletFile) + boost::filesystem::extension(walletFile))
        return InitError(strprintf(_("Wallet %s resides outside data directory %s"), walletFile, GetDataDir().string()));

    if (!bitdb.Open(GetDataDir()))
    {
        // try moving the database env out of the way
        boost::filesystem::path pathDatabase = GetDataDir() / "database";
        boost::filesystem::path pathDatabaseBak = GetDataDir() / strprintf("database.%d.bak", GetTime());
        try {
            boost::filesystem::rename(pathDatabase, pathDatabaseBak);
            LogPrintf("Moved old %s to %s. Retrying.\n", pathDatabase.string(), pathDatabaseBak.string());
        } catch (const boost::filesystem::filesystem_error&) {
            // failure is ok (well, not really, but it's not worse than what we started with)
        }

        // try again
        if (!bitdb.Open(GetDataDir())) {
            // if it still fails, it probably means we can't even create the database env
            return InitError(strprintf(_("Error initializing wallet database environment %s!"), GetDataDir()));
        }
    }

    if (GetBoolArg("-salvagewallet", false))
    {
        // Recover readable keypairs:
        if (!CWalletDB::Recover(bitdb, walletFile, true))
            return false;
    }

    if (boost::filesystem::exists(GetDataDir() / walletFile))
    {
        CDBEnv::VerifyResult r = bitdb.Verify(walletFile, CWalletDB::Recover);
        if (r == CDBEnv::RECOVER_OK)
        {
            InitWarning(strprintf(_("Warning: Wallet file corrupt, data salvaged!"
                                         " Original %s saved as %s in %s; if"
                                         " your balance or transactions are incorrect you should"
                                         " restore from a backup."),
                walletFile, "wallet.{timestamp}.bak", GetDataDir()));
        }
        if (r == CDBEnv::RECOVER_FAIL)
            return InitError(strprintf(_("%s corrupt, salvage failed"), walletFile));
    }

    return true;
}

void CWallet::SyncMetaData(std::pair<TxSpends::iterator, TxSpends::iterator> range)
{
    // We want all the wallet transactions in range to have the same metadata as
    // the oldest (smallest nOrderPos).
    // So: find smallest nOrderPos:

    int nMinOrderPos = std::numeric_limits<int>::max();
    const CWalletTx* copyFrom = NULL;
    for (TxSpends::iterator it = range.first; it != range.second; ++it)
    {
        const uint256& hash = it->second;
        int n = mapWallet[hash].nOrderPos;
        if (n < nMinOrderPos)
        {
            nMinOrderPos = n;
            copyFrom = &mapWallet[hash];
        }
    }
    // Now copy data from copyFrom to rest:
    for (TxSpends::iterator it = range.first; it != range.second; ++it)
    {
        const uint256& hash = it->second;
        CWalletTx* copyTo = &mapWallet[hash];
        if (copyFrom == copyTo) continue;
        if (!copyFrom->IsEquivalentTo(*copyTo)) continue;
        copyTo->mapValue = copyFrom->mapValue;
        copyTo->vOrderForm = copyFrom->vOrderForm;
        // fTimeReceivedIsTxTime not copied on purpose
        // nTimeReceived not copied on purpose
        copyTo->nTimeSmart = copyFrom->nTimeSmart;
        copyTo->fFromMe = copyFrom->fFromMe;
        copyTo->strFromAccount = copyFrom->strFromAccount;
        // nOrderPos not copied on purpose
        // cached members not copied on purpose
    }
}

/**
 * Outpoint is spent if any non-conflicted transaction
 * spends it:
 */
bool CWallet::IsSpent(const uint256& hash, unsigned int n) const
{
    const COutPoint outpoint(hash, n);
    std::pair<TxSpends::const_iterator, TxSpends::const_iterator> range;
    range = mapTxSpends.equal_range(outpoint);

    for (TxSpends::const_iterator it = range.first; it != range.second; ++it)
    {
        const uint256& wtxid = it->second;
        std::map<uint256, CWalletTx>::const_iterator mit = mapWallet.find(wtxid);
        if (mit != mapWallet.end()) {
            int depth = mit->second.GetDepthInMainChain();
            if (depth > 0  || (depth == 0 && !mit->second.isAbandoned()))
                return true; // Spent
        }
    }
    return false;
}

void CWallet::AddToSpends(const COutPoint& outpoint, const uint256& wtxid)
{
    mapTxSpends.insert(std::make_pair(outpoint, wtxid));
    setWalletUTXO.erase(outpoint);

    std::pair<TxSpends::iterator, TxSpends::iterator> range;
    range = mapTxSpends.equal_range(outpoint);
    SyncMetaData(range);
}


void CWallet::AddToSpends(const uint256& wtxid)
{
    assert(mapWallet.count(wtxid));
    CWalletTx& thisTx = mapWallet[wtxid];
    if (thisTx.IsCoinBase()) // Coinbases don't spend anything!
        return;

    BOOST_FOREACH(const CTxIn& txin, thisTx.tx->vin)
        AddToSpends(txin.prevout, wtxid);
}

bool CWallet::EncryptWallet(const SecureString& strWalletPassphrase)
{
    if (IsCrypted())
        return false;

    CKeyingMaterial vMasterKey;

    vMasterKey.resize(WALLET_CRYPTO_KEY_SIZE);
    GetStrongRandBytes(&vMasterKey[0], WALLET_CRYPTO_KEY_SIZE);

    CMasterKey kMasterKey;

    kMasterKey.vchSalt.resize(WALLET_CRYPTO_SALT_SIZE);
    GetStrongRandBytes(&kMasterKey.vchSalt[0], WALLET_CRYPTO_SALT_SIZE);

    CCrypter crypter;
    int64_t nStartTime = GetTimeMillis();
    crypter.SetKeyFromPassphrase(strWalletPassphrase, kMasterKey.vchSalt, 25000, kMasterKey.nDerivationMethod);
    kMasterKey.nDeriveIterations = 2500000 / ((double)(GetTimeMillis() - nStartTime));

    nStartTime = GetTimeMillis();
    crypter.SetKeyFromPassphrase(strWalletPassphrase, kMasterKey.vchSalt, kMasterKey.nDeriveIterations, kMasterKey.nDerivationMethod);
    kMasterKey.nDeriveIterations = (kMasterKey.nDeriveIterations + kMasterKey.nDeriveIterations * 100 / ((double)(GetTimeMillis() - nStartTime))) / 2;

    if (kMasterKey.nDeriveIterations < 25000)
        kMasterKey.nDeriveIterations = 25000;

    LogPrintf("Encrypting Wallet with an nDeriveIterations of %i\n", kMasterKey.nDeriveIterations);

    if (!crypter.SetKeyFromPassphrase(strWalletPassphrase, kMasterKey.vchSalt, kMasterKey.nDeriveIterations, kMasterKey.nDerivationMethod))
        return false;
    if (!crypter.Encrypt(vMasterKey, kMasterKey.vchCryptedKey))
        return false;

    {
        LOCK(cs_wallet);
        mapMasterKeys[++nMasterKeyMaxID] = kMasterKey;
        if (fFileBacked)
        {
            assert(!pwalletdbEncryption);
            pwalletdbEncryption = new CWalletDB(strWalletFile);
            if (!pwalletdbEncryption->TxnBegin()) {
                delete pwalletdbEncryption;
                pwalletdbEncryption = NULL;
                return false;
            }
            pwalletdbEncryption->WriteMasterKey(nMasterKeyMaxID, kMasterKey);
        }

        // must get current HD chain before EncryptKeys
        CHDChain hdChainCurrent;
        GetHDChain(hdChainCurrent);

        if (!EncryptKeys(vMasterKey))
        {
            if (fFileBacked) {
                pwalletdbEncryption->TxnAbort();
                delete pwalletdbEncryption;
            }
            // We now probably have half of our keys encrypted in memory, and half not...
            // die and let the user reload the unencrypted wallet.
            assert(false);
        }

        if (!hdChainCurrent.IsNull()) {
            assert(EncryptHDChain(vMasterKey));

            CHDChain hdChainCrypted;
            assert(GetHDChain(hdChainCrypted));

            DBG(
                printf("EncryptWallet -- current seed: '%s'\n", HexStr(hdChainCurrent.GetSeed()).c_str());
                printf("EncryptWallet -- crypted seed: '%s'\n", HexStr(hdChainCrypted.GetSeed()).c_str());
            );

            // ids should match, seed hashes should not
            assert(hdChainCurrent.GetID() == hdChainCrypted.GetID());
            assert(hdChainCurrent.GetSeedHash() != hdChainCrypted.GetSeedHash());

            assert(SetCryptedHDChain(hdChainCrypted, false));
        }

        // Encryption was introduced in version 0.4.0
        SetMinVersion(FEATURE_WALLETCRYPT, pwalletdbEncryption, true);

        if (fFileBacked)
        {
            if (!pwalletdbEncryption->TxnCommit()) {
                delete pwalletdbEncryption;
                // We now have keys encrypted in memory, but not on disk...
                // die to avoid confusion and let the user reload the unencrypted wallet.
                assert(false);
            }

            delete pwalletdbEncryption;
            pwalletdbEncryption = NULL;
        }

        Lock();
        Unlock(strWalletPassphrase);

        // if we are not using HD, generate new keypool
        if(IsHDEnabled()) {
            TopUpKeyPool();
        }
        else {
            NewKeyPool();
        }

        Lock();

        // Need to completely rewrite the wallet file; if we don't, bdb might keep
        // bits of the unencrypted private key in slack space in the database file.
        CDB::Rewrite(strWalletFile);

        // Update KeePass if necessary
        if(GetBoolArg("-keepass", false)) {
            LogPrintf("CWallet::EncryptWallet -- Updating KeePass with new passphrase");
            try {
                keePassInt.updatePassphrase(strWalletPassphrase);
            } catch (std::exception& e) {
                LogPrintf("CWallet::EncryptWallet -- could not update passphrase in KeePass: Error: %s\n", e.what());
            }
        }

    }
    NotifyStatusChanged(this);

    return true;
}

DBErrors CWallet::ReorderTransactions()
{
    LOCK(cs_wallet);
    CWalletDB walletdb(strWalletFile);

    // Old wallets didn't have any defined order for transactions
    // Probably a bad idea to change the output of this

    // First: get all CWalletTx and CAccountingEntry into a sorted-by-time multimap.
    typedef std::pair<CWalletTx*, CAccountingEntry*> TxPair;
    typedef std::multimap<int64_t, TxPair > TxItems;
    TxItems txByTime;

    for (std::map<uint256, CWalletTx>::iterator it = mapWallet.begin(); it != mapWallet.end(); ++it)
    {
        CWalletTx* wtx = &((*it).second);
        txByTime.insert(std::make_pair(wtx->nTimeReceived, TxPair(wtx, (CAccountingEntry*)0)));
    }
    std::list<CAccountingEntry> acentries;
    walletdb.ListAccountCreditDebit("", acentries);
    BOOST_FOREACH(CAccountingEntry& entry, acentries)
    {
        txByTime.insert(std::make_pair(entry.nTime, TxPair((CWalletTx*)0, &entry)));
    }

    nOrderPosNext = 0;
    std::vector<int64_t> nOrderPosOffsets;
    for (TxItems::iterator it = txByTime.begin(); it != txByTime.end(); ++it)
    {
        CWalletTx *const pwtx = (*it).second.first;
        CAccountingEntry *const pacentry = (*it).second.second;
        int64_t& nOrderPos = (pwtx != 0) ? pwtx->nOrderPos : pacentry->nOrderPos;

        if (nOrderPos == -1)
        {
            nOrderPos = nOrderPosNext++;
            nOrderPosOffsets.push_back(nOrderPos);

            if (pwtx)
            {
                if (!walletdb.WriteTx(*pwtx))
                    return DB_LOAD_FAIL;
            }
            else
                if (!walletdb.WriteAccountingEntry(pacentry->nEntryNo, *pacentry))
                    return DB_LOAD_FAIL;
        }
        else
        {
            int64_t nOrderPosOff = 0;
            BOOST_FOREACH(const int64_t& nOffsetStart, nOrderPosOffsets)
            {
                if (nOrderPos >= nOffsetStart)
                    ++nOrderPosOff;
            }
            nOrderPos += nOrderPosOff;
            nOrderPosNext = std::max(nOrderPosNext, nOrderPos + 1);

            if (!nOrderPosOff)
                continue;

            // Since we're changing the order, write it back
            if (pwtx)
            {
                if (!walletdb.WriteTx(*pwtx))
                    return DB_LOAD_FAIL;
            }
            else
                if (!walletdb.WriteAccountingEntry(pacentry->nEntryNo, *pacentry))
                    return DB_LOAD_FAIL;
        }
    }
    walletdb.WriteOrderPosNext(nOrderPosNext);

    return DB_LOAD_OK;
}

int64_t CWallet::IncOrderPosNext(CWalletDB *pwalletdb)
{
    AssertLockHeld(cs_wallet); // nOrderPosNext
    int64_t nRet = nOrderPosNext++;
    if (pwalletdb) {
        pwalletdb->WriteOrderPosNext(nOrderPosNext);
    } else {
        CWalletDB(strWalletFile).WriteOrderPosNext(nOrderPosNext);
    }
    return nRet;
}

bool CWallet::AccountMove(std::string strFrom, std::string strTo, CAmount nAmount, std::string strComment)
{
    CWalletDB walletdb(strWalletFile);
    if (!walletdb.TxnBegin())
        return false;

    int64_t nNow = GetAdjustedTime();

    // Debit
    CAccountingEntry debit;
    debit.nOrderPos = IncOrderPosNext(&walletdb);
    debit.strAccount = strFrom;
    debit.nCreditDebit = -nAmount;
    debit.nTime = nNow;
    debit.strOtherAccount = strTo;
    debit.strComment = strComment;
    AddAccountingEntry(debit, &walletdb);

    // Credit
    CAccountingEntry credit;
    credit.nOrderPos = IncOrderPosNext(&walletdb);
    credit.strAccount = strTo;
    credit.nCreditDebit = nAmount;
    credit.nTime = nNow;
    credit.strOtherAccount = strFrom;
    credit.strComment = strComment;
    AddAccountingEntry(credit, &walletdb);

    if (!walletdb.TxnCommit())
        return false;

    return true;
}

bool CWallet::GetAccountPubkey(CPubKey &pubKey, std::string strAccount, bool bForceNew)
{
    CWalletDB walletdb(strWalletFile);

    CAccount account;
    walletdb.ReadAccount(strAccount, account);

    if (!bForceNew) {
        if (!account.vchPubKey.IsValid())
            bForceNew = true;
        else {
            // Check if the current key has been used
            CScript scriptPubKey = GetScriptForDestination(account.vchPubKey.GetID());
            for (std::map<uint256, CWalletTx>::iterator it = mapWallet.begin();
                 it != mapWallet.end() && account.vchPubKey.IsValid();
                 ++it)
                BOOST_FOREACH(const CTxOut& txout, (*it).second.tx->vout)
                    if (txout.scriptPubKey == scriptPubKey) {
                        bForceNew = true;
                        break;
                    }
        }
    }

    // Generate a new key
    if (bForceNew) {
        if (!GetKeyFromPool(account.vchPubKey, false))
            return false;

        SetAddressBook(account.vchPubKey.GetID(), strAccount, "receive");
        walletdb.WriteAccount(strAccount, account);
    }

    pubKey = account.vchPubKey;

    return true;
}

void CWallet::MarkDirty()
{
    {
        LOCK(cs_wallet);
        BOOST_FOREACH(PAIRTYPE(const uint256, CWalletTx)& item, mapWallet)
            item.second.MarkDirty();
    }

    fAnonymizableTallyCached = false;
    fAnonymizableTallyCachedNonDenom = false;
}

bool CWallet::AddToWallet(const CWalletTx& wtxIn, bool fFlushOnClose)
{
    LOCK(cs_wallet);

    CWalletDB walletdb(strWalletFile, "r+", fFlushOnClose);

    uint256 hash = wtxIn.GetHash();

    // Inserts only if not already there, returns tx inserted or tx found
    std::pair<std::map<uint256, CWalletTx>::iterator, bool> ret = mapWallet.insert(std::make_pair(hash, wtxIn));
    CWalletTx& wtx = (*ret.first).second;
    wtx.BindWallet(this);
    bool fInsertedNew = ret.second;
    if (fInsertedNew)
    {
        wtx.nTimeReceived = GetAdjustedTime();
        wtx.nOrderPos = IncOrderPosNext(&walletdb);
        wtxOrdered.insert(std::make_pair(wtx.nOrderPos, TxPair(&wtx, (CAccountingEntry*)0)));

        wtx.nTimeSmart = wtx.nTimeReceived;
        if (!wtxIn.hashUnset())
        {
            if (mapBlockIndex.count(wtxIn.hashBlock))
            {
                int64_t latestNow = wtx.nTimeReceived;
                int64_t latestEntry = 0;
                {
                    // Tolerate times up to the last timestamp in the wallet not more than 5 minutes into the future
                    int64_t latestTolerated = latestNow + 300;
                    const TxItems & txOrdered = wtxOrdered;
                    for (TxItems::const_reverse_iterator it = txOrdered.rbegin(); it != txOrdered.rend(); ++it)
                    {
                        CWalletTx *const pwtx = (*it).second.first;
                        if (pwtx == &wtx)
                            continue;
                        CAccountingEntry *const pacentry = (*it).second.second;
                        int64_t nSmartTime;
                        if (pwtx)
                        {
                            nSmartTime = pwtx->nTimeSmart;
                            if (!nSmartTime)
                                nSmartTime = pwtx->nTimeReceived;
                        }
                        else
                            nSmartTime = pacentry->nTime;
                        if (nSmartTime <= latestTolerated)
                        {
                            latestEntry = nSmartTime;
                            if (nSmartTime > latestNow)
                                latestNow = nSmartTime;
                            break;
                        }
                    }
                }

                int64_t blocktime = mapBlockIndex[wtxIn.hashBlock]->GetBlockTime();
                wtx.nTimeSmart = std::max(latestEntry, std::min(blocktime, latestNow));
            }
            else
                LogPrintf("AddToWallet(): found %s in block %s not in index\n",
                         wtxIn.GetHash().ToString(),
                         wtxIn.hashBlock.ToString());
        }
        AddToSpends(hash);
        for(unsigned int i = 0; i < wtx.tx->vout.size(); ++i) {
            if (IsMine(wtx.tx->vout[i]) && !IsSpent(hash, i)) {
                setWalletUTXO.insert(COutPoint(hash, i));
            }
        }
    }

    bool fUpdated = false;
    if (!fInsertedNew)
    {
        // Merge
        if (!wtxIn.hashUnset() && wtxIn.hashBlock != wtx.hashBlock)
        {
            wtx.hashBlock = wtxIn.hashBlock;
            fUpdated = true;
        }
        // If no longer abandoned, update
        if (wtxIn.hashBlock.IsNull() && wtx.isAbandoned())
        {
            wtx.hashBlock = wtxIn.hashBlock;
            fUpdated = true;
        }
        if (wtxIn.nIndex != -1 && (wtxIn.nIndex != wtx.nIndex))
        {
            wtx.nIndex = wtxIn.nIndex;
            fUpdated = true;
        }
        if (wtxIn.fFromMe && wtxIn.fFromMe != wtx.fFromMe)
        {
            wtx.fFromMe = wtxIn.fFromMe;
            fUpdated = true;
        }
    }

    //// debug print
    LogPrintf("AddToWallet %s  %s%s\n", wtxIn.GetHash().ToString(), (fInsertedNew ? "new" : ""), (fUpdated ? "update" : ""));

    // Write to disk
    if (fInsertedNew || fUpdated)
        if (!walletdb.WriteTx(wtx))
            return false;

    // Break debit/credit balance caches:
    wtx.MarkDirty();

    // Notify UI of new or updated transaction
    NotifyTransactionChanged(this, hash, fInsertedNew ? CT_NEW : CT_UPDATED);

    // notify an external script when a wallet transaction comes in or is updated
    std::string strCmd = GetArg("-walletnotify", "");

    if ( !strCmd.empty())
    {
        boost::replace_all(strCmd, "%s", wtxIn.GetHash().GetHex());
        boost::thread t(runCommand, strCmd); // thread runs free
    }

    fAnonymizableTallyCached = false;
    fAnonymizableTallyCachedNonDenom = false;

    return true;
}

bool CWallet::LoadToWallet(const CWalletTx& wtxIn)
{
    uint256 hash = wtxIn.GetHash();

    mapWallet[hash] = wtxIn;
    CWalletTx& wtx = mapWallet[hash];
    wtx.BindWallet(this);
    wtxOrdered.insert(std::make_pair(wtx.nOrderPos, TxPair(&wtx, (CAccountingEntry*)0)));
    AddToSpends(hash);
    BOOST_FOREACH(const CTxIn& txin, wtx.tx->vin) {
        if (mapWallet.count(txin.prevout.hash)) {
            CWalletTx& prevtx = mapWallet[txin.prevout.hash];
            if (prevtx.nIndex == -1 && !prevtx.hashUnset()) {
                MarkConflicted(prevtx.hashBlock, wtx.GetHash());
            }
        }
    }

    return true;
}

/**
 * Add a transaction to the wallet, or update it.  pIndex and posInBlock should
 * be set when the transaction was known to be included in a block.  When
 * posInBlock = SYNC_TRANSACTION_NOT_IN_BLOCK (-1) , then wallet state is not
 * updated in AddToWallet, but notifications happen and cached balances are
 * marked dirty.
 * If fUpdate is true, existing transactions will be updated.
 * TODO: One exception to this is that the abandoned state is cleared under the
 * assumption that any further notification of a transaction that was considered
 * abandoned is an indication that it is not safe to be considered abandoned.
 * Abandoned state should probably be more carefuly tracked via different
 * posInBlock signals or by checking mempool presence when necessary.
 */
bool CWallet::AddToWalletIfInvolvingMe(const CTransaction& tx, const CBlockIndex* pIndex, int posInBlock, bool fUpdate)
{
    {
        AssertLockHeld(cs_wallet);

        if (posInBlock != -1) {
            BOOST_FOREACH(const CTxIn& txin, tx.vin) {
                std::pair<TxSpends::const_iterator, TxSpends::const_iterator> range = mapTxSpends.equal_range(txin.prevout);
                while (range.first != range.second) {
                    if (range.first->second != tx.GetHash()) {
                        LogPrintf("Transaction %s (in block %s) conflicts with wallet transaction %s (both spend %s:%i)\n", tx.GetHash().ToString(), pIndex->GetBlockHash().ToString(), range.first->second.ToString(), range.first->first.hash.ToString(), range.first->first.n);
                        MarkConflicted(pIndex->GetBlockHash(), range.first->second);
                    }
                    range.first++;
                }
            }
        }

        bool fExisted = mapWallet.count(tx.GetHash()) != 0;
        if (fExisted && !fUpdate) return false;
        if (fExisted || IsMine(tx) || IsFromMe(tx))
        {
            CWalletTx wtx(this, MakeTransactionRef(tx));

            // Get merkle branch if transaction was found in a block
            if (posInBlock != -1)
                wtx.SetMerkleBranch(pIndex, posInBlock);

            return AddToWallet(wtx, false);
        }
    }
    return false;
}

bool CWallet::AbandonTransaction(const uint256& hashTx)
{
    LOCK2(cs_main, cs_wallet);

    CWalletDB walletdb(strWalletFile, "r+");

    std::set<uint256> todo;
    std::set<uint256> done;

    // Can't mark abandoned if confirmed or in mempool
    assert(mapWallet.count(hashTx));
    CWalletTx& origtx = mapWallet[hashTx];
    if (origtx.GetDepthInMainChain() > 0 || origtx.InMempool()) {
        return false;
    }

    todo.insert(hashTx);

    while (!todo.empty()) {
        uint256 now = *todo.begin();
        todo.erase(now);
        done.insert(now);
        assert(mapWallet.count(now));
        CWalletTx& wtx = mapWallet[now];
        int currentconfirm = wtx.GetDepthInMainChain();
        // If the orig tx was not in block, none of its spends can be
        assert(currentconfirm <= 0);
        // if (currentconfirm < 0) {Tx and spends are already conflicted, no need to abandon}
        if (currentconfirm == 0 && !wtx.isAbandoned()) {
            // If the orig tx was not in block/mempool, none of its spends can be in mempool
            assert(!wtx.InMempool());
            wtx.nIndex = -1;
            wtx.setAbandoned();
            wtx.MarkDirty();
            walletdb.WriteTx(wtx);
            NotifyTransactionChanged(this, wtx.GetHash(), CT_UPDATED);
            // Iterate over all its outputs, and mark transactions in the wallet that spend them abandoned too
            TxSpends::const_iterator iter = mapTxSpends.lower_bound(COutPoint(hashTx, 0));
            while (iter != mapTxSpends.end() && iter->first.hash == now) {
                if (!done.count(iter->second)) {
                    todo.insert(iter->second);
                }
                iter++;
            }
            // If a transaction changes 'conflicted' state, that changes the balance
            // available of the outputs it spends. So force those to be recomputed
            BOOST_FOREACH(const CTxIn& txin, wtx.tx->vin)
            {
                if (mapWallet.count(txin.prevout.hash))
                    mapWallet[txin.prevout.hash].MarkDirty();
            }
        }
    }

    fAnonymizableTallyCached = false;
    fAnonymizableTallyCachedNonDenom = false;

    return true;
}

void CWallet::MarkConflicted(const uint256& hashBlock, const uint256& hashTx)
{
    LOCK2(cs_main, cs_wallet);

    int conflictconfirms = 0;
    if (mapBlockIndex.count(hashBlock)) {
        CBlockIndex* pindex = mapBlockIndex[hashBlock];
        if (chainActive.Contains(pindex)) {
            conflictconfirms = -(chainActive.Height() - pindex->nHeight + 1);
        }
    }
    // If number of conflict confirms cannot be determined, this means
    // that the block is still unknown or not yet part of the main chain,
    // for example when loading the wallet during a reindex. Do nothing in that
    // case.
    if (conflictconfirms >= 0)
        return;

    // Do not flush the wallet here for performance reasons
    CWalletDB walletdb(strWalletFile, "r+", false);

    std::set<uint256> todo;
    std::set<uint256> done;

    todo.insert(hashTx);

    while (!todo.empty()) {
        uint256 now = *todo.begin();
        todo.erase(now);
        done.insert(now);
        assert(mapWallet.count(now));
        CWalletTx& wtx = mapWallet[now];
        int currentconfirm = wtx.GetDepthInMainChain();
        if (conflictconfirms < currentconfirm) {
            // Block is 'more conflicted' than current confirm; update.
            // Mark transaction as conflicted with this block.
            wtx.nIndex = -1;
            wtx.hashBlock = hashBlock;
            wtx.MarkDirty();
            walletdb.WriteTx(wtx);
            // Iterate over all its outputs, and mark transactions in the wallet that spend them conflicted too
            TxSpends::const_iterator iter = mapTxSpends.lower_bound(COutPoint(now, 0));
            while (iter != mapTxSpends.end() && iter->first.hash == now) {
                 if (!done.count(iter->second)) {
                     todo.insert(iter->second);
                 }
                 iter++;
            }
            // If a transaction changes 'conflicted' state, that changes the balance
            // available of the outputs it spends. So force those to be recomputed
            BOOST_FOREACH(const CTxIn& txin, wtx.tx->vin)
            {
                if (mapWallet.count(txin.prevout.hash))
                    mapWallet[txin.prevout.hash].MarkDirty();
            }
        }
    }

    fAnonymizableTallyCached = false;
    fAnonymizableTallyCachedNonDenom = false;
}

void CWallet::SyncTransaction(const CTransaction& tx, const CBlockIndex *pindex, int posInBlock)
{
    LOCK2(cs_main, cs_wallet);

    if (!AddToWalletIfInvolvingMe(tx, pindex, posInBlock, true))
        return; // Not one of ours

    // If a transaction changes 'conflicted' state, that changes the balance
    // available of the outputs it spends. So force those to be
    // recomputed, also:
    BOOST_FOREACH(const CTxIn& txin, tx.vin)
    {
        if (mapWallet.count(txin.prevout.hash))
            mapWallet[txin.prevout.hash].MarkDirty();
    }

    fAnonymizableTallyCached = false;
    fAnonymizableTallyCachedNonDenom = false;
}


isminetype CWallet::IsMine(const CTxIn &txin) const
{
    {
        LOCK(cs_wallet);
        std::map<uint256, CWalletTx>::const_iterator mi = mapWallet.find(txin.prevout.hash);
        if (mi != mapWallet.end())
        {
            const CWalletTx& prev = (*mi).second;
            if (txin.prevout.n < prev.tx->vout.size())
                return IsMine(prev.tx->vout[txin.prevout.n]);
        }
    }
    return ISMINE_NO;
}

// Note that this function doesn't distinguish between a 0-valued input,
// and a not-"is mine" (according to the filter) input.
CAmount CWallet::GetDebit(const CTxIn &txin, const isminefilter& filter) const
{
    {
        LOCK(cs_wallet);
        std::map<uint256, CWalletTx>::const_iterator mi = mapWallet.find(txin.prevout.hash);
        if (mi != mapWallet.end())
        {
            const CWalletTx& prev = (*mi).second;
            if (txin.prevout.n < prev.tx->vout.size())
                if (IsMine(prev.tx->vout[txin.prevout.n]) & filter)
                    return prev.tx->vout[txin.prevout.n].nValue;
        }
    }
    return 0;
}

// Recursively determine the rounds of a given input (How deep is the PrivateSend chain for a given input)
int CWallet::GetRealOutpointPrivateSendRounds(const COutPoint& outpoint, int nRounds) const
{
    static std::map<uint256, CMutableTransaction> mDenomWtxes;

    if(nRounds >= MAX_PRIVATESEND_ROUNDS) {
        // there can only be MAX_PRIVATESEND_ROUNDS rounds max
        return MAX_PRIVATESEND_ROUNDS - 1;
    }

    uint256 hash = outpoint.hash;
    unsigned int nout = outpoint.n;

    const CWalletTx* wtx = GetWalletTx(hash);
    if(wtx != NULL)
    {
        std::map<uint256, CMutableTransaction>::const_iterator mdwi = mDenomWtxes.find(hash);
        if (mdwi == mDenomWtxes.end()) {
            // not known yet, let's add it
            LogPrint("privatesend", "GetRealOutpointPrivateSendRounds INSERTING %s\n", hash.ToString());
            mDenomWtxes[hash] = CMutableTransaction(*wtx);
        } else if(mDenomWtxes[hash].vout[nout].nRounds != -10) {
            // found and it's not an initial value, just return it
            return mDenomWtxes[hash].vout[nout].nRounds;
        }


        // bounds check
        if (nout >= wtx->tx->vout.size()) {
            // should never actually hit this
            LogPrint("privatesend", "GetRealOutpointPrivateSendRounds UPDATED   %s %3d %3d\n", hash.ToString(), nout, -4);
            return -4;
        }

        if (CPrivateSend::IsCollateralAmount(wtx->tx->vout[nout].nValue)) {
            mDenomWtxes[hash].vout[nout].nRounds = -3;
            LogPrint("privatesend", "GetRealOutpointPrivateSendRounds UPDATED   %s %3d %3d\n", hash.ToString(), nout, mDenomWtxes[hash].vout[nout].nRounds);
            return mDenomWtxes[hash].vout[nout].nRounds;
        }

        //make sure the final output is non-denominate
        if (!CPrivateSend::IsDenominatedAmount(wtx->tx->vout[nout].nValue)) { //NOT DENOM
            mDenomWtxes[hash].vout[nout].nRounds = -2;
            LogPrint("privatesend", "GetRealOutpointPrivateSendRounds UPDATED   %s %3d %3d\n", hash.ToString(), nout, mDenomWtxes[hash].vout[nout].nRounds);
            return mDenomWtxes[hash].vout[nout].nRounds;
        }

        bool fAllDenoms = true;
        for (const auto& out : wtx->tx->vout) {
            fAllDenoms = fAllDenoms && CPrivateSend::IsDenominatedAmount(out.nValue);
        }

        // this one is denominated but there is another non-denominated output found in the same tx
        if (!fAllDenoms) {
            mDenomWtxes[hash].vout[nout].nRounds = 0;
            LogPrint("privatesend", "GetRealOutpointPrivateSendRounds UPDATED   %s %3d %3d\n", hash.ToString(), nout, mDenomWtxes[hash].vout[nout].nRounds);
            return mDenomWtxes[hash].vout[nout].nRounds;
        }

        int nShortest = -10; // an initial value, should be no way to get this by calculations
        bool fDenomFound = false;
        // only denoms here so let's look up
        for (const auto& txinNext : wtx->tx->vin) {
            if (IsMine(txinNext)) {
                int n = GetRealOutpointPrivateSendRounds(txinNext.prevout, nRounds + 1);
                // denom found, find the shortest chain or initially assign nShortest with the first found value
                if(n >= 0 && (n < nShortest || nShortest == -10)) {
                    nShortest = n;
                    fDenomFound = true;
                }
            }
        }
        mDenomWtxes[hash].vout[nout].nRounds = fDenomFound
                ? (nShortest >= MAX_PRIVATESEND_ROUNDS - 1 ? MAX_PRIVATESEND_ROUNDS : nShortest + 1) // good, we a +1 to the shortest one but only MAX_PRIVATESEND_ROUNDS rounds max allowed
                : 0;            // too bad, we are the fist one in that chain
        LogPrint("privatesend", "GetRealOutpointPrivateSendRounds UPDATED   %s %3d %3d\n", hash.ToString(), nout, mDenomWtxes[hash].vout[nout].nRounds);
        return mDenomWtxes[hash].vout[nout].nRounds;
    }

    return nRounds - 1;
}

// respect current settings
int CWallet::GetOutpointPrivateSendRounds(const COutPoint& outpoint) const
{
    LOCK(cs_wallet);
    int realPrivateSendRounds = GetRealOutpointPrivateSendRounds(outpoint, 0);
    return realPrivateSendRounds > privateSendClient.nPrivateSendRounds ? privateSendClient.nPrivateSendRounds : realPrivateSendRounds;
}

bool CWallet::IsDenominated(const COutPoint& outpoint) const
{
    LOCK(cs_wallet);

    std::map<uint256, CWalletTx>::const_iterator mi = mapWallet.find(outpoint.hash);
    if (mi != mapWallet.end()) {
        const CWalletTx& prev = (*mi).second;
        if (outpoint.n < prev.tx->vout.size()) {
            return CPrivateSend::IsDenominatedAmount(prev.tx->vout[outpoint.n].nValue);
        }
    }

    return false;
}

isminetype CWallet::IsMine(const CTxOut& txout) const
{
    return ::IsMine(*this, txout.scriptPubKey);
}

CAmount CWallet::GetCredit(const CTxOut& txout, const isminefilter& filter) const
{
    if (!MoneyRange(txout.nValue))
        throw std::runtime_error(std::string(__func__) + ": value out of range");
    return ((IsMine(txout) & filter) ? txout.nValue : 0);
}

bool CWallet::IsChange(const CTxOut& txout) const
{
    // TODO: fix handling of 'change' outputs. The assumption is that any
    // payment to a script that is ours, but is not in the address book
    // is change. That assumption is likely to break when we implement multisignature
    // wallets that return change back into a multi-signature-protected address;
    // a better way of identifying which outputs are 'the send' and which are
    // 'the change' will need to be implemented (maybe extend CWalletTx to remember
    // which output, if any, was change).
    if (::IsMine(*this, txout.scriptPubKey))
    {
        CTxDestination address;
        if (!ExtractDestination(txout.scriptPubKey, address))
            return true;

        LOCK(cs_wallet);
        if (!mapAddressBook.count(address))
            return true;
    }
    return false;
}

CAmount CWallet::GetChange(const CTxOut& txout) const
{
    if (!MoneyRange(txout.nValue))
        throw std::runtime_error(std::string(__func__) + ": value out of range");
    return (IsChange(txout) ? txout.nValue : 0);
}

void CWallet::GenerateNewHDChain()
{
    CHDChain newHdChain;

    std::string strSeed = GetArg("-hdseed", "not hex");

    if(IsArgSet("-hdseed") && IsHex(strSeed)) {
        std::vector<unsigned char> vchSeed = ParseHex(strSeed);
        if (!newHdChain.SetSeed(SecureVector(vchSeed.begin(), vchSeed.end()), true))
            throw std::runtime_error(std::string(__func__) + ": SetSeed failed");
    }
    else {
        if (IsArgSet("-hdseed") && !IsHex(strSeed))
            LogPrintf("CWallet::GenerateNewHDChain -- Incorrect seed, generating random one instead\n");

        // NOTE: empty mnemonic means "generate a new one for me"
        std::string strMnemonic = GetArg("-mnemonic", "");
        // NOTE: default mnemonic passphrase is an empty string
        std::string strMnemonicPassphrase = GetArg("-mnemonicpassphrase", "");

        SecureVector vchMnemonic(strMnemonic.begin(), strMnemonic.end());
        SecureVector vchMnemonicPassphrase(strMnemonicPassphrase.begin(), strMnemonicPassphrase.end());

        if (!newHdChain.SetMnemonic(vchMnemonic, vchMnemonicPassphrase, true))
            throw std::runtime_error(std::string(__func__) + ": SetMnemonic failed");
    }
    newHdChain.Debug(__func__);

    if (!SetHDChain(newHdChain, false))
        throw std::runtime_error(std::string(__func__) + ": SetHDChain failed");

    // clean up
    ForceRemoveArg("-hdseed");
    ForceRemoveArg("-mnemonic");
    ForceRemoveArg("-mnemonicpassphrase");
}

bool CWallet::SetHDChain(const CHDChain& chain, bool memonly)
{
    LOCK(cs_wallet);

    if (!CCryptoKeyStore::SetHDChain(chain))
        return false;

    if (!memonly && !CWalletDB(strWalletFile).WriteHDChain(chain))
        throw std::runtime_error(std::string(__func__) + ": WriteHDChain failed");

    return true;
}

bool CWallet::SetCryptedHDChain(const CHDChain& chain, bool memonly)
{
    LOCK(cs_wallet);

    if (!CCryptoKeyStore::SetCryptedHDChain(chain))
        return false;

    if (!memonly) {
        if (!fFileBacked)
            return false;
        if (pwalletdbEncryption) {
            if (!pwalletdbEncryption->WriteCryptedHDChain(chain))
                throw std::runtime_error(std::string(__func__) + ": WriteCryptedHDChain failed");
        } else {
            if (!CWalletDB(strWalletFile).WriteCryptedHDChain(chain))
                throw std::runtime_error(std::string(__func__) + ": WriteCryptedHDChain failed");
        }
    }

    return true;
}

bool CWallet::GetDecryptedHDChain(CHDChain& hdChainRet)
{
    LOCK(cs_wallet);

    CHDChain hdChainTmp;
    if (!GetHDChain(hdChainTmp)) {
        return false;
    }

    if (!DecryptHDChain(hdChainTmp))
        return false;

    // make sure seed matches this chain
    if (hdChainTmp.GetID() != hdChainTmp.GetSeedHash())
        return false;

    hdChainRet = hdChainTmp;

    return true;
}

bool CWallet::IsHDEnabled()
{
    CHDChain hdChainCurrent;
    return GetHDChain(hdChainCurrent);
}

bool CWallet::IsMine(const CTransaction& tx) const
{
    BOOST_FOREACH(const CTxOut& txout, tx.vout)
        if (IsMine(txout))
            return true;
    return false;
}

bool CWallet::IsFromMe(const CTransaction& tx) const
{
    return (GetDebit(tx, ISMINE_ALL) > 0);
}

CAmount CWallet::GetDebit(const CTransaction& tx, const isminefilter& filter) const
{
    CAmount nDebit = 0;
    BOOST_FOREACH(const CTxIn& txin, tx.vin)
    {
        nDebit += GetDebit(txin, filter);
        if (!MoneyRange(nDebit))
            throw std::runtime_error(std::string(__func__) + ": value out of range");
    }
    return nDebit;
}

bool CWallet::IsAllFromMe(const CTransaction& tx, const isminefilter& filter) const
{
    LOCK(cs_wallet);

    BOOST_FOREACH(const CTxIn& txin, tx.vin)
    {
        auto mi = mapWallet.find(txin.prevout.hash);
        if (mi == mapWallet.end())
            return false; // any unknown inputs can't be from us

        const CWalletTx& prev = (*mi).second;

        if (txin.prevout.n >= prev.tx->vout.size())
            return false; // invalid input!

        if (!(IsMine(prev.tx->vout[txin.prevout.n]) & filter))
            return false;
    }
    return true;
}

CAmount CWallet::GetCredit(const CTransaction& tx, const isminefilter& filter) const
{
    CAmount nCredit = 0;
    BOOST_FOREACH(const CTxOut& txout, tx.vout)
    {
        nCredit += GetCredit(txout, filter);
        if (!MoneyRange(nCredit))
            throw std::runtime_error(std::string(__func__) + ": value out of range");
    }
    return nCredit;
}

CAmount CWallet::GetChange(const CTransaction& tx) const
{
    CAmount nChange = 0;
    BOOST_FOREACH(const CTxOut& txout, tx.vout)
    {
        nChange += GetChange(txout);
        if (!MoneyRange(nChange))
            throw std::runtime_error(std::string(__func__) + ": value out of range");
    }
    return nChange;
}

int64_t CWalletTx::GetTxTime() const
{
    int64_t n = nTimeSmart;
    return n ? n : nTimeReceived;
}

int CWalletTx::GetRequestCount() const
{
    // Returns -1 if it wasn't being tracked
    int nRequests = -1;
    {
        LOCK(pwallet->cs_wallet);
        if (IsCoinBase())
        {
            // Generated block
            if (!hashUnset())
            {
                std::map<uint256, int>::const_iterator mi = pwallet->mapRequestCount.find(hashBlock);
                if (mi != pwallet->mapRequestCount.end())
                    nRequests = (*mi).second;
            }
        }
        else
        {
            // Did anyone request this transaction?
            std::map<uint256, int>::const_iterator mi = pwallet->mapRequestCount.find(GetHash());
            if (mi != pwallet->mapRequestCount.end())
            {
                nRequests = (*mi).second;

                // How about the block it's in?
                if (nRequests == 0 && !hashUnset())
                {
                    std::map<uint256, int>::const_iterator _mi = pwallet->mapRequestCount.find(hashBlock);
                    if (_mi != pwallet->mapRequestCount.end())
                        nRequests = (*_mi).second;
                    else
                        nRequests = 1; // If it's in someone else's block it must have got out
                }
            }
        }
    }
    return nRequests;
}

void CWalletTx::GetAmounts(std::list<COutputEntry>& listReceived,
                           std::list<COutputEntry>& listSent, CAmount& nFee, std::string& strSentAccount, const isminefilter& filter) const
{
    nFee = 0;
    listReceived.clear();
    listSent.clear();
    strSentAccount = strFromAccount;

    // Compute fee:
    CAmount nDebit = GetDebit(filter);
    if (nDebit > 0) // debit>0 means we signed/sent this transaction
    {
        CAmount nValueOut = tx->GetValueOut();
        nFee = nDebit - nValueOut;
    }

    // Sent/received.
    for (unsigned int i = 0; i < tx->vout.size(); ++i)
    {
        const CTxOut& txout = tx->vout[i];
        isminetype fIsMine = pwallet->IsMine(txout);
        // Only need to handle txouts if AT LEAST one of these is true:
        //   1) they debit from us (sent)
        //   2) the output is to us (received)
        if (nDebit > 0)
        {
            // Don't report 'change' txouts
            if (pwallet->IsChange(txout))
                continue;
        }
        else if (!(fIsMine & filter))
            continue;

        // In either case, we need to get the destination address
        CTxDestination address;

        if (!ExtractDestination(txout.scriptPubKey, address) && !txout.scriptPubKey.IsUnspendable())
        {
            LogPrintf("CWalletTx::GetAmounts: Unknown transaction type found, txid %s\n",
                     this->GetHash().ToString());
            address = CNoDestination();
        }

        COutputEntry output = {address, txout.nValue, (int)i};

        // If we are debited by the transaction, add the output as a "sent" entry
        if (nDebit > 0)
            listSent.push_back(output);

        // If we are receiving the output, add it as a "received" entry
        if (fIsMine & filter)
            listReceived.push_back(output);
    }

}

void CWalletTx::GetAccountAmounts(const std::string& strAccount, CAmount& nReceived,
                                  CAmount& nSent, CAmount& nFee, const isminefilter& filter) const
{
    nReceived = nSent = nFee = 0;

    CAmount allFee;
    std::string strSentAccount;
    std::list<COutputEntry> listReceived;
    std::list<COutputEntry> listSent;
    GetAmounts(listReceived, listSent, allFee, strSentAccount, filter);

    if (strAccount == strSentAccount)
    {
        BOOST_FOREACH(const COutputEntry& s, listSent)
            nSent += s.amount;
        nFee = allFee;
    }
    {
        LOCK(pwallet->cs_wallet);
        BOOST_FOREACH(const COutputEntry& r, listReceived)
        {
            if (pwallet->mapAddressBook.count(r.destination))
            {
                std::map<CTxDestination, CAddressBookData>::const_iterator mi = pwallet->mapAddressBook.find(r.destination);
                if (mi != pwallet->mapAddressBook.end() && (*mi).second.name == strAccount)
                    nReceived += r.amount;
            }
            else if (strAccount.empty())
            {
                nReceived += r.amount;
            }
        }
    }
}

/**
 * Scan the block chain (starting in pindexStart) for transactions
 * from or to us. If fUpdate is true, found transactions that already
 * exist in the wallet will be updated.
 *
 * Returns pointer to the first block in the last contiguous range that was
 * successfully scanned.
 *
 */
CBlockIndex* CWallet::ScanForWalletTransactions(CBlockIndex* pindexStart, bool fUpdate)
{
    CBlockIndex* ret = nullptr;
    int64_t nNow = GetTime();
    const CChainParams& chainParams = Params();

    CBlockIndex* pindex = pindexStart;
    {
        LOCK2(cs_main, cs_wallet);

        // no need to read and scan block, if block was created before
        // our wallet birthday (as adjusted for block time variability)
        while (pindex && nTimeFirstKey && (pindex->GetBlockTime() < (nTimeFirstKey - 7200)))
            pindex = chainActive.Next(pindex);

        ShowProgress(_("Rescanning..."), 0); // show rescan progress in GUI as dialog or on splashscreen, if -rescan on startup
        double dProgressStart = GuessVerificationProgress(chainParams.TxData(), pindex);
        double dProgressTip = GuessVerificationProgress(chainParams.TxData(), chainActive.Tip());
        while (pindex)
        {
            if (pindex->nHeight % 100 == 0 && dProgressTip - dProgressStart > 0.0)
                ShowProgress(_("Rescanning..."), std::max(1, std::min(99, (int)((GuessVerificationProgress(chainParams.TxData(), pindex) - dProgressStart) / (dProgressTip - dProgressStart) * 100))));
            if (GetTime() >= nNow + 60) {
                nNow = GetTime();
                LogPrintf("Still rescanning. At block %d. Progress=%f\n", pindex->nHeight, GuessVerificationProgress(chainParams.TxData(), pindex));
            }

            CBlock block;
            if (ReadBlockFromDisk(block, pindex, Params().GetConsensus())) {
                for (size_t posInBlock = 0; posInBlock < block.vtx.size(); ++posInBlock) {
                    AddToWalletIfInvolvingMe(*block.vtx[posInBlock], pindex, posInBlock, fUpdate);
                }
                if (!ret) {
                    ret = pindex;
                }
            } else {
                ret = nullptr;
            }
            pindex = chainActive.Next(pindex);
        }
        ShowProgress(_("Rescanning..."), 100); // hide progress dialog in GUI
    }
    return ret;
}

void CWallet::ReacceptWalletTransactions()
{
    // If transactions aren't being broadcasted, don't let them into local mempool either
    if (!fBroadcastTransactions)
        return;
    LOCK2(cs_main, cs_wallet);
    std::map<int64_t, CWalletTx*> mapSorted;

    // Sort pending wallet transactions based on their initial wallet insertion order
    BOOST_FOREACH(PAIRTYPE(const uint256, CWalletTx)& item, mapWallet)
    {
        const uint256& wtxid = item.first;
        CWalletTx& wtx = item.second;
        assert(wtx.GetHash() == wtxid);

        int nDepth = wtx.GetDepthInMainChain();

        if (!wtx.IsCoinBase() && (nDepth == 0 && !wtx.isAbandoned())) {
            mapSorted.insert(std::make_pair(wtx.nOrderPos, &wtx));
        }
    }

    // Try to add wallet transactions to memory pool
    BOOST_FOREACH(PAIRTYPE(const int64_t, CWalletTx*)& item, mapSorted)
    {
        CWalletTx& wtx = *(item.second);

        LOCK(mempool.cs);
        CValidationState state;
        wtx.AcceptToMemoryPool(maxTxFee, state);
    }
}

bool CWalletTx::RelayWalletTransaction(CConnman* connman, const std::string& strCommand)
{
    assert(pwallet->GetBroadcastTransactions());
    if (!IsCoinBase() && !isAbandoned() && GetDepthInMainChain() == 0)
    {
        CValidationState state;
        /* GetDepthInMainChain already catches known conflicts. */
        if (InMempool() || AcceptToMemoryPool(maxTxFee, state)) {
            uint256 hash = GetHash();
            LogPrintf("Relaying wtx %s\n", hash.ToString());

            if (strCommand == NetMsgType::TXLOCKREQUEST) {
                if (instantsend.ProcessTxLockRequest((CTxLockRequest)*this, *connman)) {
                    instantsend.AcceptLockRequest((CTxLockRequest)*this);
                } else {
                    instantsend.RejectLockRequest((CTxLockRequest)*this);
                }
            }
            if (connman) {
                connman->RelayTransaction((CTransaction)*this);
                return true;
            }
        }
    }
    return false;
}

std::set<uint256> CWalletTx::GetConflicts() const
{
    std::set<uint256> result;
    if (pwallet != NULL)
    {
        uint256 myHash = GetHash();
        result = pwallet->GetConflicts(myHash);
        result.erase(myHash);
    }
    return result;
}

CAmount CWalletTx::GetDebit(const isminefilter& filter) const
{
    if (tx->vin.empty())
        return 0;

    CAmount debit = 0;
    if(filter & ISMINE_SPENDABLE)
    {
        if (fDebitCached)
            debit += nDebitCached;
        else
        {
            nDebitCached = pwallet->GetDebit(*this, ISMINE_SPENDABLE);
            fDebitCached = true;
            debit += nDebitCached;
        }
    }
    if(filter & ISMINE_WATCH_ONLY)
    {
        if(fWatchDebitCached)
            debit += nWatchDebitCached;
        else
        {
            nWatchDebitCached = pwallet->GetDebit(*this, ISMINE_WATCH_ONLY);
            fWatchDebitCached = true;
            debit += nWatchDebitCached;
        }
    }
    return debit;
}

CAmount CWalletTx::GetCredit(const isminefilter& filter) const
{
    // Must wait until coinbase is safely deep enough in the chain before valuing it
    if (IsCoinBase() && GetBlocksToMaturity() > 0)
        return 0;

    CAmount credit = 0;
    if (filter & ISMINE_SPENDABLE)
    {
        // GetBalance can assume transactions in mapWallet won't change
        if (fCreditCached)
            credit += nCreditCached;
        else
        {
            nCreditCached = pwallet->GetCredit(*this, ISMINE_SPENDABLE);
            fCreditCached = true;
            credit += nCreditCached;
        }
    }
    if (filter & ISMINE_WATCH_ONLY)
    {
        if (fWatchCreditCached)
            credit += nWatchCreditCached;
        else
        {
            nWatchCreditCached = pwallet->GetCredit(*this, ISMINE_WATCH_ONLY);
            fWatchCreditCached = true;
            credit += nWatchCreditCached;
        }
    }
    return credit;
}

CAmount CWalletTx::GetImmatureCredit(bool fUseCache) const
{
    if (IsCoinBase() && GetBlocksToMaturity() > 0 && IsInMainChain())
    {
        if (fUseCache && fImmatureCreditCached)
            return nImmatureCreditCached;
        nImmatureCreditCached = pwallet->GetCredit(*this, ISMINE_SPENDABLE);
        fImmatureCreditCached = true;
        return nImmatureCreditCached;
    }

    return 0;
}

CAmount CWalletTx::GetAvailableCredit(bool fUseCache) const
{
    if (pwallet == 0)
        return 0;

    // Must wait until coinbase is safely deep enough in the chain before valuing it
    if (IsCoinBase() && GetBlocksToMaturity() > 0)
        return 0;

    if (fUseCache && fAvailableCreditCached)
        return nAvailableCreditCached;

    CAmount nCredit = 0;
    uint256 hashTx = GetHash();
    for (unsigned int i = 0; i < tx->vout.size(); i++)
    {
        if (!pwallet->IsSpent(hashTx, i))
        {
            const CTxOut &txout = tx->vout[i];
            nCredit += pwallet->GetCredit(txout, ISMINE_SPENDABLE);
            if (!MoneyRange(nCredit))
                throw std::runtime_error(std::string(__func__) + ": value out of range");
        }
    }

    nAvailableCreditCached = nCredit;
    fAvailableCreditCached = true;
    return nCredit;
}

CAmount CWalletTx::GetImmatureWatchOnlyCredit(const bool& fUseCache) const
{
    if (IsCoinBase() && GetBlocksToMaturity() > 0 && IsInMainChain())
    {
        if (fUseCache && fImmatureWatchCreditCached)
            return nImmatureWatchCreditCached;
        nImmatureWatchCreditCached = pwallet->GetCredit(*this, ISMINE_WATCH_ONLY);
        fImmatureWatchCreditCached = true;
        return nImmatureWatchCreditCached;
    }

    return 0;
}

CAmount CWalletTx::GetAvailableWatchOnlyCredit(const bool& fUseCache) const
{
    if (pwallet == 0)
        return 0;

    // Must wait until coinbase is safely deep enough in the chain before valuing it
    if (IsCoinBase() && GetBlocksToMaturity() > 0)
        return 0;

    if (fUseCache && fAvailableWatchCreditCached)
        return nAvailableWatchCreditCached;

    CAmount nCredit = 0;
    for (unsigned int i = 0; i < tx->vout.size(); i++)
    {
        if (!pwallet->IsSpent(GetHash(), i))
        {
            const CTxOut &txout = tx->vout[i];
            nCredit += pwallet->GetCredit(txout, ISMINE_WATCH_ONLY);
            if (!MoneyRange(nCredit))
                throw std::runtime_error(std::string(__func__) + ": value out of range");
        }
    }

    nAvailableWatchCreditCached = nCredit;
    fAvailableWatchCreditCached = true;
    return nCredit;
}

CAmount CWalletTx::GetAnonymizedCredit(bool fUseCache) const
{
    if (pwallet == 0)
        return 0;

    // Must wait until coinbase is safely deep enough in the chain before valuing it
    if (IsCoinBase() && GetBlocksToMaturity() > 0)
        return 0;

    if (fUseCache && fAnonymizedCreditCached)
        return nAnonymizedCreditCached;

    CAmount nCredit = 0;
    uint256 hashTx = GetHash();
    for (unsigned int i = 0; i < tx->vout.size(); i++)
    {
        const CTxOut &txout = tx->vout[i];
        const COutPoint outpoint = COutPoint(hashTx, i);

        if(pwallet->IsSpent(hashTx, i) || !pwallet->IsDenominated(outpoint)) continue;

        const int nRounds = pwallet->GetOutpointPrivateSendRounds(outpoint);
        if(nRounds >= privateSendClient.nPrivateSendRounds){
            nCredit += pwallet->GetCredit(txout, ISMINE_SPENDABLE);
            if (!MoneyRange(nCredit))
                throw std::runtime_error(std::string(__func__) + ": value out of range");
        }
    }

    nAnonymizedCreditCached = nCredit;
    fAnonymizedCreditCached = true;
    return nCredit;
}

CAmount CWalletTx::GetDenominatedCredit(bool unconfirmed, bool fUseCache) const
{
    if (pwallet == 0)
        return 0;

    // Must wait until coinbase is safely deep enough in the chain before valuing it
    if (IsCoinBase() && GetBlocksToMaturity() > 0)
        return 0;

    int nDepth = GetDepthInMainChain(false);
    if(nDepth < 0) return 0;

    bool isUnconfirmed = IsTrusted() && nDepth == 0;
    if(unconfirmed != isUnconfirmed) return 0;

    if (fUseCache) {
        if(unconfirmed && fDenomUnconfCreditCached)
            return nDenomUnconfCreditCached;
        else if (!unconfirmed && fDenomConfCreditCached)
            return nDenomConfCreditCached;
    }

    CAmount nCredit = 0;
    uint256 hashTx = GetHash();
    for (unsigned int i = 0; i < tx->vout.size(); i++)
    {
        const CTxOut &txout = tx->vout[i];

        if(pwallet->IsSpent(hashTx, i) || !CPrivateSend::IsDenominatedAmount(tx->vout[i].nValue)) continue;

        nCredit += pwallet->GetCredit(txout, ISMINE_SPENDABLE);
        if (!MoneyRange(nCredit))
            throw std::runtime_error(std::string(__func__) + ": value out of range");
    }

    if(unconfirmed) {
        nDenomUnconfCreditCached = nCredit;
        fDenomUnconfCreditCached = true;
    } else {
        nDenomConfCreditCached = nCredit;
        fDenomConfCreditCached = true;
    }
    return nCredit;
}

CAmount CWalletTx::GetChange() const
{
    if (fChangeCached)
        return nChangeCached;
    nChangeCached = pwallet->GetChange(*this);
    fChangeCached = true;
    return nChangeCached;
}

bool CWalletTx::InMempool() const
{
    LOCK(mempool.cs);
    if (mempool.exists(GetHash())) {
        return true;
    }
    return false;
}

bool CWalletTx::IsTrusted() const
{
    // Quick answer in most cases
    if (!CheckFinalTx(*this))
        return false;
    int nDepth = GetDepthInMainChain();
    if (nDepth >= 1)
        return true;
    if (nDepth < 0)
        return false;
    if (!bSpendZeroConfChange || !IsFromMe(ISMINE_ALL)) // using wtx's cached debit
        return false;

    // Don't trust unconfirmed transactions from us unless they are in the mempool.
    if (!InMempool())
        return false;

    // Trusted if all inputs are from us and are in the mempool:
    BOOST_FOREACH(const CTxIn& txin, tx->vin)
    {
        // Transactions not sent by us: not trusted
        const CWalletTx* parent = pwallet->GetWalletTx(txin.prevout.hash);
        if (parent == NULL)
            return false;
        const CTxOut& parentOut = parent->tx->vout[txin.prevout.n];
        if (pwallet->IsMine(parentOut) != ISMINE_SPENDABLE)
            return false;
    }
    return true;
}

bool CWalletTx::IsEquivalentTo(const CWalletTx& _tx) const
{
        CMutableTransaction tx1 = *this->tx;
        CMutableTransaction tx2 = *_tx.tx;
        for (unsigned int i = 0; i < tx1.vin.size(); i++) tx1.vin[i].scriptSig = CScript();
        for (unsigned int i = 0; i < tx2.vin.size(); i++) tx2.vin[i].scriptSig = CScript();
        return CTransaction(tx1) == CTransaction(tx2);
}

std::vector<uint256> CWallet::ResendWalletTransactionsBefore(int64_t nTime, CConnman* connman)
{
    std::vector<uint256> result;

    LOCK(cs_wallet);
    // Sort them in chronological order
    std::multimap<unsigned int, CWalletTx*> mapSorted;
    BOOST_FOREACH(PAIRTYPE(const uint256, CWalletTx)& item, mapWallet)
    {
        CWalletTx& wtx = item.second;
        // Don't rebroadcast if newer than nTime:
        if (wtx.nTimeReceived > nTime)
            continue;
        mapSorted.insert(std::make_pair(wtx.nTimeReceived, &wtx));
    }
    BOOST_FOREACH(PAIRTYPE(const unsigned int, CWalletTx*)& item, mapSorted)
    {
        CWalletTx& wtx = *item.second;
        if (wtx.RelayWalletTransaction(connman))
            result.push_back(wtx.GetHash());
    }
    return result;
}

void CWallet::ResendWalletTransactions(int64_t nBestBlockTime, CConnman* connman)
{
    // Do this infrequently and randomly to avoid giving away
    // that these are our transactions.
    if (GetTime() < nNextResend || !fBroadcastTransactions)
        return;
    bool fFirst = (nNextResend == 0);
    nNextResend = GetTime() + GetRand(30 * 60);
    if (fFirst)
        return;

    // Only do it if there's been a new block since last time
    if (nBestBlockTime < nLastResend)
        return;
    nLastResend = GetTime();

    // Rebroadcast unconfirmed txes older than 5 minutes before the last
    // block was found:
    std::vector<uint256> relayed = ResendWalletTransactionsBefore(nBestBlockTime-5*60, connman);
    if (!relayed.empty())
        LogPrintf("%s: rebroadcast %u unconfirmed transactions\n", __func__, relayed.size());
}

/** @} */ // end of mapWallet




/** @defgroup Actions
 *
 * @{
 */


CAmount CWallet::GetBalance() const
{
    CAmount nTotal = 0;
    {
        LOCK2(cs_main, cs_wallet);
        for (std::map<uint256, CWalletTx>::const_iterator it = mapWallet.begin(); it != mapWallet.end(); ++it)
        {
            const CWalletTx* pcoin = &(*it).second;
            if (pcoin->IsTrusted())
                nTotal += pcoin->GetAvailableCredit();
        }
    }

    return nTotal;
}

CAmount CWallet::GetAnonymizableBalance(bool fSkipDenominated, bool fSkipUnconfirmed) const
{
    if(fLiteMode) return 0;

    std::vector<CompactTallyItem> vecTally;
    if(!SelectCoinsGrouppedByAddresses(vecTally, fSkipDenominated, true, fSkipUnconfirmed)) return 0;

    CAmount nTotal = 0;

    const CAmount nSmallestDenom = CPrivateSend::GetSmallestDenomination();
    const CAmount nMixingCollateral = CPrivateSend::GetCollateralAmount();
    for (const auto& item : vecTally) {
        bool fIsDenominated = CPrivateSend::IsDenominatedAmount(item.nAmount);
        if(fSkipDenominated && fIsDenominated) continue;
        // assume that the fee to create denoms should be mixing collateral at max
        if(item.nAmount >= nSmallestDenom + (fIsDenominated ? 0 : nMixingCollateral))
            nTotal += item.nAmount;
    }

    return nTotal;
}

CAmount CWallet::GetAnonymizedBalance() const
{
    if(fLiteMode) return 0;

    CAmount nTotal = 0;

    LOCK2(cs_main, cs_wallet);

    std::set<uint256> setWalletTxesCounted;
    for (const auto& outpoint : setWalletUTXO) {

        if (setWalletTxesCounted.find(outpoint.hash) != setWalletTxesCounted.end()) continue;
        setWalletTxesCounted.insert(outpoint.hash);

        for (std::map<uint256, CWalletTx>::const_iterator it = mapWallet.find(outpoint.hash); it != mapWallet.end() && it->first == outpoint.hash; ++it) {
            if (it->second.IsTrusted())
                nTotal += it->second.GetAnonymizedCredit();
        }
    }

    return nTotal;
}

// Note: calculated including unconfirmed,
// that's ok as long as we use it for informational purposes only
float CWallet::GetAverageAnonymizedRounds() const
{
    if(fLiteMode) return 0;

    int nTotal = 0;
    int nCount = 0;

    LOCK2(cs_main, cs_wallet);
    for (const auto& outpoint : setWalletUTXO) {
        if(!IsDenominated(outpoint)) continue;

        nTotal += GetOutpointPrivateSendRounds(outpoint);
        nCount++;
    }

    if(nCount == 0) return 0;

    return (float)nTotal/nCount;
}

// Note: calculated including unconfirmed,
// that's ok as long as we use it for informational purposes only
CAmount CWallet::GetNormalizedAnonymizedBalance() const
{
    if(fLiteMode) return 0;

    CAmount nTotal = 0;

    LOCK2(cs_main, cs_wallet);
    for (const auto& outpoint : setWalletUTXO) {
        std::map<uint256, CWalletTx>::const_iterator it = mapWallet.find(outpoint.hash);
        if (it == mapWallet.end()) continue;
        if (!IsDenominated(outpoint)) continue;
        if (it->second.GetDepthInMainChain() < 0) continue;

        int nRounds = GetOutpointPrivateSendRounds(outpoint);
        nTotal += it->second.tx->vout[outpoint.n].nValue * nRounds / privateSendClient.nPrivateSendRounds;
    }

    return nTotal;
}

CAmount CWallet::GetNeedsToBeAnonymizedBalance(CAmount nMinBalance) const
{
    if(fLiteMode) return 0;

    CAmount nAnonymizedBalance = GetAnonymizedBalance();
    CAmount nNeedsToAnonymizeBalance = privateSendClient.nPrivateSendAmount*COIN - nAnonymizedBalance;

    // try to overshoot target DS balance up to nMinBalance
    nNeedsToAnonymizeBalance += nMinBalance;

    CAmount nAnonymizableBalance = GetAnonymizableBalance();

    // anonymizable balance is way too small
    if(nAnonymizableBalance < nMinBalance) return 0;

    // not enough funds to anonymze amount we want, try the max we can
    if(nNeedsToAnonymizeBalance > nAnonymizableBalance) nNeedsToAnonymizeBalance = nAnonymizableBalance;

    // we should never exceed the pool max
    if (nNeedsToAnonymizeBalance > CPrivateSend::GetMaxPoolAmount()) nNeedsToAnonymizeBalance = CPrivateSend::GetMaxPoolAmount();

    return nNeedsToAnonymizeBalance;
}

CAmount CWallet::GetDenominatedBalance(bool unconfirmed) const
{
    if(fLiteMode) return 0;

    CAmount nTotal = 0;
    {
        LOCK2(cs_main, cs_wallet);
        for (std::map<uint256, CWalletTx>::const_iterator it = mapWallet.begin(); it != mapWallet.end(); ++it)
        {
            const CWalletTx* pcoin = &(*it).second;

            nTotal += pcoin->GetDenominatedCredit(unconfirmed);
        }
    }

    return nTotal;
}

CAmount CWallet::GetUnconfirmedBalance() const
{
    CAmount nTotal = 0;
    {
        LOCK2(cs_main, cs_wallet);
        for (std::map<uint256, CWalletTx>::const_iterator it = mapWallet.begin(); it != mapWallet.end(); ++it)
        {
            const CWalletTx* pcoin = &(*it).second;
            if (!pcoin->IsTrusted() && pcoin->GetDepthInMainChain() == 0 && pcoin->InMempool())
                nTotal += pcoin->GetAvailableCredit();
        }
    }
    return nTotal;
}

CAmount CWallet::GetImmatureBalance() const
{
    CAmount nTotal = 0;
    {
        LOCK2(cs_main, cs_wallet);
        for (std::map<uint256, CWalletTx>::const_iterator it = mapWallet.begin(); it != mapWallet.end(); ++it)
        {
            const CWalletTx* pcoin = &(*it).second;
            nTotal += pcoin->GetImmatureCredit();
        }
    }
    return nTotal;
}

CAmount CWallet::GetWatchOnlyBalance() const
{
    CAmount nTotal = 0;
    {
        LOCK2(cs_main, cs_wallet);
        for (std::map<uint256, CWalletTx>::const_iterator it = mapWallet.begin(); it != mapWallet.end(); ++it)
        {
            const CWalletTx* pcoin = &(*it).second;
            if (pcoin->IsTrusted())
                nTotal += pcoin->GetAvailableWatchOnlyCredit();
        }
    }

    return nTotal;
}

CAmount CWallet::GetUnconfirmedWatchOnlyBalance() const
{
    CAmount nTotal = 0;
    {
        LOCK2(cs_main, cs_wallet);
        for (std::map<uint256, CWalletTx>::const_iterator it = mapWallet.begin(); it != mapWallet.end(); ++it)
        {
            const CWalletTx* pcoin = &(*it).second;
            if (!pcoin->IsTrusted() && pcoin->GetDepthInMainChain() == 0 && pcoin->InMempool())
                nTotal += pcoin->GetAvailableWatchOnlyCredit();
        }
    }
    return nTotal;
}

CAmount CWallet::GetImmatureWatchOnlyBalance() const
{
    CAmount nTotal = 0;
    {
        LOCK2(cs_main, cs_wallet);
        for (std::map<uint256, CWalletTx>::const_iterator it = mapWallet.begin(); it != mapWallet.end(); ++it)
        {
            const CWalletTx* pcoin = &(*it).second;
            nTotal += pcoin->GetImmatureWatchOnlyCredit();
        }
    }
    return nTotal;
}

void CWallet::AvailableCoins(std::vector<COutput>& vCoins, bool fOnlyConfirmed, const CCoinControl *coinControl, bool fIncludeZeroValue, AvailableCoinsType nCoinType, bool fUseInstantSend) const
{
    vCoins.clear();

    {
        LOCK2(cs_main, cs_wallet);
        int nInstantSendConfirmationsRequired = Params().GetConsensus().nInstantSendConfirmationsRequired;

        for (std::map<uint256, CWalletTx>::const_iterator it = mapWallet.begin(); it != mapWallet.end(); ++it)
        {
            const uint256& wtxid = it->first;
            const CWalletTx* pcoin = &(*it).second;

            if (!CheckFinalTx(*pcoin))
                continue;

            if (fOnlyConfirmed && !pcoin->IsTrusted())
                continue;

            if (pcoin->IsCoinBase() && pcoin->GetBlocksToMaturity() > 0)
                continue;

            int nDepth = pcoin->GetDepthInMainChain(false);
            // do not use IX for inputs that have less then nInstantSendConfirmationsRequired blockchain confirmations
            if (fUseInstantSend && nDepth < nInstantSendConfirmationsRequired)
                continue;

            // We should not consider coins which aren't at least in our mempool
            // It's possible for these to be conflicted via ancestors which we may never be able to detect
            if (nDepth == 0 && !pcoin->InMempool())
                continue;

            // We should not consider coins which aren't at least in our mempool
            // It's possible for these to be conflicted via ancestors which we may never be able to detect
            if (nDepth == 0 && !pcoin->InMempool())
                continue;

            for (unsigned int i = 0; i < pcoin->tx->vout.size(); i++) {
                bool found = false;
                if(nCoinType == ONLY_DENOMINATED) {
                    found = CPrivateSend::IsDenominatedAmount(pcoin->tx->vout[i].nValue);
                } else if(nCoinType == ONLY_NONDENOMINATED) {
                    if (CPrivateSend::IsCollateralAmount(pcoin->tx->vout[i].nValue)) continue; // do not use collateral amounts
                    found = !CPrivateSend::IsDenominatedAmount(pcoin->tx->vout[i].nValue);
                } else if(nCoinType == ONLY_1000) {
                    found = pcoin->tx->vout[i].nValue == 1000*COIN;
                } else if(nCoinType == ONLY_PRIVATESEND_COLLATERAL) {
                    found = CPrivateSend::IsCollateralAmount(pcoin->tx->vout[i].nValue);
                } else {
                    found = true;
                }
                if(!found) continue;

                isminetype mine = IsMine(pcoin->tx->vout[i]);
                if (!(IsSpent(wtxid, i)) && mine != ISMINE_NO &&
                    (!IsLockedCoin((*it).first, i) || nCoinType == ONLY_1000) &&
                    (pcoin->tx->vout[i].nValue > 0 || fIncludeZeroValue) &&
                    (!coinControl || !coinControl->HasSelected() || coinControl->fAllowOtherInputs || coinControl->IsSelected(COutPoint((*it).first, i))))
                        vCoins.push_back(COutput(pcoin, i, nDepth,
                                                 ((mine & ISMINE_SPENDABLE) != ISMINE_NO) ||
                                                  (coinControl && coinControl->fAllowWatchOnly && (mine & ISMINE_WATCH_SOLVABLE) != ISMINE_NO),
                                                 (mine & (ISMINE_SPENDABLE | ISMINE_WATCH_SOLVABLE)) != ISMINE_NO));
            }
        }
    }
}

<<<<<<< HEAD
static void ApproximateBestSubset(vector<pair<CAmount, pair<const CWalletTx*,unsigned int> > >vValue, const CAmount& nTotalLower, const CAmount& nTargetValue,
                                  vector<char>& vfBest, CAmount& nBest, bool fUseInstantSend = false, int iterations = 1000)
=======
static void ApproximateBestSubset(std::vector<std::pair<CAmount, std::pair<const CWalletTx*,unsigned int> > >vValue, const CAmount& nTotalLower, const CAmount& nTargetValue,
                                  std::vector<char>& vfBest, CAmount& nBest, bool fUseInstantSend = false, int iterations = 1000)
>>>>>>> ef85d514
{
    std::vector<char> vfIncluded;

    vfBest.assign(vValue.size(), true);
    nBest = nTotalLower;

    FastRandomContext insecure_rand;

    for (int nRep = 0; nRep < iterations && nBest != nTargetValue; nRep++)
    {
        vfIncluded.assign(vValue.size(), false);
        CAmount nTotal = 0;
        bool fReachedTarget = false;
        for (int nPass = 0; nPass < 2 && !fReachedTarget; nPass++)
        {
            for (unsigned int i = 0; i < vValue.size(); i++)
            {
                if (fUseInstantSend && nTotal + vValue[i].first > sporkManager.GetSporkValue(SPORK_5_INSTANTSEND_MAX_VALUE)*COIN) {
                    continue;
                }
                //The solver here uses a randomized algorithm,
                //the randomness serves no real security purpose but is just
                //needed to prevent degenerate behavior and it is important
                //that the rng is fast. We do not use a constant random sequence,
                //because there may be some privacy improvement by making
                //the selection random.
                if (nPass == 0 ? insecure_rand.rand32()&1 : !vfIncluded[i])
                {
                    nTotal += vValue[i].first;
                    vfIncluded[i] = true;
                    if (nTotal >= nTargetValue)
                    {
                        fReachedTarget = true;
                        if (nTotal < nBest)
                        {
                            nBest = nTotal;
                            vfBest = vfIncluded;
                        }
                        nTotal -= vValue[i].first;
                        vfIncluded[i] = false;
                    }
                }
            }
        }
    }
<<<<<<< HEAD

    //Reduces the approximate best subset by removing any inputs that are smaller than the surplus of nTotal beyond nTargetValue.
    for (unsigned int i = 0; i < vValue.size(); i++)
    {
        if (vfBest[i] && (nBest - vValue[i].first) >= nTargetValue )
        {
            vfBest[i] = false;
            nBest -= vValue[i].first;
        }
    }
=======
>>>>>>> ef85d514
}

// move denoms down
bool less_then_denom (const COutput& out1, const COutput& out2)
{
    const CWalletTx *pcoin1 = out1.tx;
    const CWalletTx *pcoin2 = out2.tx;

    bool found1 = false;
    bool found2 = false;
    for (const auto& d : CPrivateSend::GetStandardDenominations()) // loop through predefined denoms
    {
        if(pcoin1->tx->vout[out1.i].nValue == d) found1 = true;
        if(pcoin2->tx->vout[out2.i].nValue == d) found2 = true;
    }
    return (!found1 && found2);
}

bool CWallet::SelectCoinsMinConf(const CAmount& nTargetValue, const int nConfMine, const int nConfTheirs, const uint64_t nMaxAncestors, std::vector<COutput> vCoins,
                                 std::set<std::pair<const CWalletTx*,unsigned int> >& setCoinsRet, CAmount& nValueRet, bool fUseInstantSend) const
{
    setCoinsRet.clear();
    nValueRet = 0;

    // List of values less than target
    std::pair<CAmount, std::pair<const CWalletTx*,unsigned int> > coinLowestLarger;
    coinLowestLarger.first = fUseInstantSend
                                        ? sporkManager.GetSporkValue(SPORK_5_INSTANTSEND_MAX_VALUE)*COIN
                                        : std::numeric_limits<CAmount>::max();
    coinLowestLarger.second.first = NULL;
    std::vector<std::pair<CAmount, std::pair<const CWalletTx*,unsigned int> > > vValue;
    CAmount nTotalLower = 0;

    random_shuffle(vCoins.begin(), vCoins.end(), GetRandInt);

    // move denoms down on the list
    std::sort(vCoins.begin(), vCoins.end(), less_then_denom);

    // try to find nondenom first to prevent unneeded spending of mixed coins
    for (unsigned int tryDenom = 0; tryDenom < 2; tryDenom++)
    {
        LogPrint("selectcoins", "tryDenom: %d\n", tryDenom);
        vValue.clear();
        nTotalLower = 0;
        BOOST_FOREACH(const COutput &output, vCoins)
        {
            if (!output.fSpendable)
                continue;

            const CWalletTx *pcoin = output.tx;

//            if (fDebug) LogPrint("selectcoins", "value %s confirms %d\n", FormatMoney(pcoin->vout[output.i].nValue), output.nDepth);
            if (output.nDepth < (pcoin->IsFromMe(ISMINE_ALL) ? nConfMine : nConfTheirs))
                continue;

            if (!mempool.TransactionWithinChainLimit(pcoin->GetHash(), nMaxAncestors))
                continue;

            int i = output.i;
            CAmount n = pcoin->tx->vout[i].nValue;
            if (tryDenom == 0 && CPrivateSend::IsDenominatedAmount(n)) continue; // we don't want denom values on first run

            std::pair<CAmount, std::pair<const CWalletTx*,unsigned int> > coin = std::make_pair(n, std::make_pair(pcoin, i));

            if (n == nTargetValue)
            {
                setCoinsRet.insert(coin.second);
                nValueRet += coin.first;
                return true;
            }
            else if (n < nTargetValue + MIN_CHANGE)
            {
                vValue.push_back(coin);
                nTotalLower += n;
            }
            else if (n < coinLowestLarger.first)
            {
                coinLowestLarger = coin;
            }
        }

        if (nTotalLower == nTargetValue)
        {
            for (unsigned int i = 0; i < vValue.size(); ++i)
            {
                setCoinsRet.insert(vValue[i].second);
                nValueRet += vValue[i].first;
            }
            return true;
        }

        if (nTotalLower < nTargetValue)
        {
            if (coinLowestLarger.second.first == NULL) // there is no input larger than nTargetValue
            {
                if (tryDenom == 0)
                    // we didn't look at denom yet, let's do it
                    continue;
                else
                    // we looked at everything possible and didn't find anything, no luck
                    return false;
            }
            setCoinsRet.insert(coinLowestLarger.second);
            nValueRet += coinLowestLarger.first;
            return true;
        }

        // nTotalLower > nTargetValue
        break;

    }

    // Solve subset sum by stochastic approximation
    std::sort(vValue.begin(), vValue.end(), CompareValueOnly());
    std::reverse(vValue.begin(), vValue.end());
    std::vector<char> vfBest;
    CAmount nBest;

    ApproximateBestSubset(vValue, nTotalLower, nTargetValue, vfBest, nBest, fUseInstantSend);
    if (nBest != nTargetValue && nTotalLower >= nTargetValue + MIN_CHANGE)
        ApproximateBestSubset(vValue, nTotalLower, nTargetValue + MIN_CHANGE, vfBest, nBest, fUseInstantSend);

    // If we have a bigger coin and (either the stochastic approximation didn't find a good solution,
    //                                   or the next bigger coin is closer), return the bigger coin
    if (coinLowestLarger.second.first &&
        ((nBest != nTargetValue && nBest < nTargetValue + MIN_CHANGE) || coinLowestLarger.first <= nBest))
    {
        setCoinsRet.insert(coinLowestLarger.second);
        nValueRet += coinLowestLarger.first;
    }
    else {
        std::string s = "CWallet::SelectCoinsMinConf best subset: ";
        for (unsigned int i = 0; i < vValue.size(); i++)
        {
            if (vfBest[i])
            {
                setCoinsRet.insert(vValue[i].second);
                nValueRet += vValue[i].first;
                s += FormatMoney(vValue[i].first) + " ";
            }
        }
        LogPrint("selectcoins", "%s - total %s\n", s, FormatMoney(nBest));
    }

    return true;
}

bool CWallet::SelectCoins(const std::vector<COutput>& vAvailableCoins, const CAmount& nTargetValue, std::set<std::pair<const CWalletTx*,unsigned int> >& setCoinsRet, CAmount& nValueRet, const CCoinControl* coinControl, AvailableCoinsType nCoinType, bool fUseInstantSend) const
{
    // Note: this function should never be used for "always free" tx types like dstx

    std::vector<COutput> vCoins(vAvailableCoins);

    // coin control -> return all selected outputs (we want all selected to go into the transaction for sure)
    if (coinControl && coinControl->HasSelected() && !coinControl->fAllowOtherInputs)
    {
        BOOST_FOREACH(const COutput& out, vCoins)
        {
            if(!out.fSpendable)
                continue;

            if(nCoinType == ONLY_DENOMINATED) {
                COutPoint outpoint = COutPoint(out.tx->GetHash(),out.i);
                int nRounds = GetOutpointPrivateSendRounds(outpoint);
                // make sure it's actually anonymized
                if(nRounds < privateSendClient.nPrivateSendRounds) continue;
            }
            nValueRet += out.tx->tx->vout[out.i].nValue;
            setCoinsRet.insert(std::make_pair(out.tx, out.i));
        }

        return (nValueRet >= nTargetValue);
    }

    //if we're doing only denominated, we need to round up to the nearest smallest denomination
    if(nCoinType == ONLY_DENOMINATED) {
        std::vector<CAmount> vecPrivateSendDenominations = CPrivateSend::GetStandardDenominations();
        CAmount nSmallestDenom = vecPrivateSendDenominations.back();
        // Make outputs by looping through denominations, from large to small
        for (const auto& nDenom : vecPrivateSendDenominations)
        {
            for (const auto& out : vCoins)
            {
                //make sure it's the denom we're looking for, round the amount up to smallest denom
                if(out.tx->tx->vout[out.i].nValue == nDenom && nValueRet + nDenom < nTargetValue + nSmallestDenom) {
                    COutPoint outpoint = COutPoint(out.tx->GetHash(),out.i);
                    int nRounds = GetOutpointPrivateSendRounds(outpoint);
                    // make sure it's actually anonymized
                    if(nRounds < privateSendClient.nPrivateSendRounds) continue;
                    nValueRet += nDenom;
                    setCoinsRet.insert(std::make_pair(out.tx, out.i));
                }
            }
        }
        return (nValueRet >= nTargetValue);
    }
    // calculate value from preset inputs and store them
    std::set<std::pair<const CWalletTx*, uint32_t> > setPresetCoins;
    CAmount nValueFromPresetInputs = 0;

    std::vector<COutPoint> vPresetInputs;
    if (coinControl)
        coinControl->ListSelected(vPresetInputs);
    BOOST_FOREACH(const COutPoint& outpoint, vPresetInputs)
    {
        std::map<uint256, CWalletTx>::const_iterator it = mapWallet.find(outpoint.hash);
        if (it != mapWallet.end())
        {
            const CWalletTx* pcoin = &it->second;
            // Clearly invalid input, fail
            if (pcoin->tx->vout.size() <= outpoint.n)
                return false;
            nValueFromPresetInputs += pcoin->tx->vout[outpoint.n].nValue;
            setPresetCoins.insert(std::make_pair(pcoin, outpoint.n));
        } else
            return false; // TODO: Allow non-wallet inputs
    }

    // remove preset inputs from vCoins
    for (std::vector<COutput>::iterator it = vCoins.begin(); it != vCoins.end() && coinControl && coinControl->HasSelected();)
    {
        if (setPresetCoins.count(std::make_pair(it->tx, it->i)))
            it = vCoins.erase(it);
        else
            ++it;
    }

    size_t nMaxChainLength = std::min(GetArg("-limitancestorcount", DEFAULT_ANCESTOR_LIMIT), GetArg("-limitdescendantcount", DEFAULT_DESCENDANT_LIMIT));
    bool fRejectLongChains = GetBoolArg("-walletrejectlongchains", DEFAULT_WALLET_REJECT_LONG_CHAINS);

    bool res = nTargetValue <= nValueFromPresetInputs ||
        SelectCoinsMinConf(nTargetValue - nValueFromPresetInputs, 1, 6, 0, vCoins, setCoinsRet, nValueRet, fUseInstantSend) ||
        SelectCoinsMinConf(nTargetValue - nValueFromPresetInputs, 1, 1, 0, vCoins, setCoinsRet, nValueRet, fUseInstantSend) ||
        (bSpendZeroConfChange && SelectCoinsMinConf(nTargetValue - nValueFromPresetInputs, 0, 1, 2, vCoins, setCoinsRet, nValueRet, fUseInstantSend)) ||
        (bSpendZeroConfChange && SelectCoinsMinConf(nTargetValue - nValueFromPresetInputs, 0, 1, std::min((size_t)4, nMaxChainLength/3), vCoins, setCoinsRet, nValueRet, fUseInstantSend)) ||
        (bSpendZeroConfChange && SelectCoinsMinConf(nTargetValue - nValueFromPresetInputs, 0, 1, nMaxChainLength/2, vCoins, setCoinsRet, nValueRet, fUseInstantSend)) ||
        (bSpendZeroConfChange && SelectCoinsMinConf(nTargetValue - nValueFromPresetInputs, 0, 1, nMaxChainLength, vCoins, setCoinsRet, nValueRet, fUseInstantSend)) ||
        (bSpendZeroConfChange && !fRejectLongChains && SelectCoinsMinConf(nTargetValue - nValueFromPresetInputs, 0, 1, std::numeric_limits<uint64_t>::max(), vCoins, setCoinsRet, nValueRet, fUseInstantSend));

    // because SelectCoinsMinConf clears the setCoinsRet, we now add the possible inputs to the coinset
    setCoinsRet.insert(setPresetCoins.begin(), setPresetCoins.end());

    // add preset inputs to the total value selected
    nValueRet += nValueFromPresetInputs;

    return res;
}

struct CompareByPriority
{
    bool operator()(const COutput& t1,
                    const COutput& t2) const
    {
        return t1.Priority() > t2.Priority();
    }
};

bool CWallet::FundTransaction(CMutableTransaction& tx, CAmount& nFeeRet, bool overrideEstimatedFeeRate, const CFeeRate& specificFeeRate, int& nChangePosInOut, std::string& strFailReason, bool includeWatching, bool lockUnspents, const std::set<int>& setSubtractFeeFromOutputs, bool keepReserveKey, const CTxDestination& destChange)
{
    std::vector<CRecipient> vecSend;

    // Turn the txout set into a CRecipient vector
    for (size_t idx = 0; idx < tx.vout.size(); idx++)
    {
        const CTxOut& txOut = tx.vout[idx];
        CRecipient recipient = {txOut.scriptPubKey, txOut.nValue, setSubtractFeeFromOutputs.count(idx) == 1};
        vecSend.push_back(recipient);
    }

    CCoinControl coinControl;
    coinControl.destChange = destChange;
    coinControl.fAllowOtherInputs = true;
    coinControl.fAllowWatchOnly = includeWatching;
    coinControl.fOverrideFeeRate = overrideEstimatedFeeRate;
    coinControl.nFeeRate = specificFeeRate;

    BOOST_FOREACH(const CTxIn& txin, tx.vin)
        coinControl.Select(txin.prevout);

    CReserveKey reservekey(this);
    CWalletTx wtx;
    if (!CreateTransaction(vecSend, wtx, reservekey, nFeeRet, nChangePosInOut, strFailReason, &coinControl, false))
        return false;

    if (nChangePosInOut != -1)
        tx.vout.insert(tx.vout.begin() + nChangePosInOut, wtx.tx->vout[nChangePosInOut]);

    // Copy output sizes from new transaction; they may have had the fee subtracted from them
    for (unsigned int idx = 0; idx < tx.vout.size(); idx++)
        tx.vout[idx].nValue = wtx.tx->vout[idx].nValue;

    // Add new txins (keeping original txin scriptSig/order)
    BOOST_FOREACH(const CTxIn& txin, wtx.tx->vin)
    {
        if (!coinControl.IsSelected(txin.prevout))
        {
            tx.vin.push_back(txin);

            if (lockUnspents)
            {
              LOCK2(cs_main, cs_wallet);
              LockCoin(txin.prevout);
            }
        }
    }

    // optionally keep the change output key
    if (keepReserveKey)
        reservekey.KeepKey();

    return true;
}

bool CWallet::SelectCoinsByDenominations(int nDenom, CAmount nValueMin, CAmount nValueMax, std::vector<CTxDSIn>& vecTxDSInRet, std::vector<COutput>& vCoinsRet, CAmount& nValueRet, int nPrivateSendRoundsMin, int nPrivateSendRoundsMax)
{
    vecTxDSInRet.clear();
    vCoinsRet.clear();
    nValueRet = 0;

    std::vector<COutput> vCoins;
    AvailableCoins(vCoins, true, NULL, false, ONLY_DENOMINATED);

    std::random_shuffle(vCoins.rbegin(), vCoins.rend(), GetRandInt);

    // ( bit on if present )
    // bit 0 - 100GBX+1
    // bit 1 - 10GBX+1
    // bit 2 - 1GBX+1
    // bit 3 - .1GBX+1

    std::vector<int> vecBits;
    if (!CPrivateSend::GetDenominationsBits(nDenom, vecBits)) {
        return false;
    }

    int nDenomResult = 0;

    std::vector<CAmount> vecPrivateSendDenominations = CPrivateSend::GetStandardDenominations();
    FastRandomContext insecure_rand;
    for (const auto& out : vCoins)
    {
        // masternode-like input should not be selected by AvailableCoins now anyway
        //if(out.tx->vout[out.i].nValue == 1000*COIN) continue;
        if(nValueRet + out.tx->tx->vout[out.i].nValue <= nValueMax){

            CTxIn txin = CTxIn(out.tx->GetHash(), out.i);

            int nRounds = GetOutpointPrivateSendRounds(txin.prevout);
            if(nRounds >= nPrivateSendRoundsMax) continue;
            if(nRounds < nPrivateSendRoundsMin) continue;

            for (const auto& nBit : vecBits) {
                if(out.tx->tx->vout[out.i].nValue == vecPrivateSendDenominations[nBit]) {
                    if(nValueRet >= nValueMin) {
                        //randomly reduce the max amount we'll submit (for anonymity)
                        nValueMax -= insecure_rand.rand32(nValueMax/5);
                        //on average use 50% of the inputs or less
                        int r = insecure_rand.rand32(vCoins.size());
                        if((int)vecTxDSInRet.size() > r) return true;
                    }
                    nValueRet += out.tx->tx->vout[out.i].nValue;
                    vecTxDSInRet.push_back(CTxDSIn(txin, out.tx->tx->vout[out.i].scriptPubKey));
                    vCoinsRet.push_back(out);
                    nDenomResult |= 1 << nBit;
                }
            }
        }
    }

    return nValueRet >= nValueMin && nDenom == nDenomResult;
}

struct CompareByAmount
{
    bool operator()(const CompactTallyItem& t1,
                    const CompactTallyItem& t2) const
    {
        return t1.nAmount > t2.nAmount;
    }
};

bool CWallet::SelectCoinsGrouppedByAddresses(std::vector<CompactTallyItem>& vecTallyRet, bool fSkipDenominated, bool fAnonymizable, bool fSkipUnconfirmed) const
{
    LOCK2(cs_main, cs_wallet);

    isminefilter filter = ISMINE_SPENDABLE;

    // try to use cache for already confirmed anonymizable inputs
    if(fAnonymizable && fSkipUnconfirmed) {
        if(fSkipDenominated && fAnonymizableTallyCachedNonDenom) {
            vecTallyRet = vecAnonymizableTallyCachedNonDenom;
            LogPrint("selectcoins", "SelectCoinsGrouppedByAddresses - using cache for non-denom inputs %d\n", vecTallyRet.size());
            return vecTallyRet.size() > 0;
        }
        if(!fSkipDenominated && fAnonymizableTallyCached) {
            vecTallyRet = vecAnonymizableTallyCached;
            LogPrint("selectcoins", "SelectCoinsGrouppedByAddresses - using cache for all inputs %d\n", vecTallyRet.size());
            return vecTallyRet.size() > 0;
        }
    }

    CAmount nSmallestDenom = CPrivateSend::GetSmallestDenomination();

    // Tally
    std::map<CTxDestination, CompactTallyItem> mapTally;
    std::set<uint256> setWalletTxesCounted;
    for (const auto& outpoint : setWalletUTXO) {

        if (setWalletTxesCounted.find(outpoint.hash) != setWalletTxesCounted.end()) continue;
        setWalletTxesCounted.insert(outpoint.hash);

        std::map<uint256, CWalletTx>::const_iterator it = mapWallet.find(outpoint.hash);
        if (it == mapWallet.end()) continue;

        const CWalletTx& wtx = (*it).second;

        if(wtx.IsCoinBase() && wtx.GetBlocksToMaturity() > 0) continue;
        if(fSkipUnconfirmed && !wtx.IsTrusted()) continue;

        for (unsigned int i = 0; i < wtx.tx->vout.size(); i++) {
            CTxDestination txdest;
            if (!ExtractDestination(wtx.tx->vout[i].scriptPubKey, txdest)) continue;

            isminefilter mine = ::IsMine(*this, txdest);
            if(!(mine & filter)) continue;

            if(IsSpent(outpoint.hash, i) || IsLockedCoin(outpoint.hash, i)) continue;

            if(fSkipDenominated && CPrivateSend::IsDenominatedAmount(wtx.tx->vout[i].nValue)) continue;

            if(fAnonymizable) {
                // ignore collaterals
                if(CPrivateSend::IsCollateralAmount(wtx.tx->vout[i].nValue)) continue;
                if(fMasternodeMode && wtx.tx->vout[i].nValue == 1000*COIN) continue;
                // ignore outputs that are 10 times smaller then the smallest denomination
                // otherwise they will just lead to higher fee / lower priority
                if(wtx.tx->vout[i].nValue <= nSmallestDenom/10) continue;
                // ignore anonymized
                if(GetOutpointPrivateSendRounds(COutPoint(outpoint.hash, i)) >= privateSendClient.nPrivateSendRounds) continue;
            }

            CompactTallyItem& item = mapTally[txdest];
            item.txdest = txdest;
            item.nAmount += wtx.tx->vout[i].nValue;
            item.vecOutPoints.emplace_back(outpoint.hash, i);
        }
    }

    // construct resulting vector
    vecTallyRet.clear();
    for (const auto& item : mapTally) {
        if(fAnonymizable && item.second.nAmount < nSmallestDenom) continue;
        vecTallyRet.push_back(item.second);
    }

    // order by amounts per address, from smallest to largest
    std::sort(vecTallyRet.rbegin(), vecTallyRet.rend(), CompareByAmount());

    // cache already confirmed anonymizable entries for later use
    if(fAnonymizable && fSkipUnconfirmed) {
        if(fSkipDenominated) {
            vecAnonymizableTallyCachedNonDenom = vecTallyRet;
            fAnonymizableTallyCachedNonDenom = true;
        } else {
            vecAnonymizableTallyCached = vecTallyRet;
            fAnonymizableTallyCached = true;
        }
    }

    // debug
    if (LogAcceptCategory("selectcoins")) {
        std::string strMessage = "SelectCoinsGrouppedByAddresses - vecTallyRet:\n";
        for (const auto& item : vecTallyRet)
            strMessage += strprintf("  %s %f\n", CBitcoinAddress(item.txdest).ToString().c_str(), float(item.nAmount)/COIN);
        LogPrint("selectcoins", "%s", strMessage);
    }

    return vecTallyRet.size() > 0;
}

bool CWallet::SelectCoinsDark(CAmount nValueMin, CAmount nValueMax, std::vector<CTxIn>& vecTxInRet, CAmount& nValueRet, int nPrivateSendRoundsMin, int nPrivateSendRoundsMax) const
{
    CCoinControl *coinControl=NULL;

    vecTxInRet.clear();
    nValueRet = 0;

    std::vector<COutput> vCoins;
    AvailableCoins(vCoins, true, coinControl, false, nPrivateSendRoundsMin < 0 ? ONLY_NONDENOMINATED : ONLY_DENOMINATED);

    //order the array so largest nondenom are first, then denominations, then very small inputs.
    std::sort(vCoins.rbegin(), vCoins.rend(), CompareByPriority());

    for (const auto& out : vCoins)
    {
        //do not allow inputs less than 1/10th of minimum value
        if(out.tx->tx->vout[out.i].nValue < nValueMin/10) continue;
        //do not allow collaterals to be selected
        if(CPrivateSend::IsCollateralAmount(out.tx->tx->vout[out.i].nValue)) continue;
        if(fMasternodeMode && out.tx->tx->vout[out.i].nValue == 1000*COIN) continue; //masternode input

        if(nValueRet + out.tx->tx->vout[out.i].nValue <= nValueMax){
            CTxIn txin = CTxIn(out.tx->GetHash(),out.i);

            int nRounds = GetOutpointPrivateSendRounds(txin.prevout);
            if(nRounds >= nPrivateSendRoundsMax) continue;
            if(nRounds < nPrivateSendRoundsMin) continue;

            nValueRet += out.tx->tx->vout[out.i].nValue;
            vecTxInRet.push_back(txin);
        }
    }

    return nValueRet >= nValueMin;
}

bool CWallet::GetCollateralTxDSIn(CTxDSIn& txdsinRet, CAmount& nValueRet) const
{
    LOCK2(cs_main, cs_wallet);

    std::vector<COutput> vCoins;

    AvailableCoins(vCoins);

    for (const auto& out : vCoins)
    {
        if(CPrivateSend::IsCollateralAmount(out.tx->tx->vout[out.i].nValue))
        {
            txdsinRet = CTxDSIn(CTxIn(out.tx->tx->GetHash(), out.i), out.tx->tx->vout[out.i].scriptPubKey);
            nValueRet = out.tx->tx->vout[out.i].nValue;
            return true;
        }
    }

    return false;
}

bool CWallet::GetMasternodeOutpointAndKeys(COutPoint& outpointRet, CPubKey& pubKeyRet, CKey& keyRet, const std::string& strTxHash, const std::string& strOutputIndex)
{
    // wait for reindex and/or import to finish
    if (fImporting || fReindex) return false;

    // Find possible candidates
    std::vector<COutput> vPossibleCoins;
    AvailableCoins(vPossibleCoins, true, NULL, false, ONLY_1000);
    if(vPossibleCoins.empty()) {
        LogPrintf("CWallet::GetMasternodeOutpointAndKeys -- Could not locate any valid masternode vin\n");
        return false;
    }

    if(strTxHash.empty()) // No output specified, select the first one
        return GetOutpointAndKeysFromOutput(vPossibleCoins[0], outpointRet, pubKeyRet, keyRet);

    // Find specific outpoint
    uint256 txHash = uint256S(strTxHash);
    int nOutputIndex = atoi(strOutputIndex);

    for (const auto& out : vPossibleCoins)
        if(out.tx->GetHash() == txHash && out.i == nOutputIndex) // found it!
            return GetOutpointAndKeysFromOutput(out, outpointRet, pubKeyRet, keyRet);

    LogPrintf("CWallet::GetMasternodeOutpointAndKeys -- Could not locate specified masternode vin\n");
    return false;
}

bool CWallet::GetOutpointAndKeysFromOutput(const COutput& out, COutPoint& outpointRet, CPubKey& pubKeyRet, CKey& keyRet)
{
    // wait for reindex and/or import to finish
    if (fImporting || fReindex) return false;

    CScript pubScript;

    outpointRet = COutPoint(out.tx->GetHash(), out.i);
    pubScript = out.tx->tx->vout[out.i].scriptPubKey; // the inputs PubKey

    CTxDestination address1;
    ExtractDestination(pubScript, address1);
    CBitcoinAddress address2(address1);

    CKeyID keyID;
    if (!address2.GetKeyID(keyID)) {
        LogPrintf("CWallet::GetOutpointAndKeysFromOutput -- Address does not refer to a key\n");
        return false;
    }

    if (!GetKey(keyID, keyRet)) {
        LogPrintf ("CWallet::GetOutpointAndKeysFromOutput -- Private key for address is not known\n");
        return false;
    }

    pubKeyRet = keyRet.GetPubKey();
    return true;
}

int CWallet::CountInputsWithAmount(CAmount nInputAmount)
{
    CAmount nTotal = 0;
    {
        LOCK2(cs_main, cs_wallet);
        for (std::map<uint256, CWalletTx>::const_iterator it = mapWallet.begin(); it != mapWallet.end(); ++it)
        {
            const CWalletTx* pcoin = &(*it).second;
            if (pcoin->IsTrusted()){
                int nDepth = pcoin->GetDepthInMainChain(false);

                for (unsigned int i = 0; i < pcoin->tx->vout.size(); i++) {
                    COutput out = COutput(pcoin, i, nDepth, true, true);
                    COutPoint outpoint = COutPoint(out.tx->GetHash(), out.i);

                    if(out.tx->tx->vout[out.i].nValue != nInputAmount) continue;
                    if(!CPrivateSend::IsDenominatedAmount(pcoin->tx->vout[i].nValue)) continue;
                    if(IsSpent(out.tx->GetHash(), i) || IsMine(pcoin->tx->vout[i]) != ISMINE_SPENDABLE || !IsDenominated(outpoint)) continue;

                    nTotal++;
                }
            }
        }
    }

    return nTotal;
}

bool CWallet::HasCollateralInputs(bool fOnlyConfirmed) const
{
    std::vector<COutput> vCoins;
    AvailableCoins(vCoins, fOnlyConfirmed, NULL, false, ONLY_PRIVATESEND_COLLATERAL);

    return !vCoins.empty();
}

bool CWallet::CreateCollateralTransaction(CMutableTransaction& txCollateral, std::string& strReason)
{
    LOCK2(cs_main, cs_wallet);

    txCollateral.vin.clear();
    txCollateral.vout.clear();

    CReserveKey reservekey(this);
    CAmount nValue = 0;
    CTxDSIn txdsinCollateral;

    if (!GetCollateralTxDSIn(txdsinCollateral, nValue)) {
        strReason = "PrivateSend requires a collateral transaction and could not locate an acceptable input!";
        return false;
    }

    txCollateral.vin.push_back(txdsinCollateral);

    // pay collateral charge in fees
    // NOTE: no need for protobump patch here,
    // CPrivateSend::IsCollateralAmount in GetCollateralTxDSIn should already take care of this
    if (nValue >= CPrivateSend::GetCollateralAmount() * 2) {
        // make our change address
        CScript scriptChange;
        CPubKey vchPubKey;
        bool success = reservekey.GetReservedKey(vchPubKey, true);
        assert(success); // should never fail, as we just unlocked
        scriptChange = GetScriptForDestination(vchPubKey.GetID());
        reservekey.KeepKey();
        // return change
        txCollateral.vout.push_back(CTxOut(nValue - CPrivateSend::GetCollateralAmount(), scriptChange));
    } else { // nValue < CPrivateSend::GetCollateralAmount() * 2
        // create dummy data output only and pay everything as a fee
        txCollateral.vout.push_back(CTxOut(0, CScript() << OP_RETURN));
    }

    if (!SignSignature(*this, txdsinCollateral.prevPubKey, txCollateral, 0)) {
        strReason = "Unable to sign collateral transaction!";
        return false;
    }

    return true;
}

bool CWallet::GetBudgetSystemCollateralTX(CTransactionRef& tx, uint256 hash, CAmount amount, bool fUseInstantSend)
{
    CWalletTx wtx;
    if(GetBudgetSystemCollateralTX(wtx, hash, amount, fUseInstantSend)){
        tx = wtx.tx;
        return true;
    }
    return false;
}

bool CWallet::GetBudgetSystemCollateralTX(CWalletTx& tx, uint256 hash, CAmount amount, bool fUseInstantSend)
{
    // make our change address
    CReserveKey reservekey(this);

    CScript scriptChange;
    scriptChange << OP_RETURN << ToByteVector(hash);

    CAmount nFeeRet = 0;
    int nChangePosRet = -1;
    std::string strFail = "";
    std::vector< CRecipient > vecSend;
    vecSend.push_back((CRecipient){scriptChange, amount, false});

    CCoinControl *coinControl=NULL;
    bool success = CreateTransaction(vecSend, tx, reservekey, nFeeRet, nChangePosRet, strFail, coinControl, true, ALL_COINS, fUseInstantSend);
    if(!success){
        LogPrintf("CWallet::GetBudgetSystemCollateralTX -- Error: %s\n", strFail);
        return false;
    }

    return true;
}


bool CWallet::ConvertList(std::vector<CTxIn> vecTxIn, std::vector<CAmount>& vecAmounts)
{
    LOCK2(cs_main, cs_wallet);

    for (const auto& txin : vecTxIn) {
        if (mapWallet.count(txin.prevout.hash)) {
            CWalletTx& wtx = mapWallet[txin.prevout.hash];
            if(txin.prevout.n < wtx.tx->vout.size()){
                vecAmounts.push_back(wtx.tx->vout[txin.prevout.n].nValue);
            }
        } else {
            LogPrintf("CWallet::ConvertList -- Couldn't find transaction\n");
        }
    }
    return true;
}

bool CWallet::CreateTransaction(const std::vector<CRecipient>& vecSend, CWalletTx& wtxNew, CReserveKey& reservekey, CAmount& nFeeRet,
                                int& nChangePosInOut, std::string& strFailReason, const CCoinControl* coinControl, bool sign, AvailableCoinsType nCoinType, bool fUseInstantSend)
{
    CAmount nFeePay = fUseInstantSend ? CTxLockRequest().GetMinFee() : 0;

    CAmount nValue = 0;
    int nChangePosRequest = nChangePosInOut;
    unsigned int nSubtractFeeFromAmount = 0;
    for (const auto& recipient : vecSend)
    {
        if (nValue < 0 || recipient.nAmount < 0)
        {
            strFailReason = _("Transaction amounts must not be negative");
            return false;
        }
        nValue += recipient.nAmount;

        if (recipient.fSubtractFeeFromAmount)
            nSubtractFeeFromAmount++;
    }
    if (vecSend.empty())
    {
        strFailReason = _("Transaction must have at least one recipient");
        return false;
    }

    wtxNew.fTimeReceivedIsTxTime = true;
    wtxNew.BindWallet(this);
    CMutableTransaction txNew;

    // Discourage fee sniping.
    //
    // For a large miner the value of the transactions in the best block and
    // the mempool can exceed the cost of deliberately attempting to mine two
    // blocks to orphan the current best block. By setting nLockTime such that
    // only the next block can include the transaction, we discourage this
    // practice as the height restricted and limited blocksize gives miners
    // considering fee sniping fewer options for pulling off this attack.
    //
    // A simple way to think about this is from the wallet's point of view we
    // always want the blockchain to move forward. By setting nLockTime this
    // way we're basically making the statement that we only want this
    // transaction to appear in the next block; we don't want to potentially
    // encourage reorgs by allowing transactions to appear at lower heights
    // than the next block in forks of the best chain.
    //
    // Of course, the subsidy is high enough, and transaction volume low
    // enough, that fee sniping isn't a problem yet, but by implementing a fix
    // now we ensure code won't be written that makes assumptions about
    // nLockTime that preclude a fix later.

    txNew.nLockTime = chainActive.Height();

    // Secondly occasionally randomly pick a nLockTime even further back, so
    // that transactions that are delayed after signing for whatever reason,
    // e.g. high-latency mix networks and some CoinJoin implementations, have
    // better privacy.
    if (GetRandInt(10) == 0)
        txNew.nLockTime = std::max(0, (int)txNew.nLockTime - GetRandInt(100));

    assert(txNew.nLockTime <= (unsigned int)chainActive.Height());
    assert(txNew.nLockTime < LOCKTIME_THRESHOLD);

    {
        std::set<std::pair<const CWalletTx*,unsigned int> > setCoins;
        std::vector<CTxDSIn> vecTxDSInTmp;
        LOCK2(cs_main, cs_wallet);
        {
            std::vector<COutput> vAvailableCoins;
            AvailableCoins(vAvailableCoins, true, coinControl, false, nCoinType, fUseInstantSend);
            int nInstantSendConfirmationsRequired = Params().GetConsensus().nInstantSendConfirmationsRequired;

            nFeeRet = 0;
            if(nFeePay > 0) nFeeRet = nFeePay;
            // Start with no fee and loop until there is enough fee
            while (true)
            {
                nChangePosInOut = nChangePosRequest;
                txNew.vin.clear();
                txNew.vout.clear();
                wtxNew.fFromMe = true;
                bool fFirst = true;

                CAmount nValueToSelect = nValue;
                if (nSubtractFeeFromAmount == 0)
                    nValueToSelect += nFeeRet;
                double dPriority = 0;
                // vouts to the payees
                for (const auto& recipient : vecSend)
                {
                    CTxOut txout(recipient.nAmount, recipient.scriptPubKey);

                    if (recipient.fSubtractFeeFromAmount)
                    {
                        txout.nValue -= nFeeRet / nSubtractFeeFromAmount; // Subtract fee equally from each selected recipient

                        if (fFirst) // first receiver pays the remainder not divisible by output count
                        {
                            fFirst = false;
                            txout.nValue -= nFeeRet % nSubtractFeeFromAmount;
                        }
                    }

                    if (txout.IsDust(dustRelayFee))
                    {
                        if (recipient.fSubtractFeeFromAmount && nFeeRet > 0)
                        {
                            if (txout.nValue < 0)
                                strFailReason = _("The transaction amount is too small to pay the fee");
                            else
                                strFailReason = _("The transaction amount is too small to send after the fee has been deducted");
                        }
                        else
                            strFailReason = _("Transaction amount too small");
                        return false;
                    }
                    txNew.vout.push_back(txout);
                }

                // Choose coins to use
                CAmount nValueIn = 0;
                setCoins.clear();
                if (!SelectCoins(vAvailableCoins, nValueToSelect, setCoins, nValueIn, coinControl, nCoinType, fUseInstantSend))
                {
                    if (nCoinType == ONLY_NONDENOMINATED) {
                        strFailReason = _("Unable to locate enough PrivateSend non-denominated funds for this transaction.");
                    } else if (nCoinType == ONLY_DENOMINATED) {
                        strFailReason = _("Unable to locate enough PrivateSend denominated funds for this transaction.");
                        strFailReason += " " + _("PrivateSend uses exact denominated amounts to send funds, you might simply need to anonymize some more coins.");
                    } else if (nValueIn < nValueToSelect) {
                        strFailReason = _("Insufficient funds.");
                        if (fUseInstantSend) {
                            // could be not true but most likely that's the reason
                            strFailReason += " " + strprintf(_("InstantSend requires inputs with at least %d confirmations, you might need to wait a few minutes and try again."), nInstantSendConfirmationsRequired);
                        }
                    }

                    return false;
                }
                if (fUseInstantSend && nValueIn > sporkManager.GetSporkValue(SPORK_5_INSTANTSEND_MAX_VALUE)*COIN) {
                    strFailReason += " " + strprintf(_("InstantSend doesn't support sending values that high yet. Transactions are currently limited to %1 GBX."), sporkManager.GetSporkValue(SPORK_5_INSTANTSEND_MAX_VALUE));
                    return false;
                }

                for (const auto& pcoin : setCoins)
                {
                    CAmount nCredit = pcoin.first->tx->vout[pcoin.second].nValue;
                    //The coin age after the next block (depth+1) is used instead of the current,
                    //reflecting an assumption the user would accept a bit more delay for
                    //a chance at a free transaction.
                    //But mempool inputs might still be in the mempool, so their age stays 0
                    int age = pcoin.first->GetDepthInMainChain();
                    assert(age >= 0);
                    if (age != 0)
                        age += 1;
                    dPriority += (double)nCredit * age;
                }

                const CAmount nChange = nValueIn - nValueToSelect;
                CTxOut newTxOut;

                if (nChange > 0)
                {

                    //over pay for denominated transactions
                    if (nCoinType == ONLY_DENOMINATED) {
                        nFeeRet += nChange;
                        wtxNew.mapValue["DS"] = "1";
                        // recheck skipped denominations during next mixing
                        privateSendClient.ClearSkippedDenominations();
                    } else {

                        // Fill a vout to ourself
                        // TODO: pass in scriptChange instead of reservekey so
                        // change transaction isn't always pay-to-gobyte-address
                        CScript scriptChange;

                        // coin control: send change to custom address
                        if (coinControl && !boost::get<CNoDestination>(&coinControl->destChange))
                            scriptChange = GetScriptForDestination(coinControl->destChange);

                        // no coin control: send change to newly generated address
                        else
                        {
                            // Note: We use a new key here to keep it from being obvious which side is the change.
                            //  The drawback is that by not reusing a previous key, the change may be lost if a
                            //  backup is restored, if the backup doesn't have the new private key for the change.
                            //  If we reused the old key, it would be possible to add code to look for and
                            //  rediscover unknown transactions that were written with keys of ours to recover
                            //  post-backup change.

                            // Reserve a new key pair from key pool
                            CPubKey vchPubKey;
                            if (!reservekey.GetReservedKey(vchPubKey, true))
                            {
                                strFailReason = _("Keypool ran out, please call keypoolrefill first");
                                return false;
                            }
                            scriptChange = GetScriptForDestination(vchPubKey.GetID());
                        }

                        newTxOut = CTxOut(nChange, scriptChange);

                        // We do not move dust-change to fees, because the sender would end up paying more than requested.
                        // This would be against the purpose of the all-inclusive feature.
                        // So instead we raise the change and deduct from the recipient.
                        if (nSubtractFeeFromAmount > 0 && newTxOut.IsDust(dustRelayFee))
                        {
                            CAmount nDust = newTxOut.GetDustThreshold(dustRelayFee) - newTxOut.nValue;
                            newTxOut.nValue += nDust; // raise change until no more dust
                            for (unsigned int i = 0; i < vecSend.size(); i++) // subtract from first recipient
                            {
                                if (vecSend[i].fSubtractFeeFromAmount)
                                {
                                    txNew.vout[i].nValue -= nDust;
                                    if (txNew.vout[i].IsDust(dustRelayFee))
                                    {
                                        strFailReason = _("The transaction amount is too small to send after the fee has been deducted");
                                        return false;
                                    }
                                    break;
                                }
                            }
                        }

                        // Never create dust outputs; if we would, just
                        // add the dust to the fee.
                        if (newTxOut.IsDust(dustRelayFee))
                        {
                            nChangePosInOut = -1;
                            nFeeRet += nChange;
                            reservekey.ReturnKey();
                        }
                        else
                        {
                            if (nChangePosInOut == -1)
                            {
                                // Insert change txn at random position:
                                nChangePosInOut = GetRandInt(txNew.vout.size()+1);
                            }
                            else if ((unsigned int)nChangePosInOut > txNew.vout.size())
                            {
                                strFailReason = _("Change index out of range");
                                return false;
                            }

                            std::vector<CTxOut>::iterator position = txNew.vout.begin()+nChangePosInOut;
                            txNew.vout.insert(position, newTxOut);
                        }
                    }
                } else {
                    reservekey.ReturnKey();
                    nChangePosInOut = -1;
                }

                // Fill vin
                //
                // Note how the sequence number is set to max()-1 so that the
                // nLockTime set above actually works.
                vecTxDSInTmp.clear();
                for (const auto& coin : setCoins) {
                    CTxIn txin = CTxIn(coin.first->GetHash(),coin.second,CScript(),
                                              std::numeric_limits<unsigned int>::max()-1);
                    vecTxDSInTmp.push_back(CTxDSIn(txin, coin.first->tx->vout[coin.second].scriptPubKey));
                    txNew.vin.push_back(txin);
                }

                if (bBIP69Enabled) {
                    std::sort(txNew.vin.begin(), txNew.vin.end(), CompareInputBIP69());
                    std::sort(vecTxDSInTmp.begin(), vecTxDSInTmp.end(), CompareInputBIP69());
                    std::sort(txNew.vout.begin(), txNew.vout.end(), CompareOutputBIP69());
                }

                // If there was change output added before, we must update its position now
                if (nChangePosInOut != -1) {
                    int i = 0;
                    BOOST_FOREACH(const CTxOut& txOut, txNew.vout)
                    {
                        if (txOut == newTxOut)
                        {
                            nChangePosInOut = i;
                            break;
                        }
                        i++;
                    }
                }

                // Fill in dummy signatures for fee calculation.
                int nIn = 0;
                for (const auto& txdsin : vecTxDSInTmp)
                {
                    const CScript& scriptPubKey = txdsin.prevPubKey;
                    CScript& scriptSigRes = txNew.vin[nIn].scriptSig;
                    if (!ProduceSignature(DummySignatureCreator(this), scriptPubKey, scriptSigRes))
                    {
                        strFailReason = _("Signing transaction failed");
                        return false;
                    }
                    nIn++;
                }

                unsigned int nBytes = ::GetSerializeSize(txNew, SER_NETWORK, PROTOCOL_VERSION);

                CTransaction txNewConst(txNew);
                dPriority = txNewConst.ComputePriority(dPriority, nBytes);

                // Remove scriptSigs to eliminate the fee calculation dummy signatures
                for (auto& txin : txNew.vin) {
                    txin.scriptSig = CScript();
                }

                // Allow to override the default confirmation target over the CoinControl instance
                int currentConfirmationTarget = nTxConfirmTarget;
                if (coinControl && coinControl->nConfirmTarget > 0)
                    currentConfirmationTarget = coinControl->nConfirmTarget;

                // Can we complete this as a free transaction?
                // Note: InstantSend transaction can't be a free one
                if (!fUseInstantSend && fSendFreeTransactions && nBytes <= MAX_FREE_TRANSACTION_CREATE_SIZE)
                {
                    // Not enough fee: enough priority?
                    double dPriorityNeeded = mempool.estimateSmartPriority(currentConfirmationTarget);
                    // Require at least hard-coded AllowFree.
                    if (dPriority >= dPriorityNeeded && AllowFree(dPriority))
                        break;

                    // Small enough, and priority high enough, to send for free
//                    if (dPriorityNeeded > 0 && dPriority >= dPriorityNeeded)
//                        break;
                }
                CAmount nFeeNeeded = std::max(nFeePay, GetMinimumFee(nBytes, currentConfirmationTarget, mempool));
                if (coinControl && nFeeNeeded > 0 && coinControl->nMinimumTotalFee > nFeeNeeded) {
                    nFeeNeeded = coinControl->nMinimumTotalFee;
                }
                if(fUseInstantSend) {
                    nFeeNeeded = std::max(nFeeNeeded, CTxLockRequest(txNew).GetMinFee());
                }
                if (coinControl && coinControl->fOverrideFeeRate)
                    nFeeNeeded = coinControl->nFeeRate.GetFee(nBytes);

                // If we made it here and we aren't even able to meet the relay fee on the next pass, give up
                // because we must be at the maximum allowed fee.
                if (nFeeNeeded < ::minRelayTxFee.GetFee(nBytes))
                {
                    strFailReason = _("Transaction too large for fee policy");
                    return false;
                }

                if (nFeeRet >= nFeeNeeded) {
                    // Reduce fee to only the needed amount if we have change
                    // output to increase.  This prevents potential overpayment
                    // in fees if the coins selected to meet nFeeNeeded result
                    // in a transaction that requires less fee than the prior
                    // iteration.
                    // TODO: The case where nSubtractFeeFromAmount > 0 remains
                    // to be addressed because it requires returning the fee to
                    // the payees and not the change output.
                    // TODO: The case where there is no change output remains
                    // to be addressed so we avoid creating too small an output.
                    if (nFeeRet > nFeeNeeded && nChangePosInOut != -1 && nSubtractFeeFromAmount == 0) {
                        CAmount extraFeePaid = nFeeRet - nFeeNeeded;
                        std::vector<CTxOut>::iterator change_position = txNew.vout.begin()+nChangePosInOut;
                        change_position->nValue += extraFeePaid;
                        nFeeRet -= extraFeePaid;
                    }
                    break; // Done, enough fee included.
                }

                // Try to reduce change to include necessary fee
                if (nChangePosInOut != -1 && nSubtractFeeFromAmount == 0) {
                    CAmount additionalFeeNeeded = nFeeNeeded - nFeeRet;
                    std::vector<CTxOut>::iterator change_position = txNew.vout.begin()+nChangePosInOut;
                    // Only reduce change if remaining amount is still a large enough output.
                    if (change_position->nValue >= MIN_FINAL_CHANGE + additionalFeeNeeded) {
                        change_position->nValue -= additionalFeeNeeded;
                        nFeeRet += additionalFeeNeeded;
                        break; // Done, able to increase fee from change
                    }
                }

                // Include more fee and try again.
                nFeeRet = nFeeNeeded;
                continue;
            }
        }

        if (sign)
        {
            CTransaction txNewConst(txNew);
            int nIn = 0;
            for(const auto& txdsin : vecTxDSInTmp)
            {
                const CScript& scriptPubKey = txdsin.prevPubKey;
                CScript& scriptSigRes = txNew.vin[nIn].scriptSig;

                if (!ProduceSignature(TransactionSignatureCreator(this, &txNewConst, nIn, SIGHASH_ALL), scriptPubKey, scriptSigRes))
                {
                    strFailReason = _("Signing transaction failed");
                    return false;
                }

                nIn++;
            }
        }

        // Embed the constructed transaction data in wtxNew.
        wtxNew.SetTx(MakeTransactionRef(std::move(txNew)));
    }

    if (GetBoolArg("-walletrejectlongchains", DEFAULT_WALLET_REJECT_LONG_CHAINS)) {
        // Lastly, ensure this tx will pass the mempool's chain limits
        LockPoints lp;
        CTxMemPoolEntry entry(wtxNew.tx, 0, 0, 0, 0, 0, false, 0, lp);
        CTxMemPool::setEntries setAncestors;
        size_t nLimitAncestors = GetArg("-limitancestorcount", DEFAULT_ANCESTOR_LIMIT);
        size_t nLimitAncestorSize = GetArg("-limitancestorsize", DEFAULT_ANCESTOR_SIZE_LIMIT)*1000;
        size_t nLimitDescendants = GetArg("-limitdescendantcount", DEFAULT_DESCENDANT_LIMIT);
        size_t nLimitDescendantSize = GetArg("-limitdescendantsize", DEFAULT_DESCENDANT_SIZE_LIMIT)*1000;
        std::string errString;
        if (!mempool.CalculateMemPoolAncestors(entry, setAncestors, nLimitAncestors, nLimitAncestorSize, nLimitDescendants, nLimitDescendantSize, errString)) {
            strFailReason = _("Transaction has too long of a mempool chain");
            return false;
        }
    }
    return true;
}

/**
 * Call after CreateTransaction unless you want to abort
 */
bool CWallet::CommitTransaction(CWalletTx& wtxNew, CReserveKey& reservekey, CConnman* connman,  CValidationState& state, const std::string& strCommand)
{
    {
        LOCK2(cs_main, cs_wallet);
        LogPrintf("CommitTransaction:\n%s", wtxNew.tx->ToString());
        {
            // Take key pair from key pool so it won't be used again
            reservekey.KeepKey();

            // Add tx to wallet, because if it has change it's also ours,
            // otherwise just for transaction history.
            AddToWallet(wtxNew);

            // Notify that old coins are spent
            std::set<uint256> updated_hahes;
            BOOST_FOREACH(const CTxIn& txin, wtxNew.tx->vin)
            {
                // notify only once
                if(updated_hahes.find(txin.prevout.hash) != updated_hahes.end()) continue;

                CWalletTx &coin = mapWallet[txin.prevout.hash];
                coin.BindWallet(this);
                NotifyTransactionChanged(this, txin.prevout.hash, CT_UPDATED);
                updated_hahes.insert(txin.prevout.hash);
            }
        }

        // Track how many getdata requests our transaction gets
        mapRequestCount[wtxNew.GetHash()] = 0;

        if (fBroadcastTransactions)
        {
            // Broadcast
            if (!wtxNew.AcceptToMemoryPool(maxTxFee, state)) {
                LogPrintf("CommitTransaction(): Transaction cannot be broadcast immediately, %s\n", state.GetRejectReason());
                // TODO: if we expect the failure to be long term or permanent, instead delete wtx from the wallet and return failure.
            } else {
                wtxNew.RelayWalletTransaction(connman, strCommand);
            }
        }
    }
    return true;
}

void CWallet::ListAccountCreditDebit(const std::string& strAccount, std::list<CAccountingEntry>& entries) {
    CWalletDB walletdb(strWalletFile);
    return walletdb.ListAccountCreditDebit(strAccount, entries);
}

bool CWallet::AddAccountingEntry(const CAccountingEntry& acentry)
{
    CWalletDB walletdb(strWalletFile);

    return AddAccountingEntry(acentry, &walletdb);
}

bool CWallet::AddAccountingEntry(const CAccountingEntry& acentry, CWalletDB *pwalletdb)
{
    if (!pwalletdb->WriteAccountingEntry_Backend(acentry))
        return false;

    laccentries.push_back(acentry);
    CAccountingEntry & entry = laccentries.back();
    wtxOrdered.insert(std::make_pair(entry.nOrderPos, TxPair((CWalletTx*)0, &entry)));

    return true;
}

CAmount CWallet::GetRequiredFee(unsigned int nTxBytes)
{
    return std::max(minTxFee.GetFee(nTxBytes), ::minRelayTxFee.GetFee(nTxBytes));
}

CAmount CWallet::GetMinimumFee(unsigned int nTxBytes, unsigned int nConfirmTarget, const CTxMemPool& pool)
{
    // payTxFee is the user-set global for desired feerate
    return GetMinimumFee(nTxBytes, nConfirmTarget, pool, payTxFee.GetFee(nTxBytes));
}

CAmount CWallet::GetMinimumFee(unsigned int nTxBytes, unsigned int nConfirmTarget, const CTxMemPool& pool, CAmount targetFee)
{
    CAmount nFeeNeeded = targetFee;
    // User didn't set: use -txconfirmtarget to estimate...
    if (nFeeNeeded == 0) {
        int estimateFoundTarget = nConfirmTarget;
        nFeeNeeded = pool.estimateSmartFee(nConfirmTarget, &estimateFoundTarget).GetFee(nTxBytes);
        // ... unless we don't have enough mempool data for estimatefee, then use fallbackFee
        if (nFeeNeeded == 0)
            nFeeNeeded = fallbackFee.GetFee(nTxBytes);
    }
    // prevent user from paying a fee below minRelayTxFee or minTxFee
    nFeeNeeded = std::max(nFeeNeeded, GetRequiredFee(nTxBytes));
    // But always obey the maximum
    if (nFeeNeeded > maxTxFee)
        nFeeNeeded = maxTxFee;
    return nFeeNeeded;
}

DBErrors CWallet::LoadWallet(bool& fFirstRunRet)
{
    if (!fFileBacked)
        return DB_LOAD_OK;
    fFirstRunRet = false;
    DBErrors nLoadWalletRet = CWalletDB(strWalletFile,"cr+").LoadWallet(this);
    if (nLoadWalletRet == DB_NEED_REWRITE)
    {
        if (CDB::Rewrite(strWalletFile, "\x04pool"))
        {
            LOCK(cs_wallet);
            setInternalKeyPool.clear();
            setExternalKeyPool.clear();
            nKeysLeftSinceAutoBackup = 0;
            // Note: can't top-up keypool here, because wallet is locked.
            // User will be prompted to unlock wallet the next operation
            // that requires a new key.
        }
    }

    {
        LOCK2(cs_main, cs_wallet);
        for (auto& pair : mapWallet) {
            for(unsigned int i = 0; i < pair.second.tx->vout.size(); ++i) {
                if (IsMine(pair.second.tx->vout[i]) && !IsSpent(pair.first, i)) {
                    setWalletUTXO.insert(COutPoint(pair.first, i));
                }
            }
        }
    }

    if (nLoadWalletRet != DB_LOAD_OK)
        return nLoadWalletRet;
    fFirstRunRet = !vchDefaultKey.IsValid();

    uiInterface.LoadWallet(this);

    return DB_LOAD_OK;
}

DBErrors CWallet::ZapSelectTx(std::vector<uint256>& vHashIn, std::vector<uint256>& vHashOut)
{
    if (!fFileBacked)
        return DB_LOAD_OK;
    DBErrors nZapSelectTxRet = CWalletDB(strWalletFile,"cr+").ZapSelectTx(this, vHashIn, vHashOut);
    if (nZapSelectTxRet == DB_NEED_REWRITE)
    {
        if (CDB::Rewrite(strWalletFile, "\x04pool"))
        {
            LOCK(cs_wallet);
            setInternalKeyPool.clear();
            setExternalKeyPool.clear();
            // Note: can't top-up keypool here, because wallet is locked.
            // User will be prompted to unlock wallet the next operation
            // that requires a new key.
        }
    }

    if (nZapSelectTxRet != DB_LOAD_OK)
        return nZapSelectTxRet;

    MarkDirty();

    return DB_LOAD_OK;

}

DBErrors CWallet::ZapWalletTx(std::vector<CWalletTx>& vWtx)
{
    if (!fFileBacked)
        return DB_LOAD_OK;
    DBErrors nZapWalletTxRet = CWalletDB(strWalletFile,"cr+").ZapWalletTx(this, vWtx);
    if (nZapWalletTxRet == DB_NEED_REWRITE)
    {
        if (CDB::Rewrite(strWalletFile, "\x04pool"))
        {
            LOCK(cs_wallet);
            setInternalKeyPool.clear();
            setExternalKeyPool.clear();
            nKeysLeftSinceAutoBackup = 0;
            // Note: can't top-up keypool here, because wallet is locked.
            // User will be prompted to unlock wallet the next operation
            // that requires a new key.
        }
    }

    if (nZapWalletTxRet != DB_LOAD_OK)
        return nZapWalletTxRet;

    return DB_LOAD_OK;
}


bool CWallet::SetAddressBook(const CTxDestination& address, const std::string& strName, const std::string& strPurpose)
{
    bool fUpdated = false;
    {
        LOCK(cs_wallet); // mapAddressBook
        std::map<CTxDestination, CAddressBookData>::iterator mi = mapAddressBook.find(address);
        fUpdated = mi != mapAddressBook.end();
        mapAddressBook[address].name = strName;
        if (!strPurpose.empty()) /* update purpose only if requested */
            mapAddressBook[address].purpose = strPurpose;
    }
    NotifyAddressBookChanged(this, address, strName, ::IsMine(*this, address) != ISMINE_NO,
                             strPurpose, (fUpdated ? CT_UPDATED : CT_NEW) );
    if (!fFileBacked)
        return false;
    if (!strPurpose.empty() && !CWalletDB(strWalletFile).WritePurpose(CBitcoinAddress(address).ToString(), strPurpose))
        return false;
    return CWalletDB(strWalletFile).WriteName(CBitcoinAddress(address).ToString(), strName);
}

bool CWallet::DelAddressBook(const CTxDestination& address)
{
    {
        LOCK(cs_wallet); // mapAddressBook

        if(fFileBacked)
        {
            // Delete destdata tuples associated with address
            std::string strAddress = CBitcoinAddress(address).ToString();
            BOOST_FOREACH(const PAIRTYPE(std::string, std::string) &item, mapAddressBook[address].destdata)
            {
                CWalletDB(strWalletFile).EraseDestData(strAddress, item.first);
            }
        }
        mapAddressBook.erase(address);
    }

    NotifyAddressBookChanged(this, address, "", ::IsMine(*this, address) != ISMINE_NO, "", CT_DELETED);

    if (!fFileBacked)
        return false;
    CWalletDB(strWalletFile).ErasePurpose(CBitcoinAddress(address).ToString());
    return CWalletDB(strWalletFile).EraseName(CBitcoinAddress(address).ToString());
}

bool CWallet::SetDefaultKey(const CPubKey &vchPubKey)
{
    if (fFileBacked)
    {
        if (!CWalletDB(strWalletFile).WriteDefaultKey(vchPubKey))
            return false;
    }
    vchDefaultKey = vchPubKey;
    return true;
}

/**
 * Mark old keypool keys as used,
 * and generate all new keys
 */
bool CWallet::NewKeyPool()
{
    {
        LOCK(cs_wallet);
        CWalletDB walletdb(strWalletFile);
        BOOST_FOREACH(int64_t nIndex, setInternalKeyPool) {
            walletdb.ErasePool(nIndex);
        }
        setInternalKeyPool.clear();
        BOOST_FOREACH(int64_t nIndex, setExternalKeyPool) {
            walletdb.ErasePool(nIndex);
        }
        setExternalKeyPool.clear();
        privateSendClient.fEnablePrivateSend = false;
        nKeysLeftSinceAutoBackup = 0;

        if (!TopUpKeyPool())
            return false;

        LogPrintf("CWallet::NewKeyPool rewrote keypool\n");
    }
    return true;
}

size_t CWallet::KeypoolCountExternalKeys()
{
    AssertLockHeld(cs_wallet); // setExternalKeyPool
    return setExternalKeyPool.size();
}

size_t CWallet::KeypoolCountInternalKeys()
{
    AssertLockHeld(cs_wallet); // setInternalKeyPool
    return setInternalKeyPool.size();
}

bool CWallet::TopUpKeyPool(unsigned int kpSize)
{
    {
        LOCK(cs_wallet);

        if (IsLocked(true))
            return false;

        // Top up key pool
        unsigned int nTargetSize;
        if (kpSize > 0)
            nTargetSize = kpSize;
        else
            nTargetSize = std::max(GetArg("-keypool", DEFAULT_KEYPOOL_SIZE), (int64_t) 0);

        // count amount of available keys (internal, external)
        // make sure the keypool of external and internal keys fits the user selected target (-keypool)
        int64_t amountExternal = setExternalKeyPool.size();
        int64_t amountInternal = setInternalKeyPool.size();
        int64_t missingExternal = std::max(std::max((int64_t) nTargetSize, (int64_t) 1) - amountExternal, (int64_t) 0);
        int64_t missingInternal = std::max(std::max((int64_t) nTargetSize, (int64_t) 1) - amountInternal, (int64_t) 0);

        if (!IsHDEnabled())
        {
            // don't create extra internal keys
            missingInternal = 0;
        } else {
            nTargetSize *= 2;
        }
        bool fInternal = false;
        CWalletDB walletdb(strWalletFile);
        for (int64_t i = missingInternal + missingExternal; i--;)
        {
            int64_t nEnd = 1;
            if (i < missingInternal) {
                fInternal = true;
            }
            if (!setInternalKeyPool.empty()) {
                nEnd = *(--setInternalKeyPool.end()) + 1;
            }
            if (!setExternalKeyPool.empty()) {
                nEnd = std::max(nEnd, *(--setExternalKeyPool.end()) + 1);
            }
            // TODO: implement keypools for all accounts?
            if (!walletdb.WritePool(nEnd, CKeyPool(GenerateNewKey(0, fInternal), fInternal)))
                throw std::runtime_error(std::string(__func__) + ": writing generated key failed");

            if (fInternal) {
                setInternalKeyPool.insert(nEnd);
            } else {
                setExternalKeyPool.insert(nEnd);
            }
            LogPrintf("keypool added key %d, size=%u, internal=%d\n", nEnd, setInternalKeyPool.size() + setExternalKeyPool.size(), fInternal);

            double dProgress = 100.f * nEnd / (nTargetSize + 1);
            std::string strMsg = strprintf(_("Loading wallet... (%3.2f %%)"), dProgress);
            uiInterface.InitMessage(strMsg);
        }
    }
    return true;
}

void CWallet::ReserveKeyFromKeyPool(int64_t& nIndex, CKeyPool& keypool, bool fInternal)
{
    nIndex = -1;
    keypool.vchPubKey = CPubKey();
    {
        LOCK(cs_wallet);

        if (!IsLocked(true))
            TopUpKeyPool();

        fInternal = fInternal && IsHDEnabled();
        std::set<int64_t>& setKeyPool = fInternal ? setInternalKeyPool : setExternalKeyPool;

        // Get the oldest key
        if(setKeyPool.empty())
            return;

        CWalletDB walletdb(strWalletFile);

        nIndex = *setKeyPool.begin();
        setKeyPool.erase(nIndex);
        if (!walletdb.ReadPool(nIndex, keypool)) {
            throw std::runtime_error(std::string(__func__) + ": read failed");
        }
        if (!HaveKey(keypool.vchPubKey.GetID())) {
            throw std::runtime_error(std::string(__func__) + ": unknown key in key pool");
        }
        if (keypool.fInternal != fInternal) {
            throw std::runtime_error(std::string(__func__) + ": keypool entry misclassified");
        }

        assert(keypool.vchPubKey.IsValid());
        LogPrintf("keypool reserve %d\n", nIndex);
    }
}

void CWallet::KeepKey(int64_t nIndex)
{
    // Remove from key pool
    if (fFileBacked)
    {
        CWalletDB walletdb(strWalletFile);
        walletdb.ErasePool(nIndex);
        nKeysLeftSinceAutoBackup = nWalletBackups ? nKeysLeftSinceAutoBackup - 1 : 0;
    }
    LogPrintf("keypool keep %d\n", nIndex);
}

void CWallet::ReturnKey(int64_t nIndex, bool fInternal)
{
    // Return to key pool
    {
        LOCK(cs_wallet);
        if (fInternal) {
            setInternalKeyPool.insert(nIndex);
        } else {
            setExternalKeyPool.insert(nIndex);
        }
    }
    LogPrintf("keypool return %d\n", nIndex);
}

bool CWallet::GetKeyFromPool(CPubKey& result, bool fInternal)
{
    int64_t nIndex = 0;
    CKeyPool keypool;
    {
        LOCK(cs_wallet);
        ReserveKeyFromKeyPool(nIndex, keypool, fInternal);
        if (nIndex == -1)
        {
            if (IsLocked(true)) return false;
            // TODO: implement keypool for all accouts?
            result = GenerateNewKey(0, fInternal);
            return true;
        }
        KeepKey(nIndex);
        result = keypool.vchPubKey;
    }
    return true;
}

static int64_t GetOldestKeyInPool(const std::set<int64_t>& setKeyPool, CWalletDB& walletdb) {
    CKeyPool keypool;
    int64_t nIndex = *(setKeyPool.begin());
    if (!walletdb.ReadPool(nIndex, keypool)) {
        throw std::runtime_error(std::string(__func__) + ": read oldest key in keypool failed");
    }
    assert(keypool.vchPubKey.IsValid());
    return keypool.nTime;
}

int64_t CWallet::GetOldestKeyPoolTime()
{
    LOCK(cs_wallet);

    // if the keypool is empty, return <NOW>
    if (setExternalKeyPool.empty() && setInternalKeyPool.empty())
        return GetTime();

    CWalletDB walletdb(strWalletFile);
    int64_t oldestKey = -1;

    // load oldest key from keypool, get time and return
    if (!setInternalKeyPool.empty()) {
        oldestKey = std::max(GetOldestKeyInPool(setInternalKeyPool, walletdb), oldestKey);
    }
    if (!setExternalKeyPool.empty()) {
        oldestKey = std::max(GetOldestKeyInPool(setExternalKeyPool, walletdb), oldestKey);
    }
    return oldestKey;
}

std::map<CTxDestination, CAmount> CWallet::GetAddressBalances()
{
    std::map<CTxDestination, CAmount> balances;

    {
        LOCK(cs_wallet);
        BOOST_FOREACH(PAIRTYPE(uint256, CWalletTx) walletEntry, mapWallet)
        {
            CWalletTx *pcoin = &walletEntry.second;

            if (!pcoin->IsTrusted())
                continue;

            if (pcoin->IsCoinBase() && pcoin->GetBlocksToMaturity() > 0)
                continue;

            int nDepth = pcoin->GetDepthInMainChain();
            if (nDepth < (pcoin->IsFromMe(ISMINE_ALL) ? 0 : 1))
                continue;

            for (unsigned int i = 0; i < pcoin->tx->vout.size(); i++)
            {
                CTxDestination addr;
                if (!IsMine(pcoin->tx->vout[i]))
                    continue;
                if(!ExtractDestination(pcoin->tx->vout[i].scriptPubKey, addr))
                    continue;

                CAmount n = IsSpent(walletEntry.first, i) ? 0 : pcoin->tx->vout[i].nValue;

                if (!balances.count(addr))
                    balances[addr] = 0;
                balances[addr] += n;
            }
        }
    }

    return balances;
}

std::set< std::set<CTxDestination> > CWallet::GetAddressGroupings()
{
    AssertLockHeld(cs_wallet); // mapWallet
    std::set< std::set<CTxDestination> > groupings;
    std::set<CTxDestination> grouping;

    BOOST_FOREACH(PAIRTYPE(uint256, CWalletTx) walletEntry, mapWallet)
    {
        CWalletTx *pcoin = &walletEntry.second;

        if (pcoin->tx->vin.size() > 0)
        {
            bool any_mine = false;
            // group all input addresses with each other
            BOOST_FOREACH(CTxIn txin, pcoin->tx->vin)
            {
                CTxDestination address;
                if(!IsMine(txin)) /* If this input isn't mine, ignore it */
                    continue;
                if(!ExtractDestination(mapWallet[txin.prevout.hash].tx->vout[txin.prevout.n].scriptPubKey, address))
                    continue;
                grouping.insert(address);
                any_mine = true;
            }

            // group change with input addresses
            if (any_mine)
            {
               BOOST_FOREACH(CTxOut txout, pcoin->tx->vout)
                   if (IsChange(txout))
                   {
                       CTxDestination txoutAddr;
                       if(!ExtractDestination(txout.scriptPubKey, txoutAddr))
                           continue;
                       grouping.insert(txoutAddr);
                   }
            }
            if (grouping.size() > 0)
            {
                groupings.insert(grouping);
                grouping.clear();
            }
        }

        // group lone addrs by themselves
        for (unsigned int i = 0; i < pcoin->tx->vout.size(); i++)
            if (IsMine(pcoin->tx->vout[i]))
            {
                CTxDestination address;
                if(!ExtractDestination(pcoin->tx->vout[i].scriptPubKey, address))
                    continue;
                grouping.insert(address);
                groupings.insert(grouping);
                grouping.clear();
            }
    }

    std::set< std::set<CTxDestination>* > uniqueGroupings; // a set of pointers to groups of addresses
    std::map< CTxDestination, std::set<CTxDestination>* > setmap;  // map addresses to the unique group containing it
    BOOST_FOREACH(std::set<CTxDestination> _grouping, groupings)
    {
        // make a set of all the groups hit by this new group
        std::set< std::set<CTxDestination>* > hits;
        std::map< CTxDestination, std::set<CTxDestination>* >::iterator it;
        BOOST_FOREACH(CTxDestination address, _grouping)
            if ((it = setmap.find(address)) != setmap.end())
                hits.insert((*it).second);

        // merge all hit groups into a new single group and delete old groups
        std::set<CTxDestination>* merged = new std::set<CTxDestination>(_grouping);
        BOOST_FOREACH(std::set<CTxDestination>* hit, hits)
        {
            merged->insert(hit->begin(), hit->end());
            uniqueGroupings.erase(hit);
            delete hit;
        }
        uniqueGroupings.insert(merged);

        // update setmap
        BOOST_FOREACH(CTxDestination element, *merged)
            setmap[element] = merged;
    }

    std::set< std::set<CTxDestination> > ret;
    BOOST_FOREACH(std::set<CTxDestination>* uniqueGrouping, uniqueGroupings)
    {
        ret.insert(*uniqueGrouping);
        delete uniqueGrouping;
    }

    return ret;
}

CAmount CWallet::GetAccountBalance(const std::string& strAccount, int nMinDepth, const isminefilter& filter, bool fAddLockConf)
{
    CWalletDB walletdb(strWalletFile);
    return GetAccountBalance(walletdb, strAccount, nMinDepth, filter, fAddLockConf);
}

CAmount CWallet::GetAccountBalance(CWalletDB& walletdb, const std::string& strAccount, int nMinDepth, const isminefilter& filter, bool fAddLockConf)
{
    CAmount nBalance = 0;

    // Tally wallet transactions
    for (std::map<uint256, CWalletTx>::iterator it = mapWallet.begin(); it != mapWallet.end(); ++it)
    {
        const CWalletTx& wtx = (*it).second;
        if (!CheckFinalTx(wtx) || wtx.GetBlocksToMaturity() > 0 || wtx.GetDepthInMainChain(fAddLockConf) < 0)
            continue;

        CAmount nReceived, nSent, nFee;
        wtx.GetAccountAmounts(strAccount, nReceived, nSent, nFee, filter);

        if (nReceived != 0 && wtx.GetDepthInMainChain(fAddLockConf) >= nMinDepth)
            nBalance += nReceived;
        nBalance -= nSent + nFee;
    }

    // Tally internal accounting entries
    nBalance += walletdb.GetAccountCreditDebit(strAccount);

    return nBalance;
}

std::set<CTxDestination> CWallet::GetAccountAddresses(const std::string& strAccount) const
{
    LOCK(cs_wallet);
    std::set<CTxDestination> result;
    BOOST_FOREACH(const PAIRTYPE(CTxDestination, CAddressBookData)& item, mapAddressBook)
    {
        const CTxDestination& address = item.first;
        const std::string& strName = item.second.name;
        if (strName == strAccount)
            result.insert(address);
    }
    return result;
}

bool CReserveKey::GetReservedKey(CPubKey& pubkey, bool fInternalIn)
{
    if (nIndex == -1)
    {
        CKeyPool keypool;
        pwallet->ReserveKeyFromKeyPool(nIndex, keypool, fInternalIn);
        if (nIndex != -1) {
            vchPubKey = keypool.vchPubKey;
        }
        else {
            return false;
        }
        fInternal = keypool.fInternal;
    }
    assert(vchPubKey.IsValid());
    pubkey = vchPubKey;
    return true;
}

void CReserveKey::KeepKey()
{
    if (nIndex != -1) {
        pwallet->KeepKey(nIndex);
    }
    nIndex = -1;
    vchPubKey = CPubKey();
}

void CReserveKey::ReturnKey()
{
    if (nIndex != -1) {
        pwallet->ReturnKey(nIndex, fInternal);
    }
    nIndex = -1;
    vchPubKey = CPubKey();
}

static void LoadReserveKeysToSet(std::set<CKeyID>& setAddress, const std::set<int64_t>& setKeyPool, CWalletDB& walletdb)
{
    BOOST_FOREACH(const int64_t& id, setKeyPool)
    {
        CKeyPool keypool;
        if (!walletdb.ReadPool(id, keypool))
            throw std::runtime_error(std::string(__func__) + ": read failed");
        assert(keypool.vchPubKey.IsValid());
        CKeyID keyID = keypool.vchPubKey.GetID();
        setAddress.insert(keyID);
    }
}

void CWallet::GetAllReserveKeys(std::set<CKeyID>& setAddress) const
{
    setAddress.clear();

    CWalletDB walletdb(strWalletFile);

    LOCK2(cs_main, cs_wallet);
    LoadReserveKeysToSet(setAddress, setInternalKeyPool, walletdb);
    LoadReserveKeysToSet(setAddress, setExternalKeyPool, walletdb);

    BOOST_FOREACH (const CKeyID& keyID, setAddress) {
        if (!HaveKey(keyID)) {
            throw std::runtime_error(std::string(__func__) + ": unknown key in key pool");
        }
    }
}

bool CWallet::UpdatedTransaction(const uint256 &hashTx)
{
    {
        LOCK(cs_wallet);
        // Only notify UI if this transaction is in this wallet
        std::map<uint256, CWalletTx>::const_iterator mi = mapWallet.find(hashTx);
        if (mi != mapWallet.end()){
            NotifyTransactionChanged(this, hashTx, CT_UPDATED);
            return true;
        }
    }
    return false;
}

void CWallet::GetScriptForMining(boost::shared_ptr<CReserveScript> &script)
{
    boost::shared_ptr<CReserveKey> rKey(new CReserveKey(this));
    CPubKey pubkey;
    if (!rKey->GetReservedKey(pubkey, false))
        return;

    script = rKey;
    script->reserveScript = CScript() << ToByteVector(pubkey) << OP_CHECKSIG;
}

void CWallet::LockCoin(const COutPoint& output)
{
    AssertLockHeld(cs_wallet); // setLockedCoins
    setLockedCoins.insert(output);
    std::map<uint256, CWalletTx>::iterator it = mapWallet.find(output.hash);
    if (it != mapWallet.end()) it->second.MarkDirty(); // recalculate all credits for this tx

    fAnonymizableTallyCached = false;
    fAnonymizableTallyCachedNonDenom = false;
}

void CWallet::UnlockCoin(const COutPoint& output)
{
    AssertLockHeld(cs_wallet); // setLockedCoins
    setLockedCoins.erase(output);
    std::map<uint256, CWalletTx>::iterator it = mapWallet.find(output.hash);
    if (it != mapWallet.end()) it->second.MarkDirty(); // recalculate all credits for this tx

    fAnonymizableTallyCached = false;
    fAnonymizableTallyCachedNonDenom = false;
}

void CWallet::UnlockAllCoins()
{
    AssertLockHeld(cs_wallet); // setLockedCoins
    setLockedCoins.clear();
}

bool CWallet::IsLockedCoin(uint256 hash, unsigned int n) const
{
    AssertLockHeld(cs_wallet); // setLockedCoins
    COutPoint outpt(hash, n);

    return (setLockedCoins.count(outpt) > 0);
}

void CWallet::ListLockedCoins(std::vector<COutPoint>& vOutpts)
{
    AssertLockHeld(cs_wallet); // setLockedCoins
    for (std::set<COutPoint>::iterator it = setLockedCoins.begin();
         it != setLockedCoins.end(); it++) {
        COutPoint outpt = (*it);
        vOutpts.push_back(outpt);
    }
}

/** @} */ // end of Actions

class CAffectedKeysVisitor : public boost::static_visitor<void> {
private:
    const CKeyStore &keystore;
    std::vector<CKeyID> &vKeys;

public:
    CAffectedKeysVisitor(const CKeyStore &keystoreIn, std::vector<CKeyID> &vKeysIn) : keystore(keystoreIn), vKeys(vKeysIn) {}

    void Process(const CScript &script) {
        txnouttype type;
        std::vector<CTxDestination> vDest;
        int nRequired;
        if (ExtractDestinations(script, type, vDest, nRequired)) {
            BOOST_FOREACH(const CTxDestination &dest, vDest)
                boost::apply_visitor(*this, dest);
        }
    }

    void operator()(const CKeyID &keyId) {
        if (keystore.HaveKey(keyId))
            vKeys.push_back(keyId);
    }

    void operator()(const CScriptID &scriptId) {
        CScript script;
        if (keystore.GetCScript(scriptId, script))
            Process(script);
    }

    void operator()(const CNoDestination &none) {}
};

void CWallet::GetKeyBirthTimes(std::map<CTxDestination, int64_t> &mapKeyBirth) const {
    AssertLockHeld(cs_wallet); // mapKeyMetadata
    mapKeyBirth.clear();

    // get birth times for keys with metadata
    for (const auto& entry : mapKeyMetadata) {
        if (entry.second.nCreateTime) {
            mapKeyBirth[entry.first] = entry.second.nCreateTime;
        }
    }

    // map in which we'll infer heights of other keys
    CBlockIndex *pindexMax = chainActive[std::max(0, chainActive.Height() - 144)]; // the tip can be reorganized; use a 144-block safety margin
    std::map<CKeyID, CBlockIndex*> mapKeyFirstBlock;
    std::set<CKeyID> setKeys;
    GetKeys(setKeys);
    BOOST_FOREACH(const CKeyID &keyid, setKeys) {
        if (mapKeyBirth.count(keyid) == 0)
            mapKeyFirstBlock[keyid] = pindexMax;
    }
    setKeys.clear();

    // if there are no such keys, we're done
    if (mapKeyFirstBlock.empty())
        return;

    // find first block that affects those keys, if there are any left
    std::vector<CKeyID> vAffected;
    for (std::map<uint256, CWalletTx>::const_iterator it = mapWallet.begin(); it != mapWallet.end(); it++) {
        // iterate over all wallet transactions...
        const CWalletTx &wtx = (*it).second;
        BlockMap::const_iterator blit = mapBlockIndex.find(wtx.hashBlock);
        if (blit != mapBlockIndex.end() && chainActive.Contains(blit->second)) {
            // ... which are already in a block
            int nHeight = blit->second->nHeight;
            BOOST_FOREACH(const CTxOut &txout, wtx.tx->vout) {
                // iterate over all their outputs
                CAffectedKeysVisitor(*this, vAffected).Process(txout.scriptPubKey);
                BOOST_FOREACH(const CKeyID &keyid, vAffected) {
                    // ... and all their affected keys
                    std::map<CKeyID, CBlockIndex*>::iterator rit = mapKeyFirstBlock.find(keyid);
                    if (rit != mapKeyFirstBlock.end() && nHeight < rit->second->nHeight)
                        rit->second = blit->second;
                }
                vAffected.clear();
            }
        }
    }

    // Extract block timestamps for those keys
    for (std::map<CKeyID, CBlockIndex*>::const_iterator it = mapKeyFirstBlock.begin(); it != mapKeyFirstBlock.end(); it++)
        mapKeyBirth[it->first] = it->second->GetBlockTime() - 7200; // block times can be 2h off
}

bool CWallet::AddDestData(const CTxDestination &dest, const std::string &key, const std::string &value)
{
    if (boost::get<CNoDestination>(&dest))
        return false;

    mapAddressBook[dest].destdata.insert(std::make_pair(key, value));
    if (!fFileBacked)
        return true;
    return CWalletDB(strWalletFile).WriteDestData(CBitcoinAddress(dest).ToString(), key, value);
}

bool CWallet::EraseDestData(const CTxDestination &dest, const std::string &key)
{
    if (!mapAddressBook[dest].destdata.erase(key))
        return false;
    if (!fFileBacked)
        return true;
    return CWalletDB(strWalletFile).EraseDestData(CBitcoinAddress(dest).ToString(), key);
}

bool CWallet::LoadDestData(const CTxDestination &dest, const std::string &key, const std::string &value)
{
    mapAddressBook[dest].destdata.insert(std::make_pair(key, value));
    return true;
}

bool CWallet::GetDestData(const CTxDestination &dest, const std::string &key, std::string *value) const
{
    std::map<CTxDestination, CAddressBookData>::const_iterator i = mapAddressBook.find(dest);
    if(i != mapAddressBook.end())
    {
        CAddressBookData::StringMap::const_iterator j = i->second.destdata.find(key);
        if(j != i->second.destdata.end())
        {
            if(value)
                *value = j->second;
            return true;
        }
    }
    return false;
}

std::string CWallet::GetWalletHelpString(bool showDebug)
{
    std::string strUsage = HelpMessageGroup(_("Wallet options:"));
    strUsage += HelpMessageOpt("-disablewallet", _("Do not load the wallet and disable wallet RPC calls"));
    strUsage += HelpMessageOpt("-keypool=<n>", strprintf(_("Set key pool size to <n> (default: %u)"), DEFAULT_KEYPOOL_SIZE));
    strUsage += HelpMessageOpt("-fallbackfee=<amt>", strprintf(_("A fee rate (in %s/kB) that will be used when fee estimation has insufficient data (default: %s)"),
                                                               CURRENCY_UNIT, FormatMoney(DEFAULT_FALLBACK_FEE)));
    strUsage += HelpMessageOpt("-mintxfee=<amt>", strprintf(_("Fees (in %s/kB) smaller than this are considered zero fee for transaction creation (default: %s)"),
                                                            CURRENCY_UNIT, FormatMoney(DEFAULT_TRANSACTION_MINFEE)));
    strUsage += HelpMessageOpt("-paytxfee=<amt>", strprintf(_("Fee (in %s/kB) to add to transactions you send (default: %s)"),
                                                            CURRENCY_UNIT, FormatMoney(payTxFee.GetFeePerK())));
    strUsage += HelpMessageOpt("-rescan", _("Rescan the block chain for missing wallet transactions on startup"));
    strUsage += HelpMessageOpt("-salvagewallet", _("Attempt to recover private keys from a corrupt wallet on startup"));
    if (showDebug)
        strUsage += HelpMessageOpt("-sendfreetransactions", strprintf(_("Send transactions as zero-fee transactions if possible (default: %u)"), DEFAULT_SEND_FREE_TRANSACTIONS));
    strUsage += HelpMessageOpt("-spendzeroconfchange", strprintf(_("Spend unconfirmed change when sending transactions (default: %u)"), DEFAULT_SPEND_ZEROCONF_CHANGE));
    strUsage += HelpMessageOpt("-txconfirmtarget=<n>", strprintf(_("If paytxfee is not set, include enough fee so transactions begin confirmation on average within n blocks (default: %u)"), DEFAULT_TX_CONFIRM_TARGET));
    strUsage += HelpMessageOpt("-usehd", _("Use hierarchical deterministic key generation (HD) after BIP39/BIP44. Only has effect during wallet creation/first start") + " " + strprintf(_("(default: %u)"), DEFAULT_USE_HD_WALLET));
    strUsage += HelpMessageOpt("-mnemonic", _("User defined mnemonic for HD wallet (bip39). Only has effect during wallet creation/first start (default: randomly generated)"));
    strUsage += HelpMessageOpt("-mnemonicpassphrase", _("User defined mnemonic passphrase for HD wallet (BIP39). Only has effect during wallet creation/first start (default: empty string)"));
    strUsage += HelpMessageOpt("-hdseed", _("User defined seed for HD wallet (should be in hex). Only has effect during wallet creation/first start (default: randomly generated)"));
    strUsage += HelpMessageOpt("-upgradewallet", _("Upgrade wallet to latest format on startup"));
    strUsage += HelpMessageOpt("-wallet=<file>", _("Specify wallet file (within data directory)") + " " + strprintf(_("(default: %s)"), DEFAULT_WALLET_DAT));
    strUsage += HelpMessageOpt("-walletbroadcast", _("Make the wallet broadcast transactions") + " " + strprintf(_("(default: %u)"), DEFAULT_WALLETBROADCAST));
    strUsage += HelpMessageOpt("-walletnotify=<cmd>", _("Execute command when a wallet transaction changes (%s in cmd is replaced by TxID)"));
    strUsage += HelpMessageOpt("-zapwallettxes=<mode>", _("Delete all wallet transactions and only recover those parts of the blockchain through -rescan on startup") +
                               " " + _("(1 = keep tx meta data e.g. account owner and payment request information, 2 = drop tx meta data)"));
    strUsage += HelpMessageOpt("-createwalletbackups=<n>", strprintf(_("Number of automatic wallet backups (default: %u)"), nWalletBackups));
    strUsage += HelpMessageOpt("-walletbackupsdir=<dir>", _("Specify full path to directory for automatic wallet backups (must exist)"));
    strUsage += HelpMessageOpt("-keepass", strprintf(_("Use KeePass 2 integration using KeePassHttp plugin (default: %u)"), 0));
    strUsage += HelpMessageOpt("-keepassport=<port>", strprintf(_("Connect to KeePassHttp on port <port> (default: %u)"), DEFAULT_KEEPASS_HTTP_PORT));
    strUsage += HelpMessageOpt("-keepasskey=<key>", _("KeePassHttp key for AES encrypted communication with KeePass"));
    strUsage += HelpMessageOpt("-keepassid=<name>", _("KeePassHttp id for the established association"));
    strUsage += HelpMessageOpt("-keepassname=<name>", _("Name to construct url for KeePass entry that stores the wallet passphrase"));

    if (showDebug)
    {
        strUsage += HelpMessageGroup(_("Wallet debugging/testing options:"));

        strUsage += HelpMessageOpt("-dblogsize=<n>", strprintf("Flush wallet database activity from memory to disk log every <n> megabytes (default: %u)", DEFAULT_WALLET_DBLOGSIZE));
        strUsage += HelpMessageOpt("-flushwallet", strprintf("Run a thread to flush wallet periodically (default: %u)", DEFAULT_FLUSHWALLET));
        strUsage += HelpMessageOpt("-privdb", strprintf("Sets the DB_PRIVATE flag in the wallet db environment (default: %u)", DEFAULT_WALLET_PRIVDB));
        strUsage += HelpMessageOpt("-walletrejectlongchains", strprintf(_("Wallet will not create transactions that violate mempool chain limits (default: %u)"), DEFAULT_WALLET_REJECT_LONG_CHAINS));
    }

    return strUsage;
}

CWallet* CWallet::CreateWalletFromFile(const std::string walletFile)
{
    // needed to restore wallet transaction meta data after -zapwallettxes
    std::vector<CWalletTx> vWtx;

    if (GetBoolArg("-zapwallettxes", false)) {
        uiInterface.InitMessage(_("Zapping all transactions from wallet..."));

        CWallet *tempWallet = new CWallet(walletFile);
        DBErrors nZapWalletRet = tempWallet->ZapWalletTx(vWtx);
        if (nZapWalletRet != DB_LOAD_OK) {
            InitError(strprintf(_("Error loading %s: Wallet corrupted"), walletFile));
            return NULL;
        }

        delete tempWallet;
        tempWallet = NULL;
    }

    uiInterface.InitMessage(_("Loading wallet..."));

    int64_t nStart = GetTimeMillis();
    bool fFirstRun = true;
    CWallet *walletInstance = new CWallet(walletFile);
    DBErrors nLoadWalletRet = walletInstance->LoadWallet(fFirstRun);
    if (nLoadWalletRet != DB_LOAD_OK)
    {
        if (nLoadWalletRet == DB_CORRUPT) {
            InitError(strprintf(_("Error loading %s: Wallet corrupted"), walletFile));
            return NULL;
        }
        else if (nLoadWalletRet == DB_NONCRITICAL_ERROR)
        {
            InitWarning(strprintf(_("Error reading %s! All keys read correctly, but transaction data"
                                         " or address book entries might be missing or incorrect."),
                walletFile));
        }
        else if (nLoadWalletRet == DB_TOO_NEW) {
            InitError(strprintf(_("Error loading %s: Wallet requires newer version of %s"), walletFile, _(PACKAGE_NAME)));
            return NULL;
        }
        else if (nLoadWalletRet == DB_NEED_REWRITE)
        {
            InitError(strprintf(_("Wallet needed to be rewritten: restart %s to complete"), _(PACKAGE_NAME)));
            return NULL;
        }
        else {
            InitError(strprintf(_("Error loading %s"), walletFile));
            return NULL;
        }
    }

    if (GetBoolArg("-upgradewallet", fFirstRun))
    {
        int nMaxVersion = GetArg("-upgradewallet", 0);
        if (nMaxVersion == 0) // the -upgradewallet without argument case
        {
            LogPrintf("Performing wallet upgrade to %i\n", FEATURE_LATEST);
            nMaxVersion = CLIENT_VERSION;
            walletInstance->SetMinVersion(FEATURE_LATEST); // permanently upgrade the wallet immediately
        }
        else
            LogPrintf("Allowing wallet upgrade up to %i\n", nMaxVersion);
        if (nMaxVersion < walletInstance->GetVersion())
        {
            InitError(_("Cannot downgrade wallet"));
            return NULL;
        }
        walletInstance->SetMaxVersion(nMaxVersion);
    }

    if (fFirstRun)
    {
        // Create new keyUser and set as default key
        if (GetBoolArg("-usehd", DEFAULT_USE_HD_WALLET) && !walletInstance->IsHDEnabled()) {
            if (GetArg("-mnemonicpassphrase", "").size() > 256) {
                InitError(_("Mnemonic passphrase is too long, must be at most 256 characters"));
                return NULL;
            }
            // generate a new master key
            walletInstance->GenerateNewHDChain();

            // ensure this wallet.dat can only be opened by clients supporting HD
            walletInstance->SetMinVersion(FEATURE_HD);
        }

        CPubKey newDefaultKey;
        if (walletInstance->GetKeyFromPool(newDefaultKey, false)) {
            walletInstance->SetDefaultKey(newDefaultKey);
            if (!walletInstance->SetAddressBook(walletInstance->vchDefaultKey.GetID(), "", "receive")) {
                InitError(_("Cannot write default address") += "\n");
                return NULL;
            }
        }

        walletInstance->SetBestChain(chainActive.GetLocator());

        // Try to create wallet backup right after new wallet was created
        std::string strBackupWarning;
        std::string strBackupError;
        if(!AutoBackupWallet(walletInstance, "", strBackupWarning, strBackupError)) {
            if (!strBackupWarning.empty()) {
                InitWarning(strBackupWarning);
            }
            if (!strBackupError.empty()) {
                InitError(strBackupError);
                return NULL;
            }
        }

    }
    else if (IsArgSet("-usehd")) {
        bool useHD = GetBoolArg("-usehd", DEFAULT_USE_HD_WALLET);
        if (walletInstance->IsHDEnabled() && !useHD) {
            InitError(strprintf(_("Error loading %s: You can't disable HD on a already existing HD wallet"),
                                walletInstance->strWalletFile));
            return NULL;
        }
        if (!walletInstance->IsHDEnabled() && useHD) {
            InitError(strprintf(_("Error loading %s: You can't enable HD on a already existing non-HD wallet"),
                                walletInstance->strWalletFile));
            return NULL;
        }
    }

    // Warn user every time he starts non-encrypted HD wallet
    if (GetBoolArg("-usehd", DEFAULT_USE_HD_WALLET) && !walletInstance->IsLocked()) {
        InitWarning(_("Make sure to encrypt your wallet and delete all non-encrypted backups after you verified that wallet works!"));
    }

    LogPrintf(" wallet      %15dms\n", GetTimeMillis() - nStart);

    RegisterValidationInterface(walletInstance);

    CBlockIndex *pindexRescan = chainActive.Tip();
    if (GetBoolArg("-rescan", false))
        pindexRescan = chainActive.Genesis();
    else
    {
        CWalletDB walletdb(walletFile);
        CBlockLocator locator;
        if (walletdb.ReadBestBlock(locator))
            pindexRescan = FindForkInGlobalIndex(chainActive, locator);
        else
            pindexRescan = chainActive.Genesis();
    }
    if (chainActive.Tip() && chainActive.Tip() != pindexRescan)
    {
        //We can't rescan beyond non-pruned blocks, stop and throw an error
        //this might happen if a user uses a old wallet within a pruned node
        // or if he ran -disablewallet for a longer time, then decided to re-enable
        if (fPruneMode)
        {
            CBlockIndex *block = chainActive.Tip();
            while (block && block->pprev && (block->pprev->nStatus & BLOCK_HAVE_DATA) && block->pprev->nTx > 0 && pindexRescan != block)
                block = block->pprev;

            if (pindexRescan != block) {
                InitError(_("Prune: last wallet synchronisation goes beyond pruned data. You need to -reindex (download the whole blockchain again in case of pruned node)"));
                return NULL;
            }
        }

        uiInterface.InitMessage(_("Rescanning..."));
        LogPrintf("Rescanning last %i blocks (from block %i)...\n", chainActive.Height() - pindexRescan->nHeight, pindexRescan->nHeight);
        nStart = GetTimeMillis();
        walletInstance->ScanForWalletTransactions(pindexRescan, true);
        LogPrintf(" rescan      %15dms\n", GetTimeMillis() - nStart);
        walletInstance->SetBestChain(chainActive.GetLocator());
        CWalletDB::IncrementUpdateCounter();

        // Restore wallet transaction metadata after -zapwallettxes=1
        if (GetBoolArg("-zapwallettxes", false) && GetArg("-zapwallettxes", "1") != "2")
        {
            CWalletDB walletdb(walletFile);

            BOOST_FOREACH(const CWalletTx& wtxOld, vWtx)
            {
                uint256 hash = wtxOld.GetHash();
                std::map<uint256, CWalletTx>::iterator mi = walletInstance->mapWallet.find(hash);
                if (mi != walletInstance->mapWallet.end())
                {
                    const CWalletTx* copyFrom = &wtxOld;
                    CWalletTx* copyTo = &mi->second;
                    copyTo->mapValue = copyFrom->mapValue;
                    copyTo->vOrderForm = copyFrom->vOrderForm;
                    copyTo->nTimeReceived = copyFrom->nTimeReceived;
                    copyTo->nTimeSmart = copyFrom->nTimeSmart;
                    copyTo->fFromMe = copyFrom->fFromMe;
                    copyTo->strFromAccount = copyFrom->strFromAccount;
                    copyTo->nOrderPos = copyFrom->nOrderPos;
                    walletdb.WriteTx(*copyTo);
                }
            }
        }
    }
    walletInstance->SetBroadcastTransactions(GetBoolArg("-walletbroadcast", DEFAULT_WALLETBROADCAST));

    {
        LOCK(walletInstance->cs_wallet);
        LogPrintf("setExternalKeyPool.size() = %u\n",   walletInstance->KeypoolCountExternalKeys());
        LogPrintf("setInternalKeyPool.size() = %u\n",   walletInstance->KeypoolCountInternalKeys());
        LogPrintf("mapWallet.size() = %u\n",            walletInstance->mapWallet.size());
        LogPrintf("mapAddressBook.size() = %u\n",       walletInstance->mapAddressBook.size());
    }

    return walletInstance;
}

bool CWallet::InitLoadWallet()
{
    if (GetBoolArg("-disablewallet", DEFAULT_DISABLE_WALLET)) {
        pwalletMain = NULL;
        LogPrintf("Wallet disabled!\n");
        return true;
    }

    std::string walletFile = GetArg("-wallet", DEFAULT_WALLET_DAT);

    CWallet * const pwallet = CreateWalletFromFile(walletFile);
    if (!pwallet) {
        return false;
    }
    pwalletMain = pwallet;

    return true;
}

std::atomic<bool> CWallet::fFlushThreadRunning(false);

void CWallet::postInitProcess(boost::thread_group& threadGroup)
{
    // Add wallet transactions that aren't already in a block to mempool
    // Do this here as mempool requires genesis block to be loaded
    ReacceptWalletTransactions();

    // Run a thread to flush wallet periodically
    if (!CWallet::fFlushThreadRunning.exchange(true)) {
        threadGroup.create_thread(ThreadFlushWalletDB);
    }
}

bool CWallet::ParameterInteraction()
{
    if (GetBoolArg("-disablewallet", DEFAULT_DISABLE_WALLET))
        return true;

    if (GetBoolArg("-blocksonly", DEFAULT_BLOCKSONLY) && SoftSetBoolArg("-walletbroadcast", false)) {
        LogPrintf("%s: parameter interaction: -blocksonly=1 -> setting -walletbroadcast=0\n", __func__);
    }

    if (GetBoolArg("-salvagewallet", false) && SoftSetBoolArg("-rescan", true)) {
        // Rewrite just private keys: rescan to find transactions
        LogPrintf("%s: parameter interaction: -salvagewallet=1 -> setting -rescan=1\n", __func__);
    }

    // -zapwallettx implies a rescan
    if (GetBoolArg("-zapwallettxes", false) && SoftSetBoolArg("-rescan", true)) {
        LogPrintf("%s: parameter interaction: -zapwallettxes=<mode> -> setting -rescan=1\n", __func__);
    }

    if (GetBoolArg("-sysperms", false))
        return InitError("-sysperms is not allowed in combination with enabled wallet functionality");
    if (GetArg("-prune", 0) && GetBoolArg("-rescan", false))
        return InitError(_("Rescans are not possible in pruned mode. You will need to use -reindex which will download the whole blockchain again."));

    if (::minRelayTxFee.GetFeePerK() > HIGH_TX_FEE_PER_KB)
        InitWarning(AmountHighWarn("-minrelaytxfee") + " " +
                    _("The wallet will avoid paying less than the minimum relay fee."));

    if (IsArgSet("-mintxfee"))
    {
        CAmount n = 0;
        if (!ParseMoney(GetArg("-mintxfee", ""), n) || 0 == n)
            return InitError(AmountErrMsg("mintxfee", GetArg("-mintxfee", "")));
        if (n > HIGH_TX_FEE_PER_KB)
            InitWarning(AmountHighWarn("-mintxfee") + " " +
                        _("This is the minimum transaction fee you pay on every transaction."));
        CWallet::minTxFee = CFeeRate(n);
    }
    if (IsArgSet("-fallbackfee"))
    {
        CAmount nFeePerK = 0;
        if (!ParseMoney(GetArg("-fallbackfee", ""), nFeePerK))
            return InitError(strprintf(_("Invalid amount for -fallbackfee=<amount>: '%s'"), GetArg("-fallbackfee", "")));
        if (nFeePerK > HIGH_TX_FEE_PER_KB)
            InitWarning(AmountHighWarn("-fallbackfee") + " " +
                        _("This is the transaction fee you may pay when fee estimates are not available."));
        CWallet::fallbackFee = CFeeRate(nFeePerK);
    }
    if (IsArgSet("-paytxfee"))
    {
        CAmount nFeePerK = 0;
        if (!ParseMoney(GetArg("-paytxfee", ""), nFeePerK))
            return InitError(AmountErrMsg("paytxfee", GetArg("-paytxfee", "")));
        if (nFeePerK > HIGH_TX_FEE_PER_KB)
            InitWarning(AmountHighWarn("-paytxfee") + " " +
                        _("This is the transaction fee you will pay if you send a transaction."));

        payTxFee = CFeeRate(nFeePerK, 1000);
        if (payTxFee < ::minRelayTxFee)
        {
            return InitError(strprintf(_("Invalid amount for -paytxfee=<amount>: '%s' (must be at least %s)"),
                                       GetArg("-paytxfee", ""), ::minRelayTxFee.ToString()));
        }
    }
    if (IsArgSet("-maxtxfee"))
    {
        CAmount nMaxFee = 0;
        if (!ParseMoney(GetArg("-maxtxfee", ""), nMaxFee))
            return InitError(AmountErrMsg("maxtxfee", GetArg("-maxtxfee", "")));
        if (nMaxFee > HIGH_MAX_TX_FEE)
            InitWarning(_("-maxtxfee is set very high! Fees this large could be paid on a single transaction."));
        maxTxFee = nMaxFee;
        if (CFeeRate(maxTxFee, 1000) < ::minRelayTxFee)
        {
            return InitError(strprintf(_("Invalid amount for -maxtxfee=<amount>: '%s' (must be at least the minrelay fee of %s to prevent stuck transactions)"),
                                       GetArg("-maxtxfee", ""), ::minRelayTxFee.ToString()));
        }
    }
    nTxConfirmTarget = GetArg("-txconfirmtarget", DEFAULT_TX_CONFIRM_TARGET);
    bSpendZeroConfChange = GetBoolArg("-spendzeroconfchange", DEFAULT_SPEND_ZEROCONF_CHANGE);
    fSendFreeTransactions = GetBoolArg("-sendfreetransactions", DEFAULT_SEND_FREE_TRANSACTIONS);

    if (fSendFreeTransactions && GetArg("-limitfreerelay", DEFAULT_LIMITFREERELAY) <= 0)
        return InitError("Creation of free transactions with their relay disabled is not supported.");

    if (IsArgSet("-walletbackupsdir")) {
        if (!boost::filesystem::is_directory(GetArg("-walletbackupsdir", ""))) {
            LogPrintf("%s: Warning: incorrect parameter -walletbackupsdir, path must exist! Using default path.\n", __func__);
            InitWarning("Warning: incorrect parameter -walletbackupsdir, path must exist! Using default path.\n");

            ForceRemoveArg("-walletbackupsdir");
        }
    }

    return true;
}

bool CWallet::InitAutoBackup()
{
    if (GetBoolArg("-disablewallet", DEFAULT_DISABLE_WALLET))
        return true;

    std::string strWarning;
    std::string strError;

    nWalletBackups = GetArg("-createwalletbackups", 10);
    nWalletBackups = std::max(0, std::min(10, nWalletBackups));

    std::string strWalletFile = GetArg("-wallet", DEFAULT_WALLET_DAT);

    if(!AutoBackupWallet(NULL, strWalletFile, strWarning, strError)) {
        if (!strWarning.empty())
            InitWarning(strWarning);
        if (!strError.empty())
            return InitError(strError);
    }

    return true;
}

bool CWallet::BackupWallet(const std::string& strDest)
{
    if (!fFileBacked)
        return false;
    while (true)
    {
        {
            LOCK(bitdb.cs_db);
            if (!bitdb.mapFileUseCount.count(strWalletFile) || bitdb.mapFileUseCount[strWalletFile] == 0)
            {
                // Flush log data to the dat file
                bitdb.CloseDb(strWalletFile);
                bitdb.CheckpointLSN(strWalletFile);
                bitdb.mapFileUseCount.erase(strWalletFile);

                // Copy wallet file
                boost::filesystem::path pathSrc = GetDataDir() / strWalletFile;
                boost::filesystem::path pathDest(strDest);
                if (boost::filesystem::is_directory(pathDest))
                    pathDest /= strWalletFile;

                try {
#if BOOST_VERSION >= 104000
                    boost::filesystem::copy_file(pathSrc, pathDest, boost::filesystem::copy_option::overwrite_if_exists);
#else
                    boost::filesystem::copy_file(pathSrc, pathDest);
#endif
                    LogPrintf("copied %s to %s\n", strWalletFile, pathDest.string());
                    return true;
                } catch (const boost::filesystem::filesystem_error& e) {
                    LogPrintf("error copying %s to %s - %s\n", strWalletFile, pathDest.string(), e.what());
                    return false;
                }
            }
        }
        MilliSleep(100);
    }
    return false;
}

// This should be called carefully:
// either supply "wallet" (if already loaded) or "strWalletFile" (if wallet wasn't loaded yet)
bool AutoBackupWallet(CWallet* wallet, const std::string& strWalletFile_, std::string& strBackupWarningRet, std::string& strBackupErrorRet)
{
    namespace fs = boost::filesystem;

    strBackupWarningRet = strBackupErrorRet = "";
    std::string strWalletFile = "";

    if (nWalletBackups <= 0) {
        LogPrintf("Automatic wallet backups are disabled!\n");
        return false;
    }

    fs::path backupsDir = GetBackupsDir();

    if (!fs::exists(backupsDir))
    {
        // Always create backup folder to not confuse the operating system's file browser
        LogPrintf("Creating backup folder %s\n", backupsDir.string());
        if(!fs::create_directories(backupsDir)) {
            // smth is wrong, we shouldn't continue until it's resolved
            strBackupErrorRet = strprintf(_("Wasn't able to create wallet backup folder %s!"), backupsDir.string());
            LogPrintf("%s\n", strBackupErrorRet);
            nWalletBackups = -1;
            return false;
        }
    } else if (!fs::is_directory(backupsDir)) {
        // smth is wrong, we shouldn't continue until it's resolved
        strBackupErrorRet = strprintf(_("%s is not a valid backup folder!"), backupsDir.string());
        LogPrintf("%s\n", strBackupErrorRet);
        nWalletBackups = -1;
        return false;
    }

    // Create backup of the ...
    std::string dateTimeStr = DateTimeStrFormat(".%Y-%m-%d-%H-%M", GetTime());
    if (wallet)
    {
        // ... opened wallet
        LOCK2(cs_main, wallet->cs_wallet);
        strWalletFile = wallet->strWalletFile;
        fs::path backupFile = backupsDir / (strWalletFile + dateTimeStr);
        if(!wallet->BackupWallet(backupFile.string())) {
            strBackupWarningRet = strprintf(_("Failed to create backup %s!"), backupFile.string());
            LogPrintf("%s\n", strBackupWarningRet);
            nWalletBackups = -1;
            return false;
        }
        // Update nKeysLeftSinceAutoBackup using current external keypool size
        wallet->nKeysLeftSinceAutoBackup = wallet->KeypoolCountExternalKeys();
        LogPrintf("nKeysLeftSinceAutoBackup: %d\n", wallet->nKeysLeftSinceAutoBackup);
        if(wallet->IsLocked(true)) {
            strBackupWarningRet = _("Wallet is locked, can't replenish keypool! Automatic backups and mixing are disabled, please unlock your wallet to replenish keypool.");
            LogPrintf("%s\n", strBackupWarningRet);
            nWalletBackups = -2;
            return false;
        }
    } else {
        // ... strWalletFile file
        strWalletFile = strWalletFile_;
        fs::path sourceFile = GetDataDir() / strWalletFile;
        fs::path backupFile = backupsDir / (strWalletFile + dateTimeStr);
        sourceFile.make_preferred();
        backupFile.make_preferred();
        if (fs::exists(backupFile))
        {
            strBackupWarningRet = _("Failed to create backup, file already exists! This could happen if you restarted wallet in less than 60 seconds. You can continue if you are ok with this.");
            LogPrintf("%s\n", strBackupWarningRet);
            return false;
        }
        if(fs::exists(sourceFile)) {
            try {
                fs::copy_file(sourceFile, backupFile);
                LogPrintf("Creating backup of %s -> %s\n", sourceFile.string(), backupFile.string());
            } catch(fs::filesystem_error &error) {
                strBackupWarningRet = strprintf(_("Failed to create backup, error: %s"), error.what());
                LogPrintf("%s\n", strBackupWarningRet);
                nWalletBackups = -1;
                return false;
            }
        }
    }

    // Keep only the last 10 backups, including the new one of course
    typedef std::multimap<std::time_t, fs::path> folder_set_t;
    folder_set_t folder_set;
    fs::directory_iterator end_iter;
    backupsDir.make_preferred();
    // Build map of backup files for current(!) wallet sorted by last write time
    fs::path currentFile;
    for (fs::directory_iterator dir_iter(backupsDir); dir_iter != end_iter; ++dir_iter)
    {
        // Only check regular files
        if ( fs::is_regular_file(dir_iter->status()))
        {
            currentFile = dir_iter->path().filename();
            // Only add the backups for the current wallet, e.g. wallet.dat.*
            if(dir_iter->path().stem().string() == strWalletFile)
            {
                folder_set.insert(folder_set_t::value_type(fs::last_write_time(dir_iter->path()), *dir_iter));
            }
        }
    }

    // Loop backward through backup files and keep the N newest ones (1 <= N <= 10)
    int counter = 0;
    BOOST_REVERSE_FOREACH(PAIRTYPE(const std::time_t, fs::path) file, folder_set)
    {
        counter++;
        if (counter > nWalletBackups)
        {
            // More than nWalletBackups backups: delete oldest one(s)
            try {
                fs::remove(file.second);
                LogPrintf("Old backup deleted: %s\n", file.second);
            } catch(fs::filesystem_error &error) {
                strBackupWarningRet = strprintf(_("Failed to delete backup, error: %s"), error.what());
                LogPrintf("%s\n", strBackupWarningRet);
                return false;
            }
        }
    }

    return true;
}

CKeyPool::CKeyPool()
{
    nTime = GetTime();
    fInternal = false;
}

CKeyPool::CKeyPool(const CPubKey& vchPubKeyIn, bool fInternalIn)
{
    nTime = GetTime();
    vchPubKey = vchPubKeyIn;
    fInternal = fInternalIn;
}

CWalletKey::CWalletKey(int64_t nExpires)
{
    nTimeCreated = (nExpires ? GetTime() : 0);
    nTimeExpires = nExpires;
}

void CMerkleTx::SetMerkleBranch(const CBlockIndex* pindex, int posInBlock)
{
    // Update the tx's hashBlock
    hashBlock = pindex->GetBlockHash();

    // set the position of the transaction in the block
    nIndex = posInBlock;
}

int CMerkleTx::GetDepthInMainChain(const CBlockIndex* &pindexRet, bool enableIX) const
{
    int nResult;

    if (hashUnset())
        nResult = 0;
    else {
        AssertLockHeld(cs_main);

        // Find the block it claims to be in
        BlockMap::iterator mi = mapBlockIndex.find(hashBlock);
        if (mi == mapBlockIndex.end())
            nResult = 0;
        else {
            CBlockIndex* pindex = (*mi).second;
            if (!pindex || !chainActive.Contains(pindex))
                nResult = 0;
            else {
                pindexRet = pindex;
                nResult = ((nIndex == -1) ? (-1) : 1) * (chainActive.Height() - pindex->nHeight + 1);

                if (nResult == 0 && !mempool.exists(GetHash()))
                    return -1; // Not in chain, not in mempool
            }
        }
    }

    if(enableIX && nResult < 6 && instantsend.IsLockedInstantSendTransaction(GetHash()))
        return nInstantSendDepth + nResult;

    return nResult;
}

int CMerkleTx::GetBlocksToMaturity() const
{
    if (!IsCoinBase())
        return 0;
    return std::max(0, (COINBASE_MATURITY+1) - GetDepthInMainChain());
}


bool CMerkleTx::AcceptToMemoryPool(const CAmount& nAbsurdFee, CValidationState& state)
{
    return ::AcceptToMemoryPool(mempool, state, tx, true, NULL, NULL, false, nAbsurdFee);
}<|MERGE_RESOLUTION|>--- conflicted
+++ resolved
@@ -2635,13 +2635,8 @@
     }
 }
 
-<<<<<<< HEAD
-static void ApproximateBestSubset(vector<pair<CAmount, pair<const CWalletTx*,unsigned int> > >vValue, const CAmount& nTotalLower, const CAmount& nTargetValue,
-                                  vector<char>& vfBest, CAmount& nBest, bool fUseInstantSend = false, int iterations = 1000)
-=======
 static void ApproximateBestSubset(std::vector<std::pair<CAmount, std::pair<const CWalletTx*,unsigned int> > >vValue, const CAmount& nTotalLower, const CAmount& nTargetValue,
                                   std::vector<char>& vfBest, CAmount& nBest, bool fUseInstantSend = false, int iterations = 1000)
->>>>>>> ef85d514
 {
     std::vector<char> vfIncluded;
 
@@ -2687,19 +2682,6 @@
             }
         }
     }
-<<<<<<< HEAD
-
-    //Reduces the approximate best subset by removing any inputs that are smaller than the surplus of nTotal beyond nTargetValue.
-    for (unsigned int i = 0; i < vValue.size(); i++)
-    {
-        if (vfBest[i] && (nBest - vValue[i].first) >= nTargetValue )
-        {
-            vfBest[i] = false;
-            nBest -= vValue[i].first;
-        }
-    }
-=======
->>>>>>> ef85d514
 }
 
 // move denoms down
