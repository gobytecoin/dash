// Copyright (c) 2009-2010 Satoshi Nakamoto
// Copyright (c) 2009-2015 The Bitcoin Core developers
// Distributed under the MIT software license, see the accompanying
// file COPYING or http://www.opensource.org/licenses/mit-license.php.

#ifndef BITCOIN_NET_H
#define BITCOIN_NET_H

#include "addrdb.h"
#include "addrman.h"
#include "bloom.h"
#include "compat.h"
#include "hash.h"
#include "limitedmap.h"
#include "netaddress.h"
#include "protocol.h"
#include "random.h"
#include "streams.h"
#include "sync.h"
#include "uint256.h"
#include "util.h"
#include "threadinterrupt.h"

#include <atomic>
#include <deque>
#include <stdint.h>
#include <thread>
#include <memory>
#include <condition_variable>

#ifndef WIN32
#include <arpa/inet.h>
#endif

#include <boost/filesystem/path.hpp>
#include <boost/foreach.hpp>
#include <boost/signals2/signal.hpp>

class CAddrMan;
class CScheduler;
class CNode;

namespace boost {
    class thread_group;
} // namespace boost

/** Time between pings automatically sent out for latency probing and keepalive (in seconds). */
static const int PING_INTERVAL = 2 * 60;
/** Time after which to disconnect, after waiting for a ping response (or inactivity). */
static const int TIMEOUT_INTERVAL = 20 * 60;
/** Minimum time between warnings printed to log. */
static const int WARNING_INTERVAL = 10 * 60;
/** Run the feeler connection loop once every 2 minutes or 120 seconds. **/
static const int FEELER_INTERVAL = 120;
/** The maximum number of entries in an 'inv' protocol message */
static const unsigned int MAX_INV_SZ = 50000;
/** The maximum number of new addresses to accumulate before announcing. */
static const unsigned int MAX_ADDR_TO_SEND = 1000;
/** Maximum length of incoming protocol messages (no message over 3 MiB is currently acceptable). */
static const unsigned int MAX_PROTOCOL_MESSAGE_LENGTH = 3 * 1024 * 1024;
/** Maximum length of strSubVer in `version` message */
static const unsigned int MAX_SUBVERSION_LENGTH = 256;
/** Maximum number of automatic outgoing nodes */
static const int MAX_OUTBOUND_CONNECTIONS = 8;
/** Maximum number of addnode outgoing nodes */
static const int MAX_ADDNODE_CONNECTIONS = 8;
/** Maximum number if outgoing masternodes */
static const int MAX_OUTBOUND_MASTERNODE_CONNECTIONS = 20;
/** -listen default */
static const bool DEFAULT_LISTEN = true;
/** -upnp default */
#ifdef USE_UPNP
static const bool DEFAULT_UPNP = USE_UPNP;
#else
static const bool DEFAULT_UPNP = false;
#endif
/** The maximum number of entries in mapAskFor */
static const size_t MAPASKFOR_MAX_SZ = MAX_INV_SZ;
/** The maximum number of entries in setAskFor (larger due to getdata latency)*/
static const size_t SETASKFOR_MAX_SZ = 2 * MAX_INV_SZ;
/** The maximum number of peer connections to maintain. */
static const unsigned int DEFAULT_MAX_PEER_CONNECTIONS = 125;
/** The default for -maxuploadtarget. 0 = Unlimited */
static const uint64_t DEFAULT_MAX_UPLOAD_TARGET = 0;
/** The default timeframe for -maxuploadtarget. 1 day. */
static const uint64_t MAX_UPLOAD_TIMEFRAME = 60 * 60 * 24;
/** Default for blocks only*/
static const bool DEFAULT_BLOCKSONLY = false;

static const bool DEFAULT_FORCEDNSSEED = false;
static const size_t DEFAULT_MAXRECEIVEBUFFER = 5 * 1000;
static const size_t DEFAULT_MAXSENDBUFFER    = 1 * 1000;

static const ServiceFlags REQUIRED_SERVICES = NODE_NETWORK;

// NOTE: When adjusting this, update rpcnet:setban's help ("24h")
static const unsigned int DEFAULT_MISBEHAVING_BANTIME = 60 * 60 * 24;  // Default 24-hour ban

typedef int64_t NodeId;

struct AddedNodeInfo
{
    std::string strAddedNode;
    CService resolvedAddress;
    bool fConnected;
    bool fInbound;
};

class CTransaction;
class CNodeStats;
class CClientUIInterface;

struct CSerializedNetMsg
{
    CSerializedNetMsg() = default;
    CSerializedNetMsg(CSerializedNetMsg&&) = default;
    CSerializedNetMsg& operator=(CSerializedNetMsg&&) = default;
    // No copying, only moves.
    CSerializedNetMsg(const CSerializedNetMsg& msg) = delete;
    CSerializedNetMsg& operator=(const CSerializedNetMsg&) = delete;

    std::vector<unsigned char> data;
    std::string command;
};


class CConnman
{
public:

    enum NumConnections {
        CONNECTIONS_NONE = 0,
        CONNECTIONS_IN = (1U << 0),
        CONNECTIONS_OUT = (1U << 1),
        CONNECTIONS_ALL = (CONNECTIONS_IN | CONNECTIONS_OUT),
    };

    struct Options
    {
        ServiceFlags nLocalServices = NODE_NONE;
        ServiceFlags nRelevantServices = NODE_NONE;
        int nMaxConnections = 0;
        int nMaxOutbound = 0;
        int nMaxAddnode = 0;
        int nMaxFeeler = 0;
        int nBestHeight = 0;
        CClientUIInterface* uiInterface = nullptr;
        unsigned int nSendBufferMaxSize = 0;
        unsigned int nReceiveFloodSize = 0;
        uint64_t nMaxOutboundTimeframe = 0;
        uint64_t nMaxOutboundLimit = 0;
    };
    CConnman(uint64_t seed0, uint64_t seed1);
    ~CConnman();
    bool Start(CScheduler& scheduler, std::string& strNodeError, Options options);
    void Stop();
    void Interrupt();
    bool BindListenPort(const CService &bindAddr, std::string& strError, bool fWhitelisted = false);
    bool GetNetworkActive() const { return fNetworkActive; };
    void SetNetworkActive(bool active);
    bool OpenNetworkConnection(const CAddress& addrConnect, bool fCountFailure, CSemaphoreGrant *grantOutbound = NULL, const char *strDest = NULL, bool fOneShot = false, bool fFeeler = false, bool fAddnode = false, bool fConnectToMasternode = false);
    bool OpenMasternodeConnection(const CAddress& addrConnect);
    bool CheckIncomingNonce(uint64_t nonce);

<<<<<<< HEAD
    // fConnectToMasternode should be 'true' only if you want this node to allow to connect to itself
    // and/or you want it to be disconnected on CMasternodeMan::ProcessMasternodeConnections()
    // Unfortunately, can't make this method private like in Bitcoin,
    // because it's used in many GoByte-specific places (masternode, privatesend).
    CNode* ConnectNode(CAddress addrConnect, const char *pszDest = NULL, bool fConnectToMasternode = false);

=======
>>>>>>> ef85d514
    struct CFullyConnectedOnly {
        bool operator() (const CNode* pnode) const {
            return NodeFullyConnected(pnode);
        }
    };

    constexpr static const CFullyConnectedOnly FullyConnectedOnly{};

    struct CAllNodes {
        bool operator() (const CNode*) const {return true;}
    };

    constexpr static const CAllNodes AllNodes{};

    bool ForNode(NodeId id, std::function<bool(const CNode* pnode)> cond, std::function<bool(CNode* pnode)> func);
    bool ForNode(const CService& addr, std::function<bool(const CNode* pnode)> cond, std::function<bool(CNode* pnode)> func);

    template<typename Callable>
    bool ForNode(const CService& addr, Callable&& func)
    {
        return ForNode(addr, FullyConnectedOnly, func);
    }

    template<typename Callable>
    bool ForNode(NodeId id, Callable&& func)
    {
        return ForNode(id, FullyConnectedOnly, func);
    }

    bool IsConnected(const CService& addr, std::function<bool(const CNode* pnode)> cond)
    {
        return ForNode(addr, cond, [](CNode* pnode){
            return true;
        });
    }

    bool IsMasternodeOrDisconnectRequested(const CService& addr);

    void PushMessage(CNode* pnode, CSerializedNetMsg&& msg);

    template<typename Condition, typename Callable>
    bool ForEachNodeContinueIf(const Condition& cond, Callable&& func)
    {
        LOCK(cs_vNodes);
        for (auto&& node : vNodes)
            if (cond(node))
                if(!func(node))
                    return false;
        return true;
    };

    template<typename Callable>
    bool ForEachNodeContinueIf(Callable&& func)
    {
        return ForEachNodeContinueIf(FullyConnectedOnly, func);
    }

    template<typename Condition, typename Callable>
    bool ForEachNodeContinueIf(const Condition& cond, Callable&& func) const
    {
        LOCK(cs_vNodes);
        for (const auto& node : vNodes)
            if (cond(node))
                if(!func(node))
                    return false;
        return true;
    };

    template<typename Callable>
    bool ForEachNodeContinueIf(Callable&& func) const
    {
        return ForEachNodeContinueIf(FullyConnectedOnly, func);
    }

    template<typename Condition, typename Callable>
    void ForEachNode(const Condition& cond, Callable&& func)
    {
        LOCK(cs_vNodes);
        for (auto&& node : vNodes) {
            if (cond(node))
                func(node);
        }
    };

    template<typename Callable>
    void ForEachNode(Callable&& func)
    {
        ForEachNode(FullyConnectedOnly, func);
    }

    template<typename Condition, typename Callable>
    void ForEachNode(const Condition& cond, Callable&& func) const
    {
        LOCK(cs_vNodes);
        for (auto&& node : vNodes) {
            if (cond(node))
                func(node);
        }
    };

    template<typename Callable>
    void ForEachNode(Callable&& func) const
    {
        ForEachNode(FullyConnectedOnly, func);
    }

    template<typename Condition, typename Callable, typename CallableAfter>
    void ForEachNodeThen(const Condition& cond, Callable&& pre, CallableAfter&& post)
    {
        LOCK(cs_vNodes);
        for (auto&& node : vNodes) {
            if (cond(node))
                pre(node);
        }
        post();
    };

    template<typename Callable, typename CallableAfter>
    void ForEachNodeThen(Callable&& pre, CallableAfter&& post)
    {
        ForEachNodeThen(FullyConnectedOnly, pre, post);
    }

    template<typename Condition, typename Callable, typename CallableAfter>
    void ForEachNodeThen(const Condition& cond, Callable&& pre, CallableAfter&& post) const
    {
        LOCK(cs_vNodes);
        for (auto&& node : vNodes) {
            if (cond(node))
                pre(node);
        }
        post();
    };

    template<typename Callable, typename CallableAfter>
    void ForEachNodeThen(Callable&& pre, CallableAfter&& post) const
    {
        ForEachNodeThen(FullyConnectedOnly, pre, post);
    }

    std::vector<CNode*> CopyNodeVector(std::function<bool(const CNode* pnode)> cond);
    std::vector<CNode*> CopyNodeVector();
    void ReleaseNodeVector(const std::vector<CNode*>& vecNodes);

    void RelayTransaction(const CTransaction& tx);
    void RelayTransaction(const CTransaction& tx, const CDataStream& ss);
    void RelayInv(CInv &inv, const int minProtoVersion = MIN_PEER_PROTO_VERSION);

    // Addrman functions
    size_t GetAddressCount() const;
    void SetServices(const CService &addr, ServiceFlags nServices);
    void MarkAddressGood(const CAddress& addr);
    void AddNewAddress(const CAddress& addr, const CAddress& addrFrom, int64_t nTimePenalty = 0);
    void AddNewAddresses(const std::vector<CAddress>& vAddr, const CAddress& addrFrom, int64_t nTimePenalty = 0);
    std::vector<CAddress> GetAddresses();
    void AddressCurrentlyConnected(const CService& addr);

    // Denial-of-service detection/prevention
    // The idea is to detect peers that are behaving
    // badly and disconnect/ban them, but do it in a
    // one-coding-mistake-won't-shatter-the-entire-network
    // way.
    // IMPORTANT:  There should be nothing I can give a
    // node that it will forward on that will make that
    // node's peers drop it. If there is, an attacker
    // can isolate a node and/or try to split the network.
    // Dropping a node for sending stuff that is invalid
    // now but might be valid in a later version is also
    // dangerous, because it can cause a network split
    // between nodes running old code and nodes running
    // new code.
    void Ban(const CNetAddr& netAddr, const BanReason& reason, int64_t bantimeoffset = 0, bool sinceUnixEpoch = false);
    void Ban(const CSubNet& subNet, const BanReason& reason, int64_t bantimeoffset = 0, bool sinceUnixEpoch = false);
    void ClearBanned(); // needed for unit testing
    bool IsBanned(CNetAddr ip);
    bool IsBanned(CSubNet subnet);
    bool Unban(const CNetAddr &ip);
    bool Unban(const CSubNet &ip);
    void GetBanned(banmap_t &banmap);
    void SetBanned(const banmap_t &banmap);

    void AddOneShot(const std::string& strDest);

    bool AddNode(const std::string& node);
    bool RemoveAddedNode(const std::string& node);
    bool AddPendingMasternode(const CService& addr);
    std::vector<AddedNodeInfo> GetAddedNodeInfo();

    size_t GetNodeCount(NumConnections num);
    void GetNodeStats(std::vector<CNodeStats>& vstats);
    bool DisconnectNode(const std::string& node);
    bool DisconnectNode(NodeId id);

    unsigned int GetSendBufferSize() const;

    void AddWhitelistedRange(const CSubNet &subnet);

    ServiceFlags GetLocalServices() const;

    //!set the max outbound target in bytes
    void SetMaxOutboundTarget(uint64_t limit);
    uint64_t GetMaxOutboundTarget();

    //!set the timeframe for the max outbound target
    void SetMaxOutboundTimeframe(uint64_t timeframe);
    uint64_t GetMaxOutboundTimeframe();

    //!check if the outbound target is reached
    // if param historicalBlockServingLimit is set true, the function will
    // response true if the limit for serving historical blocks has been reached
    bool OutboundTargetReached(bool historicalBlockServingLimit);

    //!response the bytes left in the current max outbound cycle
    // in case of no limit, it will always response 0
    uint64_t GetOutboundTargetBytesLeft();

    //!response the time in second left in the current max outbound cycle
    // in case of no limit, it will always response 0
    uint64_t GetMaxOutboundTimeLeftInCycle();

    uint64_t GetTotalBytesRecv();
    uint64_t GetTotalBytesSent();

    void SetBestHeight(int height);
    int GetBestHeight() const;

    /** Get a unique deterministic randomizer. */
    CSipHasher GetDeterministicRandomizer(uint64_t id) const;

    unsigned int GetReceiveFloodSize() const;

    void WakeMessageHandler();
private:
    struct ListenSocket {
        SOCKET socket;
        bool whitelisted;

        ListenSocket(SOCKET socket_, bool whitelisted_) : socket(socket_), whitelisted(whitelisted_) {}
    };

    void ThreadOpenAddedConnections();
    void ProcessOneShot();
    void ThreadOpenConnections();
    void ThreadMessageHandler();
    void AcceptConnection(const ListenSocket& hListenSocket);
    void ThreadSocketHandler();
    void ThreadDNSAddressSeed();
    void ThreadOpenMasternodeConnections();

    uint64_t CalculateKeyedNetGroup(const CAddress& ad) const;

    CNode* FindNode(const CNetAddr& ip);
    CNode* FindNode(const CSubNet& subNet);
    CNode* FindNode(const std::string& addrName);
    CNode* FindNode(const CService& addr);

    bool AttemptToEvictConnection();
    CNode* ConnectNode(CAddress addrConnect, const char *pszDest = NULL, bool fCountFailure = false);
    bool IsWhitelistedRange(const CNetAddr &addr);

    void DeleteNode(CNode* pnode);

    NodeId GetNewNodeId();

    size_t SocketSendData(CNode *pnode) const;
    //!check is the banlist has unwritten changes
    bool BannedSetIsDirty();
    //!set the "dirty" flag for the banlist
    void SetBannedSetDirty(bool dirty=true);
    //!clean unused entries (if bantime has expired)
    void SweepBanned();
    void DumpAddresses();
    void DumpData();
    void DumpBanlist();

    // Network stats
    void RecordBytesRecv(uint64_t bytes);
    void RecordBytesSent(uint64_t bytes);

    // Whether the node should be passed out in ForEach* callbacks
    static bool NodeFullyConnected(const CNode* pnode);

    // Network usage totals
    CCriticalSection cs_totalBytesRecv;
    CCriticalSection cs_totalBytesSent;
    uint64_t nTotalBytesRecv;
    uint64_t nTotalBytesSent;

    // outbound limit & stats
    uint64_t nMaxOutboundTotalBytesSentInCycle;
    uint64_t nMaxOutboundCycleStartTime;
    uint64_t nMaxOutboundLimit;
    uint64_t nMaxOutboundTimeframe;

    // Whitelisted ranges. Any node connecting from these is automatically
    // whitelisted (as well as those connecting to whitelisted binds).
    std::vector<CSubNet> vWhitelistedRange;
    CCriticalSection cs_vWhitelistedRange;

    unsigned int nSendBufferMaxSize;
    unsigned int nReceiveFloodSize;

    std::vector<ListenSocket> vhListenSocket;
    std::atomic<bool> fNetworkActive;
    banmap_t setBanned;
    CCriticalSection cs_setBanned;
    bool setBannedIsDirty;
    bool fAddressesInitialized;
    CAddrMan addrman;
    std::deque<std::string> vOneShots;
    CCriticalSection cs_vOneShots;
    std::vector<std::string> vAddedNodes;
    CCriticalSection cs_vAddedNodes;
    std::vector<CService> vPendingMasternodes;
    CCriticalSection cs_vPendingMasternodes;
    std::vector<CNode*> vNodes;
    std::list<CNode*> vNodesDisconnected;
    mutable CCriticalSection cs_vNodes;
    std::atomic<NodeId> nLastNodeId;

    /** Services this instance offers */
    ServiceFlags nLocalServices;

    /** Services this instance cares about */
    ServiceFlags nRelevantServices;

    CSemaphore *semOutbound;
    CSemaphore *semAddnode;
    CSemaphore *semMasternodeOutbound;
    int nMaxConnections;
    int nMaxOutbound;
    int nMaxAddnode;
    int nMaxFeeler;
    std::atomic<int> nBestHeight;
    CClientUIInterface* clientInterface;

    /** SipHasher seeds for deterministic randomness */
    const uint64_t nSeed0, nSeed1;

    /** flag for waking the message processor. */
    bool fMsgProcWake;

    std::condition_variable condMsgProc;
    std::mutex mutexMsgProc;
    std::atomic<bool> flagInterruptMsgProc;

    CThreadInterrupt interruptNet;

    std::thread threadDNSAddressSeed;
    std::thread threadSocketHandler;
    std::thread threadOpenAddedConnections;
    std::thread threadOpenConnections;
    std::thread threadOpenMasternodeConnections;
    std::thread threadMessageHandler;
};
extern std::unique_ptr<CConnman> g_connman;
void Discover(boost::thread_group& threadGroup);
void MapPort(bool fUseUPnP);
unsigned short GetListenPort();
bool BindListenPort(const CService &bindAddr, std::string& strError, bool fWhitelisted = false);

struct CombinerAll
{
    typedef bool result_type;

    template<typename I>
    bool operator()(I first, I last) const
    {
        while (first != last) {
            if (!(*first)) return false;
            ++first;
        }
        return true;
    }
};

// Signals for message handling
struct CNodeSignals
{
    boost::signals2::signal<bool (CNode*, CConnman&, std::atomic<bool>&), CombinerAll> ProcessMessages;
    boost::signals2::signal<bool (CNode*, CConnman&, std::atomic<bool>&), CombinerAll> SendMessages;
    boost::signals2::signal<void (CNode*, CConnman&)> InitializeNode;
    boost::signals2::signal<void (NodeId, bool&)> FinalizeNode;
};


CNodeSignals& GetNodeSignals();


enum
{
    LOCAL_NONE,   // unknown
    LOCAL_IF,     // address a local interface listens on
    LOCAL_BIND,   // address explicit bound to
    LOCAL_UPNP,   // address reported by UPnP
    LOCAL_MANUAL, // address explicitly specified (-externalip=)

    LOCAL_MAX
};

bool IsPeerAddrLocalGood(CNode *pnode);
void AdvertiseLocal(CNode *pnode);
void SetLimited(enum Network net, bool fLimited = true);
bool IsLimited(enum Network net);
bool IsLimited(const CNetAddr& addr);
bool AddLocal(const CService& addr, int nScore = LOCAL_NONE);
bool AddLocal(const CNetAddr& addr, int nScore = LOCAL_NONE);
bool RemoveLocal(const CService& addr);
bool SeenLocal(const CService& addr);
bool IsLocal(const CService& addr);
bool GetLocal(CService &addr, const CNetAddr *paddrPeer = NULL);
bool IsReachable(enum Network net);
bool IsReachable(const CNetAddr &addr);
CAddress GetLocalAddress(const CNetAddr *paddrPeer, ServiceFlags nLocalServices);


extern bool fDiscover;
extern bool fListen;
extern bool fRelayTxes;

extern limitedmap<uint256, int64_t> mapAlreadyAskedFor;

/** Subversion as sent to the P2P network in `version` messages */
extern std::string strSubVersion;

struct LocalServiceInfo {
    int nScore;
    int nPort;
};

extern CCriticalSection cs_mapLocalHost;
extern std::map<CNetAddr, LocalServiceInfo> mapLocalHost;
typedef std::map<std::string, uint64_t> mapMsgCmdSize; //command, total bytes

class CNodeStats
{
public:
    NodeId nodeid;
    ServiceFlags nServices;
    bool fRelayTxes;
    int64_t nLastSend;
    int64_t nLastRecv;
    int64_t nTimeConnected;
    int64_t nTimeOffset;
    std::string addrName;
    int nVersion;
    std::string cleanSubVer;
    bool fInbound;
    bool fAddnode;
    int nStartingHeight;
    uint64_t nSendBytes;
    mapMsgCmdSize mapSendBytesPerMsgCmd;
    uint64_t nRecvBytes;
    mapMsgCmdSize mapRecvBytesPerMsgCmd;
    bool fWhitelisted;
    double dPingTime;
    double dPingWait;
    double dMinPing;
    std::string addrLocal;
    CAddress addr;
};




class CNetMessage {
private:
    mutable CHash256 hasher;
    mutable uint256 data_hash;
public:
    bool in_data;                   // parsing header (false) or data (true)

    CDataStream hdrbuf;             // partially received header
    CMessageHeader hdr;             // complete header
    unsigned int nHdrPos;

    CDataStream vRecv;              // received message data
    unsigned int nDataPos;

    int64_t nTime;                  // time (in microseconds) of message receipt.

    CNetMessage(const CMessageHeader::MessageStartChars& pchMessageStartIn, int nTypeIn, int nVersionIn) : hdrbuf(nTypeIn, nVersionIn), hdr(pchMessageStartIn), vRecv(nTypeIn, nVersionIn) {
        hdrbuf.resize(24);
        in_data = false;
        nHdrPos = 0;
        nDataPos = 0;
        nTime = 0;
    }

    bool complete() const
    {
        if (!in_data)
            return false;
        return (hdr.nMessageSize == nDataPos);
    }

    const uint256& GetMessageHash() const;

    void SetVersion(int nVersionIn)
    {
        hdrbuf.SetVersion(nVersionIn);
        vRecv.SetVersion(nVersionIn);
    }

    int readHeader(const char *pch, unsigned int nBytes);
    int readData(const char *pch, unsigned int nBytes);
};


/** Information about a peer */
class CNode
{
    friend class CConnman;
public:
    // socket
    std::atomic<ServiceFlags> nServices;
    ServiceFlags nServicesExpected;
    SOCKET hSocket;
    size_t nSendSize; // total size of all vSendMsg entries
    size_t nSendOffset; // offset inside the first vSendMsg already sent
    uint64_t nSendBytes;
    std::deque<std::vector<unsigned char>> vSendMsg;
    CCriticalSection cs_vSend;
    CCriticalSection cs_hSocket;
    CCriticalSection cs_vRecv;

    CCriticalSection cs_vProcessMsg;
    std::list<CNetMessage> vProcessMsg;
    size_t nProcessQueueSize;

    CCriticalSection cs_sendProcessing;

    std::deque<CInv> vRecvGetData;
    uint64_t nRecvBytes;
    std::atomic<int> nRecvVersion;

    std::atomic<int64_t> nLastSend;
    std::atomic<int64_t> nLastRecv;
    const int64_t nTimeConnected;
    std::atomic<int64_t> nTimeOffset;
    std::atomic<int64_t> nLastWarningTime;
    const CAddress addr;
    std::atomic<int> nNumWarningsSkipped;
    std::atomic<int> nVersion;
    // strSubVer is whatever byte array we read from the wire. However, this field is intended
    // to be printed out, displayed to humans in various forms and so on. So we sanitize it and
    // store the sanitized version in cleanSubVer. The original should be used when dealing with
    // the network or wire types and the cleaned string used when displayed or logged.
    std::string strSubVer, cleanSubVer;
    CCriticalSection cs_SubVer; // used for both cleanSubVer and strSubVer
    bool fWhitelisted; // This peer can bypass DoS banning.
    bool fFeeler; // If true this node is being used as a short lived feeler.
    bool fOneShot;
    bool fAddnode;
    bool fClient;
    const bool fInbound;
    std::atomic_bool fSuccessfullyConnected;
    std::atomic_bool fDisconnect;
    // We use fRelayTxes for two purposes -
    // a) it allows us to not relay tx invs before receiving the peer's version message
    // b) the peer may tell us in its version message that we should not relay tx invs
    //    unless it loads a bloom filter.
    bool fRelayTxes; //protected by cs_filter
    bool fSentAddr;
    // If 'true' this node will be disconnected on CMasternodeMan::ProcessMasternodeConnections()
    bool fMasternode;
    CSemaphoreGrant grantOutbound;
    CSemaphoreGrant grantMasternodeOutbound;
    CCriticalSection cs_filter;
    CBloomFilter* pfilter;
    std::atomic<int> nRefCount;
    const NodeId id;

    const uint64_t nKeyedNetGroup;

    std::atomic_bool fPauseRecv;
    std::atomic_bool fPauseSend;
protected:

    mapMsgCmdSize mapSendBytesPerMsgCmd;
    mapMsgCmdSize mapRecvBytesPerMsgCmd;

public:
    uint256 hashContinue;
    std::atomic<int> nStartingHeight;

    // flood relay
    std::vector<CAddress> vAddrToSend;
    CRollingBloomFilter addrKnown;
    bool fGetAddr;
    std::set<uint256> setKnown;
    int64_t nNextAddrSend;
    int64_t nNextLocalAddrSend;

    // inventory based relay
    CRollingBloomFilter filterInventoryKnown;
    // Set of transaction ids we still have to announce.
    // They are sorted by the mempool before relay, so the order is not important.
    std::set<uint256> setInventoryTxToSend;
    // List of block ids we still have announce.
    // There is no final sorting before sending, as they are always sent immediately
    // and in the order requested.
    std::vector<uint256> vInventoryBlockToSend;
    // List of non-tx/non-block inventory items
    std::vector<CInv> vInventoryOtherToSend;
    CCriticalSection cs_inventory;
    std::set<uint256> setAskFor;
    std::multimap<int64_t, CInv> mapAskFor;
    int64_t nNextInvSend;
    // Used for headers announcements - unfiltered blocks to relay
    // Also protected by cs_inventory
    std::vector<uint256> vBlockHashesToAnnounce;
    // Used for BIP35 mempool sending, also protected by cs_inventory
    bool fSendMempool;

    // Block and TXN accept times
    std::atomic<int64_t> nLastBlockTime;
    std::atomic<int64_t> nLastTXTime;

    // Last time a "MEMPOOL" request was serviced.
    std::atomic<int64_t> timeLastMempoolReq;
    // Ping time measurement:
    // The pong reply we're expecting, or 0 if no pong expected.
    std::atomic<uint64_t> nPingNonceSent;
    // Time (in usec) the last ping was sent, or 0 if no ping was ever sent.
    std::atomic<int64_t> nPingUsecStart;
    // Last measured round-trip time.
    std::atomic<int64_t> nPingUsecTime;
    // Best measured round-trip time.
    std::atomic<int64_t> nMinPingUsecTime;
    // Whether a ping is requested.
    std::atomic<bool> fPingQueued;

    CNode(NodeId id, ServiceFlags nLocalServicesIn, int nMyStartingHeightIn, SOCKET hSocketIn, const CAddress &addrIn, uint64_t nKeyedNetGroupIn, uint64_t nLocalHostNonceIn, const std::string &addrNameIn = "", bool fInboundIn = false);
    ~CNode();

private:
    CNode(const CNode&);
    void operator=(const CNode&);


    const uint64_t nLocalHostNonce;
    // Services offered to this peer
    const ServiceFlags nLocalServices;
    const int nMyStartingHeight;
    int nSendVersion;
    std::list<CNetMessage> vRecvMsg;  // Used only by SocketHandler thread

    mutable CCriticalSection cs_addrName;
    std::string addrName;

    CService addrLocal;
    mutable CCriticalSection cs_addrLocal;
public:

    NodeId GetId() const {
      return id;
    }

    uint64_t GetLocalNonce() const {
      return nLocalHostNonce;
    }

    int GetMyStartingHeight() const {
      return nMyStartingHeight;
    }

    int GetRefCount()
    {
        assert(nRefCount >= 0);
        return nRefCount;
    }

    bool ReceiveMsgBytes(const char *pch, unsigned int nBytes, bool& complete);

    void SetRecvVersion(int nVersionIn)
    {
        nRecvVersion = nVersionIn;
    }
    int GetRecvVersion()
    {
        return nRecvVersion;
    }
    void SetSendVersion(int nVersionIn);
    int GetSendVersion() const;

    CService GetAddrLocal() const;
    //! May not be called more than once
    void SetAddrLocal(const CService& addrLocalIn);

    CNode* AddRef()
    {
        nRefCount++;
        return this;
    }

    void Release()
    {
        nRefCount--;
    }



    void AddAddressKnown(const CAddress& _addr)
    {
        addrKnown.insert(_addr.GetKey());
    }

    void PushAddress(const CAddress& _addr, FastRandomContext &insecure_rand)
    {
        // Known checking here is only to save space from duplicates.
        // SendMessages will filter it again for knowns that were added
        // after addresses were pushed.
        if (_addr.IsValid() && !addrKnown.contains(_addr.GetKey())) {
            if (vAddrToSend.size() >= MAX_ADDR_TO_SEND) {
                vAddrToSend[insecure_rand.rand32() % vAddrToSend.size()] = _addr;
            } else {
                vAddrToSend.push_back(_addr);
            }
        }
    }


    void AddInventoryKnown(const CInv& inv)
    {
        {
            LOCK(cs_inventory);
            filterInventoryKnown.insert(inv.hash);
        }
    }

    void PushInventory(const CInv& inv)
    {
        LOCK(cs_inventory);
        if (inv.type == MSG_TX) {
            if (!filterInventoryKnown.contains(inv.hash)) {
                LogPrint("net", "PushInventory --  inv: %s peer=%d\n", inv.ToString(), id);
                setInventoryTxToSend.insert(inv.hash);
            } else {
                LogPrint("net", "PushInventory --  filtered inv: %s peer=%d\n", inv.ToString(), id);
            }
        } else if (inv.type == MSG_BLOCK) {
            LogPrint("net", "PushInventory --  inv: %s peer=%d\n", inv.ToString(), id);
            vInventoryBlockToSend.push_back(inv.hash);
        } else {
            LogPrint("net", "PushInventory --  inv: %s peer=%d\n", inv.ToString(), id);
            vInventoryOtherToSend.push_back(inv);
        }
    }

    void PushBlockHash(const uint256 &hash)
    {
        LOCK(cs_inventory);
        vBlockHashesToAnnounce.push_back(hash);
    }

    void AskFor(const CInv& inv);

    void CloseSocketDisconnect();

    void copyStats(CNodeStats &stats);

    ServiceFlags GetLocalServices() const
    {
        return nLocalServices;
    }

    std::string GetAddrName() const;
    //! Sets the addrName only if it was not previously set
    void MaybeSetAddrName(const std::string& addrNameIn);
};

class CExplicitNetCleanup
{
public:
    static void callCleanup();
};



/** Return a timestamp in the future (in microseconds) for exponentially distributed events. */
int64_t PoissonNextSend(int64_t nNow, int average_interval_seconds);

#endif // BITCOIN_NET_H<|MERGE_RESOLUTION|>--- conflicted
+++ resolved
@@ -162,15 +162,6 @@
     bool OpenMasternodeConnection(const CAddress& addrConnect);
     bool CheckIncomingNonce(uint64_t nonce);
 
-<<<<<<< HEAD
-    // fConnectToMasternode should be 'true' only if you want this node to allow to connect to itself
-    // and/or you want it to be disconnected on CMasternodeMan::ProcessMasternodeConnections()
-    // Unfortunately, can't make this method private like in Bitcoin,
-    // because it's used in many GoByte-specific places (masternode, privatesend).
-    CNode* ConnectNode(CAddress addrConnect, const char *pszDest = NULL, bool fConnectToMasternode = false);
-
-=======
->>>>>>> ef85d514
     struct CFullyConnectedOnly {
         bool operator() (const CNode* pnode) const {
             return NodeFullyConnected(pnode);
