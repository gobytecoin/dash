// Copyright (c) 2014-2017 The Dash Core developers
// Copyright (c) 2017-2018 The GoByte Core developers
// Distributed under the MIT/X11 software license, see the accompanying
// file COPYING or http://www.opensource.org/licenses/mit-license.php.
#include "privatesend-util.h"

CKeyHolder::CKeyHolder(CWallet* pwallet) :
    reserveKey(pwallet)
{
    reserveKey.GetReservedKey(pubKey, false);
}

void CKeyHolder::KeepKey()
{
    reserveKey.KeepKey();
}

void CKeyHolder::ReturnKey()
{
    reserveKey.ReturnKey();
}

CScript CKeyHolder::GetScriptForDestination() const
{
    return ::GetScriptForDestination(pubKey.GetID());
}


CScript CKeyHolderStorage::AddKey(CWallet* pwallet)
{
<<<<<<< HEAD
    LOCK(cs_storage);
    storage.emplace_back(std::unique_ptr<CKeyHolder>(new CKeyHolder(pwallet)));
    LogPrintf("CKeyHolderStorage::%s -- storage size %lld\n", __func__, storage.size());
    return storage.back()->GetScriptForDestination();
}

void CKeyHolderStorage::KeepAll(){
    LOCK(cs_storage);
    if (storage.size() > 0) {
        for (auto &key : storage) {
=======
    auto keyHolder = std::unique_ptr<CKeyHolder>(new CKeyHolder(pwallet));
    auto script = keyHolder->GetScriptForDestination();

    LOCK(cs_storage);
    storage.emplace_back(std::move(keyHolder));
    LogPrintf("CKeyHolderStorage::%s -- storage size %lld\n", __func__, storage.size());
    return script;
}

void CKeyHolderStorage::KeepAll()
{
    std::vector<std::unique_ptr<CKeyHolder>> tmp;
    {
        // don't hold cs_storage while calling KeepKey(), which might lock cs_wallet
        LOCK(cs_storage);
        std::swap(storage, tmp);
    }

    if (tmp.size() > 0) {
        for (auto &key : tmp) {
>>>>>>> ef85d514
            key->KeepKey();
        }
        LogPrintf("CKeyHolderStorage::%s -- %lld keys kept\n", __func__, tmp.size());
    }
}

void CKeyHolderStorage::ReturnAll()
{
<<<<<<< HEAD
    LOCK(cs_storage);
    if (storage.size() > 0) {
        for (auto &key : storage) {
=======
    std::vector<std::unique_ptr<CKeyHolder>> tmp;
    {
        // don't hold cs_storage while calling ReturnKey(), which might lock cs_wallet
        LOCK(cs_storage);
        std::swap(storage, tmp);
    }

    if (tmp.size() > 0) {
        for (auto &key : tmp) {
>>>>>>> ef85d514
            key->ReturnKey();
        }
        LogPrintf("CKeyHolderStorage::%s -- %lld keys returned\n", __func__, tmp.size());
    }
}<|MERGE_RESOLUTION|>--- conflicted
+++ resolved
@@ -28,18 +28,6 @@
 
 CScript CKeyHolderStorage::AddKey(CWallet* pwallet)
 {
-<<<<<<< HEAD
-    LOCK(cs_storage);
-    storage.emplace_back(std::unique_ptr<CKeyHolder>(new CKeyHolder(pwallet)));
-    LogPrintf("CKeyHolderStorage::%s -- storage size %lld\n", __func__, storage.size());
-    return storage.back()->GetScriptForDestination();
-}
-
-void CKeyHolderStorage::KeepAll(){
-    LOCK(cs_storage);
-    if (storage.size() > 0) {
-        for (auto &key : storage) {
-=======
     auto keyHolder = std::unique_ptr<CKeyHolder>(new CKeyHolder(pwallet));
     auto script = keyHolder->GetScriptForDestination();
 
@@ -60,7 +48,6 @@
 
     if (tmp.size() > 0) {
         for (auto &key : tmp) {
->>>>>>> ef85d514
             key->KeepKey();
         }
         LogPrintf("CKeyHolderStorage::%s -- %lld keys kept\n", __func__, tmp.size());
@@ -69,11 +56,6 @@
 
 void CKeyHolderStorage::ReturnAll()
 {
-<<<<<<< HEAD
-    LOCK(cs_storage);
-    if (storage.size() > 0) {
-        for (auto &key : storage) {
-=======
     std::vector<std::unique_ptr<CKeyHolder>> tmp;
     {
         // don't hold cs_storage while calling ReturnKey(), which might lock cs_wallet
@@ -83,7 +65,6 @@
 
     if (tmp.size() > 0) {
         for (auto &key : tmp) {
->>>>>>> ef85d514
             key->ReturnKey();
         }
         LogPrintf("CKeyHolderStorage::%s -- %lld keys returned\n", __func__, tmp.size());
