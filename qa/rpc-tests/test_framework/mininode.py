--- conflicted
+++ resolved
@@ -1,18 +1,12 @@
-<<<<<<< HEAD
-# mininode.py - GoByte P2P network half-a-node
-#
-# Distributed under the MIT/X11 software license, see the accompanying
-=======
 #!/usr/bin/env python3
 # Copyright (c) 2010 ArtForz -- public domain half-a-node
 # Copyright (c) 2012 Jeff Garzik
 # Copyright (c) 2010-2016 The Bitcoin Core developers
 # Distributed under the MIT software license, see the accompanying
->>>>>>> ef85d514
 # file COPYING or http://www.opensource.org/licenses/mit-license.php.
 
 #
-# mininode.py - Dash P2P network half-a-node
+# mininode.py - GoByte P2P network half-a-node
 #
 # This python code was modified from ArtForz' public domain  half-a-node, as
 # found in the mini-node branch of http://github.com/jgarzik/pynode.
@@ -1456,21 +1450,8 @@
             vt.addrFrom.port = 0
             self.send_message(vt, True)
 
-<<<<<<< HEAD
-        # stuff version msg into sendbuf
-        vt = msg_version()
-        vt.nServices = services
-        vt.addrTo.ip = self.dstaddr
-        vt.addrTo.port = self.dstport
-        vt.addrFrom.ip = "0.0.0.0"
-        vt.addrFrom.port = 0
-        self.send_message(vt, True)
-        print 'MiniNode: Connecting to GoByte Node IP # ' + dstaddr + ':' \
-            + str(dstport)
-=======
-        print('MiniNode: Connecting to Dash Node IP # ' + dstaddr + ':' \
+        print('MiniNode: Connecting to GoByte Node IP # ' + dstaddr + ':' \
             + str(dstport))
->>>>>>> ef85d514
 
         try:
             self.connect((dstaddr, dstport))
