#!/usr/bin/env python3
# Copyright (c) 2014-2016 The Bitcoin Core developers
# Copyright (c) 2014-2017 The Dash Core developers
<<<<<<< HEAD
# Copyright (c) 2014-2017 The GoByte Core developers
# Distributed under the MIT/X11 software license, see the accompanying
=======
# Distributed under the MIT software license, see the accompanying
>>>>>>> ef85d514
# file COPYING or http://www.opensource.org/licenses/mit-license.php.


#
# Helpful routines for regression testing
#

import os
import sys

from binascii import hexlify, unhexlify
from base64 import b64encode
from decimal import Decimal, ROUND_DOWN
import json
import http.client
import random
import shutil
import subprocess
import time
import re
import errno

from . import coverage
from .authproxy import AuthServiceProxy, JSONRPCException

COVERAGE_DIR = None

# The maximum number of nodes a single test can spawn
MAX_NODES = 8
# Don't assign rpc or p2p ports lower than this
PORT_MIN = 11000
# The number of ports to "reserve" for p2p and rpc, each
PORT_RANGE = 5000

BITCOIND_PROC_WAIT_TIMEOUT = 60


class PortSeed:
    # Must be initialized with a unique integer for each process
    n = None

#Set Mocktime default to OFF.
#MOCKTIME is only needed for scripts that use the
#cached version of the blockchain.  If the cached
#version of the blockchain is used without MOCKTIME
#then the mempools will not sync due to IBD.
MOCKTIME = 0
GENESISTIME = 1417713337

<<<<<<< HEAD
def enable_mocktime():
    #For backwared compatibility of the python scripts
    #with previous versions of the cache, set MOCKTIME
    #to regtest genesis time + (201 * 156)
=======
def set_mocktime(t):
>>>>>>> ef85d514
    global MOCKTIME
    MOCKTIME = t

def disable_mocktime():
    set_mocktime(0)

def get_mocktime():
    return MOCKTIME

def set_cache_mocktime():
    #For backwared compatibility of the python scripts
    #with previous versions of the cache, set MOCKTIME
    #to regtest genesis time + (201 * 156)
    set_mocktime(GENESISTIME + (201 * 156))

def set_genesis_mocktime():
    set_mocktime(GENESISTIME)

def enable_coverage(dirname):
    """Maintain a log of which RPC calls are made during testing."""
    global COVERAGE_DIR
    COVERAGE_DIR = dirname


def get_rpc_proxy(url, node_number, timeout=None):
    """
    Args:
        url (str): URL of the RPC server to call
        node_number (int): the node number (or id) that this calls to

    Kwargs:
        timeout (int): HTTP timeout in seconds

    Returns:
        AuthServiceProxy. convenience object for making RPC calls.

    """
    proxy_kwargs = {}
    if timeout is not None:
        proxy_kwargs['timeout'] = timeout

    proxy = AuthServiceProxy(url, **proxy_kwargs)
    proxy.url = url  # store URL on proxy for info

    coverage_logfile = coverage.get_filename(
        COVERAGE_DIR, node_number) if COVERAGE_DIR else None

    return coverage.AuthServiceProxyWrapper(proxy, coverage_logfile)

def get_mnsync_status(node):
    result = node.mnsync("status")
    return result['IsSynced']

def wait_to_sync(node):
    synced = False
    while not synced:
        synced = get_mnsync_status(node)
        time.sleep(0.5)

def p2p_port(n):
    assert(n <= MAX_NODES)
    return PORT_MIN + n + (MAX_NODES * PortSeed.n) % (PORT_RANGE - 1 - MAX_NODES)

def rpc_port(n):
    return PORT_MIN + PORT_RANGE + n + (MAX_NODES * PortSeed.n) % (PORT_RANGE - 1 - MAX_NODES)

def check_json_precision():
    """Make sure json library being used does not lose precision converting BTC values"""
    n = Decimal("20000000.00000003")
    satoshis = int(json.loads(json.dumps(float(n)))*1.0e8)
    if satoshis != 2000000000000003:
        raise RuntimeError("JSON encode/decode loses precision")

def count_bytes(hex_string):
    return len(bytearray.fromhex(hex_string))

def bytes_to_hex_str(byte_str):
    return hexlify(byte_str).decode('ascii')

def hex_str_to_bytes(hex_str):
    return unhexlify(hex_str.encode('ascii'))

def str_to_b64str(string):
    return b64encode(string.encode('utf-8')).decode('ascii')

def sync_blocks(rpc_connections, *, wait=1, timeout=60):
    """
    Wait until everybody has the same tip.

    sync_blocks needs to be called with an rpc_connections set that has least
    one node already synced to the latest, stable tip, otherwise there's a
    chance it might return before all nodes are stably synced.
    """
    # Use getblockcount() instead of waitforblockheight() to determine the
    # initial max height because the two RPCs look at different internal global
    # variables (chainActive vs latestBlock) and the former gets updated
    # earlier.
    maxheight = max(x.getblockcount() for x in rpc_connections)
    start_time = cur_time = time.time()
    while cur_time <= start_time + timeout:
        tips = [r.waitforblockheight(maxheight, int(wait * 1000)) for r in rpc_connections]
        if all(t["height"] == maxheight for t in tips):
            if all(t["hash"] == tips[0]["hash"] for t in tips):
                return
            raise AssertionError("Block sync failed, mismatched block hashes:{}".format(
                                 "".join("\n  {!r}".format(tip) for tip in tips)))
        cur_time = time.time()
    raise AssertionError("Block sync to height {} timed out:{}".format(
                         maxheight, "".join("\n  {!r}".format(tip) for tip in tips)))

def sync_chain(rpc_connections, *, wait=1, timeout=60):
    """
    Wait until everybody has the same best block
    """
    while timeout > 0:
        best_hash = [x.getbestblockhash() for x in rpc_connections]
        if best_hash == [best_hash[0]]*len(best_hash):
            return
        time.sleep(wait)
        timeout -= wait
    raise AssertionError("Chain sync failed: Best block hashes don't match")

def sync_mempools(rpc_connections, *, wait=1, timeout=60):
    """
    Wait until everybody has the same transactions in their memory
    pools
    """
    while timeout > 0:
        pool = set(rpc_connections[0].getrawmempool())
        num_match = 1
        for i in range(1, len(rpc_connections)):
            if set(rpc_connections[i].getrawmempool()) == pool:
                num_match = num_match+1
        if num_match == len(rpc_connections):
            return
        time.sleep(wait)
        timeout -= wait
    raise AssertionError("Mempool sync failed")

def sync_masternodes(rpc_connections):
    for node in rpc_connections:
        wait_to_sync(node)

bitcoind_processes = {}

def initialize_datadir(dirname, n):
    datadir = os.path.join(dirname, "node"+str(n))
    if not os.path.isdir(datadir):
        os.makedirs(datadir)
<<<<<<< HEAD
    with open(os.path.join(datadir, "gobyte.conf"), 'w') as f:
=======
    rpc_u, rpc_p = rpc_auth_pair(n)
    with open(os.path.join(datadir, "dash.conf"), 'w', encoding='utf8') as f:
>>>>>>> ef85d514
        f.write("regtest=1\n")
        f.write("rpcuser=" + rpc_u + "\n")
        f.write("rpcpassword=" + rpc_p + "\n")
        f.write("port="+str(p2p_port(n))+"\n")
        f.write("rpcport="+str(rpc_port(n))+"\n")
        f.write("listenonion=0\n")
    return datadir

def rpc_auth_pair(n):
    return 'rpcuser💻' + str(n), 'rpcpass🔑' + str(n)

def rpc_url(i, rpchost=None):
    rpc_u, rpc_p = rpc_auth_pair(i)
    host = '127.0.0.1'
    port = rpc_port(i)
    if rpchost:
        parts = rpchost.split(':')
        if len(parts) == 2:
            host, port = parts
        else:
            host = rpchost
    return "http://%s:%s@%s:%d" % (rpc_u, rpc_p, host, int(port))

def wait_for_bitcoind_start(process, url, i):
    '''
    Wait for gobyted to start. This means that RPC is accessible and fully initialized.
    Raise an exception if gobyted exits during initialization.
    '''
    while True:
        if process.poll() is not None:
            raise Exception('gobyted exited with status %i during initialization' % process.returncode)
        try:
            rpc = get_rpc_proxy(url, i)
            blocks = rpc.getblockcount()
            break # break out of loop on success
        except IOError as e:
            if e.errno != errno.ECONNREFUSED: # Port not yet open?
                raise # unknown IO error
        except JSONRPCException as e: # Initialization phase
            if e.error['code'] != -28: # RPC in warmup?
                raise # unknown JSON RPC exception
        time.sleep(0.25)

def initialize_chain(test_dir, num_nodes, cachedir, extra_args=None, redirect_stderr=False):
    """
    Create a cache of a 200-block-long chain (with wallet) for MAX_NODES
    Afterward, create num_nodes copies from the cache
    """

    assert num_nodes <= MAX_NODES
    create_cache = False
    for i in range(MAX_NODES):
        if not os.path.isdir(os.path.join(cachedir, 'node'+str(i))):
            create_cache = True
            break

    if create_cache:

        #find and delete old cache directories if any exist
        for i in range(MAX_NODES):
            if os.path.isdir(os.path.join(cachedir,"node"+str(i))):
                shutil.rmtree(os.path.join(cachedir,"node"+str(i)))

<<<<<<< HEAD
        # Create cache directories, run gobyteds:
        for i in range(4):
            datadir=initialize_datadir("cache", i)
            args = [ os.getenv("GBXD", "gobyted"), "-server", "-keypool=1", "-datadir="+datadir, "-discover=0" ]
=======
        set_genesis_mocktime()
        # Create cache directories, run dashds:
        for i in range(MAX_NODES):
            datadir=initialize_datadir(cachedir, i)
            args = [ os.getenv("DASHD", "dashd"), "-server", "-keypool=1", "-datadir="+datadir, "-discover=0", "-mocktime="+str(GENESISTIME) ]
>>>>>>> ef85d514
            if i > 0:
                args.append("-connect=127.0.0.1:"+str(p2p_port(0)))
            if extra_args is not None:
                args += extra_args
            stderr = None
            if redirect_stderr:
                stderr = sys.stdout
            bitcoind_processes[i] = subprocess.Popen(args, stderr=stderr)
            if os.getenv("PYTHON_DEBUG", ""):
<<<<<<< HEAD
                print "initialize_chain: gobyted started, waiting for RPC to come up"
=======
                print("initialize_chain: dashd started, waiting for RPC to come up")
>>>>>>> ef85d514
            wait_for_bitcoind_start(bitcoind_processes[i], rpc_url(i), i)
            if os.getenv("PYTHON_DEBUG", ""):
                print("initialize_chain: RPC successfully started")

        rpcs = []
        for i in range(MAX_NODES):
            try:
                rpcs.append(get_rpc_proxy(rpc_url(i), i))
            except:
                sys.stderr.write("Error connecting to "+url+"\n")
                sys.exit(1)

        # Create a 200-block-long chain; each of the 4 first nodes
        # gets 25 mature blocks and 25 immature.
        # Note: To preserve compatibility with older versions of
        # initialize_chain, only 4 nodes will generate coins.
        #
        # blocks are created with timestamps 156 seconds apart
        block_time = GENESISTIME
        for i in range(2):
            for peer in range(4):
                for j in range(25):
                    set_node_times(rpcs, block_time)
                    rpcs[peer].generate(1)
                    block_time += 156
                # Must sync before next peer starts generating blocks
                sync_blocks(rpcs)

        # Shut them down, and clean up cache directories:
        stop_nodes(rpcs)
        disable_mocktime()
        for i in range(MAX_NODES):
            os.remove(log_filename(cachedir, i, "debug.log"))
            os.remove(log_filename(cachedir, i, "db.log"))
            os.remove(log_filename(cachedir, i, "peers.dat"))
            os.remove(log_filename(cachedir, i, "fee_estimates.dat"))

    for i in range(num_nodes):
        from_dir = os.path.join(cachedir, "node"+str(i))
        to_dir = os.path.join(test_dir,  "node"+str(i))
        shutil.copytree(from_dir, to_dir)
        initialize_datadir(test_dir, i) # Overwrite port/rpcport in gobyte.conf

def initialize_chain_clean(test_dir, num_nodes):
    """
    Create an empty blockchain and num_nodes wallets.
    Useful if a test case wants complete control over initialization.
    """
    for i in range(num_nodes):
        datadir=initialize_datadir(test_dir, i)

def _rpchost_to_args(rpchost):
    '''Convert optional IP:port spec to rpcconnect/rpcport args'''
    if rpchost is None:
        return []

    match = re.match('(\[[0-9a-fA-f:]+\]|[^:]+)(?::([0-9]+))?$', rpchost)
    if not match:
        raise ValueError('Invalid RPC host spec ' + rpchost)

    rpcconnect = match.group(1)
    rpcport = match.group(2)

    if rpcconnect.startswith('['): # remove IPv6 [...] wrapping
        rpcconnect = rpcconnect[1:-1]

    rv = ['-rpcconnect=' + rpcconnect]
    if rpcport:
        rv += ['-rpcport=' + rpcport]
    return rv

def start_node(i, dirname, extra_args=None, rpchost=None, timewait=None, binary=None, redirect_stderr=False):
    """
    Start a gobyted and return RPC connection to it
    """
    datadir = os.path.join(dirname, "node"+str(i))
    if binary is None:
        binary = os.getenv("GBXD", "gobyted")
    # RPC tests still depend on free transactions
    args = [ binary, "-datadir="+datadir, "-server", "-keypool=1", "-discover=0", "-rest", "-blockprioritysize=50000", "-mocktime="+str(get_mocktime()) ]
    # Don't try auto backups (they fail a lot when running tests)
    args += [ "-createwalletbackups=0" ]
    if extra_args is not None: args.extend(extra_args)

    # Allow to redirect stderr to stdout in case we expect some non-critical warnings/errors printed to stderr
    # Otherwise the whole test would be considered to be failed in such cases
    stderr = None
    if redirect_stderr:
        stderr = sys.stdout

    bitcoind_processes[i] = subprocess.Popen(args, stderr=stderr)
    if os.getenv("PYTHON_DEBUG", ""):
<<<<<<< HEAD
        print "start_node: gobyted started, waiting for RPC to come up"
=======
        print("start_node: dashd started, waiting for RPC to come up")
>>>>>>> ef85d514
    url = rpc_url(i, rpchost)
    wait_for_bitcoind_start(bitcoind_processes[i], url, i)
    if os.getenv("PYTHON_DEBUG", ""):
        print("start_node: RPC successfully started")
    proxy = get_rpc_proxy(url, i, timeout=timewait)

    if COVERAGE_DIR:
        coverage.write_all_rpc_commands(COVERAGE_DIR, proxy)

    return proxy

def start_nodes(num_nodes, dirname, extra_args=None, rpchost=None, timewait=None, binary=None, redirect_stderr=False):
    """
    Start multiple gobyteds, return RPC connections to them
    """
    if extra_args is None: extra_args = [ None for _ in range(num_nodes) ]
    if binary is None: binary = [ None for _ in range(num_nodes) ]
    rpcs = []
    try:
        for i in range(num_nodes):
            rpcs.append(start_node(i, dirname, extra_args[i], rpchost, timewait=timewait, binary=binary[i], redirect_stderr=redirect_stderr))
    except: # If one node failed to start, stop the others
        stop_nodes(rpcs)
        raise
    return rpcs

def log_filename(dirname, n_node, logname):
    return os.path.join(dirname, "node"+str(n_node), "regtest", logname)

def stop_node(node, i):
    try:
        node.stop()
    except http.client.CannotSendRequest as e:
        print("WARN: Unable to stop node: " + repr(e))
    return_code = bitcoind_processes[i].wait(timeout=BITCOIND_PROC_WAIT_TIMEOUT)
    assert_equal(return_code, 0)
    del bitcoind_processes[i]

def stop_nodes(nodes):
    for i, node in enumerate(nodes):
        stop_node(node, i)
    assert not bitcoind_processes.values() # All connections must be gone now

def set_node_times(nodes, t):
    for node in nodes:
        node.setmocktime(t)

def connect_nodes(from_connection, node_num):
    ip_port = "127.0.0.1:"+str(p2p_port(node_num))
    from_connection.addnode(ip_port, "onetry")
    # poll until version handshake complete to avoid race conditions
    # with transaction relaying
    while any(peer['version'] == 0 for peer in from_connection.getpeerinfo()):
        time.sleep(0.1)

def connect_nodes_bi(nodes, a, b):
    connect_nodes(nodes[a], b)
    connect_nodes(nodes[b], a)

def find_output(node, txid, amount):
    """
    Return index to output of txid with value amount
    Raises exception if there is none.
    """
    txdata = node.getrawtransaction(txid, 1)
    for i in range(len(txdata["vout"])):
        if txdata["vout"][i]["value"] == amount:
            return i
    raise RuntimeError("find_output txid %s : %s not found"%(txid,str(amount)))


def gather_inputs(from_node, amount_needed, confirmations_required=1):
    """
    Return a random set of unspent txouts that are enough to pay amount_needed
    """
    assert(confirmations_required >=0)
    utxo = from_node.listunspent(confirmations_required)
    random.shuffle(utxo)
    inputs = []
    total_in = Decimal("0.00000000")
    while total_in < amount_needed and len(utxo) > 0:
        t = utxo.pop()
        total_in += t["amount"]
        inputs.append({ "txid" : t["txid"], "vout" : t["vout"], "address" : t["address"] } )
    if total_in < amount_needed:
        raise RuntimeError("Insufficient funds: need %d, have %d"%(amount_needed, total_in))
    return (total_in, inputs)

def make_change(from_node, amount_in, amount_out, fee):
    """
    Create change output(s), return them
    """
    outputs = {}
    amount = amount_out+fee
    change = amount_in - amount
    if change > amount*2:
        # Create an extra change output to break up big inputs
        change_address = from_node.getnewaddress()
        # Split change in two, being careful of rounding:
        outputs[change_address] = Decimal(change/2).quantize(Decimal('0.00000001'), rounding=ROUND_DOWN)
        change = amount_in - amount - outputs[change_address]
    if change > 0:
        outputs[from_node.getnewaddress()] = change
    return outputs

def send_zeropri_transaction(from_node, to_node, amount, fee):
    """
    Create&broadcast a zero-priority transaction.
    Returns (txid, hex-encoded-txdata)
    Ensures transaction is zero-priority by first creating a send-to-self,
    then using its output
    """

    # Create a send-to-self with confirmed inputs:
    self_address = from_node.getnewaddress()
    (total_in, inputs) = gather_inputs(from_node, amount+fee*2)
    outputs = make_change(from_node, total_in, amount+fee, fee)
    outputs[self_address] = float(amount+fee)

    self_rawtx = from_node.createrawtransaction(inputs, outputs)
    self_signresult = from_node.signrawtransaction(self_rawtx)
    self_txid = from_node.sendrawtransaction(self_signresult["hex"], True)

    vout = find_output(from_node, self_txid, amount+fee)
    # Now immediately spend the output to create a 1-input, 1-output
    # zero-priority transaction:
    inputs = [ { "txid" : self_txid, "vout" : vout } ]
    outputs = { to_node.getnewaddress() : float(amount) }

    rawtx = from_node.createrawtransaction(inputs, outputs)
    signresult = from_node.signrawtransaction(rawtx)
    txid = from_node.sendrawtransaction(signresult["hex"], True)

    return (txid, signresult["hex"])

def random_zeropri_transaction(nodes, amount, min_fee, fee_increment, fee_variants):
    """
    Create a random zero-priority transaction.
    Returns (txid, hex-encoded-transaction-data, fee)
    """
    from_node = random.choice(nodes)
    to_node = random.choice(nodes)
    fee = min_fee + fee_increment*random.randint(0,fee_variants)
    (txid, txhex) = send_zeropri_transaction(from_node, to_node, amount, fee)
    return (txid, txhex, fee)

def random_transaction(nodes, amount, min_fee, fee_increment, fee_variants):
    """
    Create a random transaction.
    Returns (txid, hex-encoded-transaction-data, fee)
    """
    from_node = random.choice(nodes)
    to_node = random.choice(nodes)
    fee = min_fee + fee_increment*random.randint(0,fee_variants)

    (total_in, inputs) = gather_inputs(from_node, amount+fee)
    outputs = make_change(from_node, total_in, amount, fee)
    outputs[to_node.getnewaddress()] = float(amount)

    rawtx = from_node.createrawtransaction(inputs, outputs)
    signresult = from_node.signrawtransaction(rawtx)
    txid = from_node.sendrawtransaction(signresult["hex"], True)

    return (txid, signresult["hex"], fee)

def assert_fee_amount(fee, tx_size, fee_per_kB):
    """Assert the fee was in range"""
    target_fee = tx_size * fee_per_kB / 1000
    if fee < target_fee:
        raise AssertionError("Fee of %s DASH too low! (Should be %s DASH)"%(str(fee), str(target_fee)))
    # allow the wallet's estimation to be at most 2 bytes off
    if fee > (tx_size + 2) * fee_per_kB / 1000:
        raise AssertionError("Fee of %s DASH too high! (Should be %s DASH)"%(str(fee), str(target_fee)))

def assert_equal(thing1, thing2, *args):
    if thing1 != thing2 or any(thing1 != arg for arg in args):
        raise AssertionError("not(%s)" % " == ".join(str(arg) for arg in (thing1, thing2) + args))

def assert_greater_than(thing1, thing2):
    if thing1 <= thing2:
        raise AssertionError("%s <= %s"%(str(thing1),str(thing2)))

def assert_greater_than_or_equal(thing1, thing2):
    if thing1 < thing2:
        raise AssertionError("%s < %s"%(str(thing1),str(thing2)))

def assert_raises(exc, fun, *args, **kwds):
    assert_raises_message(exc, None, fun, *args, **kwds)

def assert_raises_message(exc, message, fun, *args, **kwds):
    try:
        fun(*args, **kwds)
    except exc as e:
        if message is not None and message not in e.error['message']:
            raise AssertionError("Expected substring not found:"+e.error['message'])
    except Exception as e:
        raise AssertionError("Unexpected exception raised: "+type(e).__name__)
    else:
        raise AssertionError("No exception raised")

def assert_raises_jsonrpc(code, message, fun, *args, **kwds):
    """Run an RPC and verify that a specific JSONRPC exception code and message is raised.

    Calls function `fun` with arguments `args` and `kwds`. Catches a JSONRPCException
    and verifies that the error code and message are as expected. Throws AssertionError if
    no JSONRPCException was returned or if the error code/message are not as expected.

    Args:
        code (int), optional: the error code returned by the RPC call (defined
            in src/rpc/protocol.h). Set to None if checking the error code is not required.
        message (string), optional: [a substring of] the error string returned by the
            RPC call. Set to None if checking the error string is not required
        fun (function): the function to call. This should be the name of an RPC.
        args*: positional arguments for the function.
        kwds**: named arguments for the function.
    """
    try:
        fun(*args, **kwds)
    except JSONRPCException as e:
        # JSONRPCException was thrown as expected. Check the code and message values are correct.
        if (code is not None) and (code != e.error["code"]):
            raise AssertionError("Unexpected JSONRPC error code %i" % e.error["code"])
        if (message is not None) and (message not in e.error['message']):
            raise AssertionError("Expected substring not found:"+e.error['message'])
    except Exception as e:
        raise AssertionError("Unexpected exception raised: "+type(e).__name__)
    else:
        raise AssertionError("No exception raised")

def assert_is_hex_string(string):
    try:
        int(string, 16)
    except Exception as e:
        raise AssertionError(
            "Couldn't interpret %r as hexadecimal; raised: %s" % (string, e))

def assert_is_hash_string(string, length=64):
    if not isinstance(string, str):
        raise AssertionError("Expected a string, got type %r" % type(string))
    elif length and len(string) != length:
        raise AssertionError(
            "String of length %d expected; got %d" % (length, len(string)))
    elif not re.match('[abcdef0-9]+$', string):
        raise AssertionError(
            "String %r contains invalid characters for a hash." % string)

def assert_array_result(object_array, to_match, expected, should_not_find = False):
    """
        Pass in array of JSON objects, a dictionary with key/value pairs
        to match against, and another dictionary with expected key/value
        pairs.
        If the should_not_find flag is true, to_match should not be found
        in object_array
        """
    if should_not_find == True:
        assert_equal(expected, { })
    num_matched = 0
    for item in object_array:
        all_match = True
        for key,value in to_match.items():
            if item[key] != value:
                all_match = False
        if not all_match:
            continue
        elif should_not_find == True:
            num_matched = num_matched+1
        for key,value in expected.items():
            if item[key] != value:
                raise AssertionError("%s : expected %s=%s"%(str(item), str(key), str(value)))
            num_matched = num_matched+1
    if num_matched == 0 and should_not_find != True:
        raise AssertionError("No objects matched %s"%(str(to_match)))
    if num_matched > 0 and should_not_find == True:
        raise AssertionError("Objects were found %s"%(str(to_match)))

def satoshi_round(amount):
    return Decimal(amount).quantize(Decimal('0.00000001'), rounding=ROUND_DOWN)

# Helper to create at least "count" utxos
# Pass in a fee that is sufficient for relay and mining new transactions.
def create_confirmed_utxos(fee, node, count):
    node.generate(int(0.5*count)+101)
    utxos = node.listunspent()
    iterations = count - len(utxos)
    addr1 = node.getnewaddress()
    addr2 = node.getnewaddress()
    if iterations <= 0:
        return utxos
    for i in range(iterations):
        t = utxos.pop()
        inputs = []
        inputs.append({ "txid" : t["txid"], "vout" : t["vout"]})
        outputs = {}
        send_value = t['amount'] - fee
        outputs[addr1] = satoshi_round(send_value/2)
        outputs[addr2] = satoshi_round(send_value/2)
        raw_tx = node.createrawtransaction(inputs, outputs)
        signed_tx = node.signrawtransaction(raw_tx)["hex"]
        txid = node.sendrawtransaction(signed_tx)

    while (node.getmempoolinfo()['size'] > 0):
        node.generate(1)

    utxos = node.listunspent()
    assert(len(utxos) >= count)
    return utxos

# Create large OP_RETURN txouts that can be appended to a transaction
# to make it large (helper for constructing large transactions).
def gen_return_txouts():
    # Some pre-processing to create a bunch of OP_RETURN txouts to insert into transactions we create
    # So we have big transactions (and therefore can't fit very many into each block)
    # create one script_pubkey
    script_pubkey = "6a4d0200" #OP_RETURN OP_PUSH2 512 bytes
    for i in range (512):
        script_pubkey = script_pubkey + "01"
    # concatenate 128 txouts of above script_pubkey which we'll insert before the txout for change
    txouts = "81"
    for k in range(128):
        # add txout value
        txouts = txouts + "0000000000000000"
        # add length of script_pubkey
        txouts = txouts + "fd0402"
        # add script_pubkey
        txouts = txouts + script_pubkey
    return txouts

def create_tx(node, coinbase, to_address, amount):
    inputs = [{ "txid" : coinbase, "vout" : 0}]
    outputs = { to_address : amount }
    rawtx = node.createrawtransaction(inputs, outputs)
    signresult = node.signrawtransaction(rawtx)
    assert_equal(signresult["complete"], True)
    return signresult["hex"]

# Create a spend of each passed-in utxo, splicing in "txouts" to each raw
# transaction to make it large.  See gen_return_txouts() above.
def create_lots_of_big_transactions(node, txouts, utxos, num, fee):
    addr = node.getnewaddress()
    txids = []
    for _ in range(num):
        t = utxos.pop()
        inputs=[{ "txid" : t["txid"], "vout" : t["vout"]}]
        outputs = {}
        change = t['amount'] - fee
        outputs[addr] = satoshi_round(change)
        rawtx = node.createrawtransaction(inputs, outputs)
        newtx = rawtx[0:92]
        newtx = newtx + txouts
        newtx = newtx + rawtx[94:]
        signresult = node.signrawtransaction(newtx, None, None, "NONE")
        txid = node.sendrawtransaction(signresult["hex"], True)
        txids.append(txid)
    return txids

def mine_large_block(node, utxos=None):
    # generate a 66k transaction,
    # and 14 of them is close to the 1MB block limit
    num = 14
    txouts = gen_return_txouts()
    utxos = utxos if utxos is not None else []
    if len(utxos) < num:
        utxos.clear()
        utxos.extend(node.listunspent())
    fee = 100 * node.getnetworkinfo()["relayfee"]
    create_lots_of_big_transactions(node, txouts, utxos, num, fee=fee)
    node.generate(1)

def get_bip9_status(node, key):
    info = node.getblockchaininfo()
    return info['bip9_softforks'][key]<|MERGE_RESOLUTION|>--- conflicted
+++ resolved
@@ -1,12 +1,8 @@
 #!/usr/bin/env python3
 # Copyright (c) 2014-2016 The Bitcoin Core developers
 # Copyright (c) 2014-2017 The Dash Core developers
-<<<<<<< HEAD
-# Copyright (c) 2014-2017 The GoByte Core developers
-# Distributed under the MIT/X11 software license, see the accompanying
-=======
+# Copyright (c) 2017-2018 The GoByte Core developers
 # Distributed under the MIT software license, see the accompanying
->>>>>>> ef85d514
 # file COPYING or http://www.opensource.org/licenses/mit-license.php.
 
 
@@ -56,14 +52,7 @@
 MOCKTIME = 0
 GENESISTIME = 1417713337
 
-<<<<<<< HEAD
-def enable_mocktime():
-    #For backwared compatibility of the python scripts
-    #with previous versions of the cache, set MOCKTIME
-    #to regtest genesis time + (201 * 156)
-=======
 def set_mocktime(t):
->>>>>>> ef85d514
     global MOCKTIME
     MOCKTIME = t
 
@@ -213,12 +202,8 @@
     datadir = os.path.join(dirname, "node"+str(n))
     if not os.path.isdir(datadir):
         os.makedirs(datadir)
-<<<<<<< HEAD
-    with open(os.path.join(datadir, "gobyte.conf"), 'w') as f:
-=======
     rpc_u, rpc_p = rpc_auth_pair(n)
-    with open(os.path.join(datadir, "dash.conf"), 'w', encoding='utf8') as f:
->>>>>>> ef85d514
+    with open(os.path.join(datadir, "gobyte.conf"), 'w', encoding='utf8') as f:
         f.write("regtest=1\n")
         f.write("rpcuser=" + rpc_u + "\n")
         f.write("rpcpassword=" + rpc_p + "\n")
@@ -282,18 +267,11 @@
             if os.path.isdir(os.path.join(cachedir,"node"+str(i))):
                 shutil.rmtree(os.path.join(cachedir,"node"+str(i)))
 
-<<<<<<< HEAD
-        # Create cache directories, run gobyteds:
-        for i in range(4):
-            datadir=initialize_datadir("cache", i)
-            args = [ os.getenv("GBXD", "gobyted"), "-server", "-keypool=1", "-datadir="+datadir, "-discover=0" ]
-=======
         set_genesis_mocktime()
-        # Create cache directories, run dashds:
+        # Create cache directories, run gobytes:
         for i in range(MAX_NODES):
             datadir=initialize_datadir(cachedir, i)
-            args = [ os.getenv("DASHD", "dashd"), "-server", "-keypool=1", "-datadir="+datadir, "-discover=0", "-mocktime="+str(GENESISTIME) ]
->>>>>>> ef85d514
+            args = [ os.getenv("GOBYTED", "gobyted"), "-server", "-keypool=1", "-datadir="+datadir, "-discover=0", "-mocktime="+str(GENESISTIME) ]
             if i > 0:
                 args.append("-connect=127.0.0.1:"+str(p2p_port(0)))
             if extra_args is not None:
@@ -303,11 +281,7 @@
                 stderr = sys.stdout
             bitcoind_processes[i] = subprocess.Popen(args, stderr=stderr)
             if os.getenv("PYTHON_DEBUG", ""):
-<<<<<<< HEAD
-                print "initialize_chain: gobyted started, waiting for RPC to come up"
-=======
-                print("initialize_chain: dashd started, waiting for RPC to come up")
->>>>>>> ef85d514
+                print("initialize_chain: gobyted started, waiting for RPC to come up")
             wait_for_bitcoind_start(bitcoind_processes[i], rpc_url(i), i)
             if os.getenv("PYTHON_DEBUG", ""):
                 print("initialize_chain: RPC successfully started")
@@ -400,11 +374,7 @@
 
     bitcoind_processes[i] = subprocess.Popen(args, stderr=stderr)
     if os.getenv("PYTHON_DEBUG", ""):
-<<<<<<< HEAD
-        print "start_node: gobyted started, waiting for RPC to come up"
-=======
-        print("start_node: dashd started, waiting for RPC to come up")
->>>>>>> ef85d514
+        print("start_node: gobyted started, waiting for RPC to come up")
     url = rpc_url(i, rpchost)
     wait_for_bitcoind_start(bitcoind_processes[i], url, i)
     if os.getenv("PYTHON_DEBUG", ""):
@@ -574,10 +544,10 @@
     """Assert the fee was in range"""
     target_fee = tx_size * fee_per_kB / 1000
     if fee < target_fee:
-        raise AssertionError("Fee of %s DASH too low! (Should be %s DASH)"%(str(fee), str(target_fee)))
+        raise AssertionError("Fee of %s GBX too low! (Should be %s GBX)"%(str(fee), str(target_fee)))
     # allow the wallet's estimation to be at most 2 bytes off
     if fee > (tx_size + 2) * fee_per_kB / 1000:
-        raise AssertionError("Fee of %s DASH too high! (Should be %s DASH)"%(str(fee), str(target_fee)))
+        raise AssertionError("Fee of %s GBX too high! (Should be %s GBX)"%(str(fee), str(target_fee)))
 
 def assert_equal(thing1, thing2, *args):
     if thing1 != thing2 or any(thing1 != arg for arg in args):
