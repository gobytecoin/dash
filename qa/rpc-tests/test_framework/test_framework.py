#!/usr/bin/env python3
# Copyright (c) 2014-2016 The Bitcoin Core developers
# Distributed under the MIT software license, see the accompanying
# file COPYING or http://www.opensource.org/licenses/mit-license.php.

# Base class for RPC testing

import logging
import optparse
import os
import sys
import shutil
import tempfile
import traceback

from .util import (
    initialize_chain,
    start_nodes,
    connect_nodes_bi,
    sync_blocks,
    sync_mempools,
    stop_nodes,
    stop_node,
    enable_coverage,
    check_json_precision,
    initialize_chain_clean,
    PortSeed,
    set_cache_mocktime,
    set_genesis_mocktime,
    get_mocktime
)
from .authproxy import JSONRPCException


class BitcoinTestFramework(object):

    def __init__(self):
        self.num_nodes = 4
        self.setup_clean_chain = False
        self.nodes = None

    def run_test(self):
        raise NotImplementedError

    def add_options(self, parser):
        pass

    def setup_chain(self):
        print("Initializing test directory "+self.options.tmpdir)
        if self.setup_clean_chain:
            initialize_chain_clean(self.options.tmpdir, self.num_nodes)
            set_genesis_mocktime()
        else:
            initialize_chain(self.options.tmpdir, self.num_nodes, self.options.cachedir)
            set_cache_mocktime()

    def stop_node(self, num_node):
        stop_node(self.nodes[num_node], num_node)

    def setup_nodes(self):
        return start_nodes(self.num_nodes, self.options.tmpdir)

    def setup_network(self, split = False):
        self.nodes = self.setup_nodes()

        # Connect the nodes as a "chain".  This allows us
        # to split the network between nodes 1 and 2 to get
        # two halves that can work on competing chains.

        # If we joined network halves, connect the nodes from the joint
        # on outward.  This ensures that chains are properly reorganised.
        if not split:
            connect_nodes_bi(self.nodes, 1, 2)
            sync_blocks(self.nodes[1:3])
            sync_mempools(self.nodes[1:3])

        connect_nodes_bi(self.nodes, 0, 1)
        connect_nodes_bi(self.nodes, 2, 3)
        self.is_network_split = split
        self.sync_all()

    def split_network(self):
        """
        Split the network of four nodes into nodes 0/1 and 2/3.
        """
        assert not self.is_network_split
        stop_nodes(self.nodes)
        self.setup_network(True)

    def sync_all(self):
        if self.is_network_split:
            sync_blocks(self.nodes[:2])
            sync_blocks(self.nodes[2:])
            sync_mempools(self.nodes[:2])
            sync_mempools(self.nodes[2:])
        else:
            sync_blocks(self.nodes)
            sync_mempools(self.nodes)

    def join_network(self):
        """
        Join the (previously split) network halves together.
        """
        assert self.is_network_split
        stop_nodes(self.nodes)
        self.setup_network(False)

    def main(self):

        parser = optparse.OptionParser(usage="%prog [options]")
        parser.add_option("--nocleanup", dest="nocleanup", default=False, action="store_true",
                          help="Leave gobyteds and test.* datadir on exit or error")
        parser.add_option("--noshutdown", dest="noshutdown", default=False, action="store_true",
<<<<<<< HEAD
                          help="Don't stop gobyteds after the test execution")
        parser.add_option("--srcdir", dest="srcdir", default="../../src",
                          help="Source directory containing gobyted/gobyte-cli (default: %default)")
=======
                          help="Don't stop dashds after the test execution")
        parser.add_option("--srcdir", dest="srcdir", default=os.path.normpath(os.path.dirname(os.path.realpath(__file__))+"/../../../src"),
                          help="Source directory containing dashd/dash-cli (default: %default)")
        parser.add_option("--cachedir", dest="cachedir", default=os.path.normpath(os.path.dirname(os.path.realpath(__file__))+"/../../cache"),
                          help="Directory for caching pregenerated datadirs")
>>>>>>> ef85d514
        parser.add_option("--tmpdir", dest="tmpdir", default=tempfile.mkdtemp(prefix="test"),
                          help="Root directory for datadirs")
        parser.add_option("--tracerpc", dest="trace_rpc", default=False, action="store_true",
                          help="Print out all RPC calls as they are made")
        parser.add_option("--portseed", dest="port_seed", default=os.getpid(), type='int',
                          help="The seed to use for assigning port numbers (default: current process id)")
        parser.add_option("--coveragedir", dest="coveragedir",
                          help="Write tested RPC commands into this directory")
        self.add_options(parser)
        (self.options, self.args) = parser.parse_args()

        # backup dir variable for removal at cleanup
        self.options.root, self.options.tmpdir = self.options.tmpdir, self.options.tmpdir + '/' + str(self.options.port_seed)

        if self.options.trace_rpc:
            logging.basicConfig(level=logging.DEBUG, stream=sys.stdout)

        if self.options.coveragedir:
            enable_coverage(self.options.coveragedir)

        PortSeed.n = self.options.port_seed

        os.environ['PATH'] = self.options.srcdir+":"+self.options.srcdir+"/qt:"+os.environ['PATH']

        check_json_precision()

        success = False
        try:
            os.makedirs(self.options.tmpdir, exist_ok=False)
            self.setup_chain()
            self.setup_network()
            self.run_test()
            success = True
        except JSONRPCException as e:
            print("JSONRPC error: "+e.error['message'])
            traceback.print_tb(sys.exc_info()[2])
        except AssertionError as e:
            print("Assertion failed: " + str(e))
            traceback.print_tb(sys.exc_info()[2])
        except KeyError as e:
            print("key not found: "+ str(e))
            traceback.print_tb(sys.exc_info()[2])
        except Exception as e:
            print("Unexpected exception caught during testing: " + repr(e))
            traceback.print_tb(sys.exc_info()[2])
        except KeyboardInterrupt as e:
            print("Exiting after " + repr(e))

        if not self.options.noshutdown:
            print("Stopping nodes")
            stop_nodes(self.nodes)
        else:
            print("Note: gobyteds were not stopped and may still be running")

        if not self.options.nocleanup and not self.options.noshutdown and success:
            print("Cleaning up")
            shutil.rmtree(self.options.tmpdir)
            if not os.listdir(self.options.root):
                os.rmdir(self.options.root)
        else:
            print("Not cleaning up dir %s" % self.options.tmpdir)
            if os.getenv("PYTHON_DEBUG", ""):
                # Dump the end of the debug logs, to aid in debugging rare
                # travis failures.
                import glob
                filenames = glob.glob(self.options.tmpdir + "/node*/regtest/debug.log")
                MAX_LINES_TO_PRINT = 1000
                for f in filenames:
                    print("From" , f, ":")
                    from collections import deque
                    print("".join(deque(open(f), MAX_LINES_TO_PRINT)))
        if success:
            print("Tests successful")
            sys.exit(0)
        else:
            print("Failed")
            sys.exit(1)


# Test framework for doing p2p comparison testing, which sets up some bitcoind
# binaries:
# 1 binary: test binary
# 2 binaries: 1 test binary, 1 ref binary
# n>2 binaries: 1 test binary, n-1 ref binaries

class ComparisonTestFramework(BitcoinTestFramework):

    def __init__(self):
        super().__init__()
        self.num_nodes = 2
        self.setup_clean_chain = True

    def add_options(self, parser):
        parser.add_option("--testbinary", dest="testbinary",
                          default=os.getenv("GBXD", "gobyted"),
                          help="bitcoind binary to test")
        parser.add_option("--refbinary", dest="refbinary",
                          default=os.getenv("GBXD", "gobyted"),
                          help="bitcoind binary to use for reference nodes (if any)")

    def setup_network(self):
        self.nodes = start_nodes(
            self.num_nodes, self.options.tmpdir,
            extra_args=[['-debug', '-whitelist=127.0.0.1']] * self.num_nodes,
            binary=[self.options.testbinary] +
            [self.options.refbinary]*(self.num_nodes-1))<|MERGE_RESOLUTION|>--- conflicted
+++ resolved
@@ -111,17 +111,11 @@
         parser.add_option("--nocleanup", dest="nocleanup", default=False, action="store_true",
                           help="Leave gobyteds and test.* datadir on exit or error")
         parser.add_option("--noshutdown", dest="noshutdown", default=False, action="store_true",
-<<<<<<< HEAD
                           help="Don't stop gobyteds after the test execution")
-        parser.add_option("--srcdir", dest="srcdir", default="../../src",
+        parser.add_option("--srcdir", dest="srcdir", default=os.path.normpath(os.path.dirname(os.path.realpath(__file__))+"/../../../src"),
                           help="Source directory containing gobyted/gobyte-cli (default: %default)")
-=======
-                          help="Don't stop dashds after the test execution")
-        parser.add_option("--srcdir", dest="srcdir", default=os.path.normpath(os.path.dirname(os.path.realpath(__file__))+"/../../../src"),
-                          help="Source directory containing dashd/dash-cli (default: %default)")
         parser.add_option("--cachedir", dest="cachedir", default=os.path.normpath(os.path.dirname(os.path.realpath(__file__))+"/../../cache"),
                           help="Directory for caching pregenerated datadirs")
->>>>>>> ef85d514
         parser.add_option("--tmpdir", dest="tmpdir", default=tempfile.mkdtemp(prefix="test"),
                           help="Root directory for datadirs")
         parser.add_option("--tracerpc", dest="trace_rpc", default=False, action="store_true",
@@ -216,10 +210,10 @@
 
     def add_options(self, parser):
         parser.add_option("--testbinary", dest="testbinary",
-                          default=os.getenv("GBXD", "gobyted"),
+                          default=os.getenv("GOBYTED", "gobyted"),
                           help="bitcoind binary to test")
         parser.add_option("--refbinary", dest="refbinary",
-                          default=os.getenv("GBXD", "gobyted"),
+                          default=os.getenv("GOBYTED", "gobyted"),
                           help="bitcoind binary to use for reference nodes (if any)")
 
     def setup_network(self):
