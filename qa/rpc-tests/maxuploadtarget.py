#!/usr/bin/env python3
# Copyright (c) 2015-2016 The Bitcoin Core developers
# Distributed under the MIT software license, see the accompanying
# file COPYING or http://www.opensource.org/licenses/mit-license.php.

from test_framework.mininode import *
from test_framework.test_framework import BitcoinTestFramework
from test_framework.util import *

'''
Test behavior of -maxuploadtarget.

* Verify that getdata requests for old blocks (>1week) are dropped
if uploadtarget has been reached.
* Verify that getdata requests for recent blocks are respecteved even
if uploadtarget has been reached.
* Verify that the upload counters are reset after 24 hours.
'''

# TestNode: bare-bones "peer".  Used mostly as a conduit for a test to sending
# p2p messages to a node, generating the messages in the main testing logic.
class TestNode(NodeConnCB):
    def __init__(self):
        NodeConnCB.__init__(self)
        self.connection = None
        self.ping_counter = 1
        self.last_pong = msg_pong()
        self.block_receive_map = {}

    def add_connection(self, conn):
        self.connection = conn
        self.peer_disconnected = False

    def on_inv(self, conn, message):
        pass

    # Track the last getdata message we receive (used in the test)
    def on_getdata(self, conn, message):
        self.last_getdata = message

    def on_block(self, conn, message):
        message.block.calc_sha256()
        try:
            self.block_receive_map[message.block.sha256] += 1
        except KeyError as e:
            self.block_receive_map[message.block.sha256] = 1

    # Spin until verack message is received from the node.
    # We use this to signal that our test can begin. This
    # is called from the testing thread, so it needs to acquire
    # the global lock.
    def wait_for_verack(self):
        def veracked():
            return self.verack_received
        return wait_until(veracked, timeout=10)

    def wait_for_disconnect(self):
        def disconnected():
            return self.peer_disconnected
        return wait_until(disconnected, timeout=10)

    # Wrapper for the NodeConn's send_message function
    def send_message(self, message):
        self.connection.send_message(message)

    def on_pong(self, conn, message):
        self.last_pong = message

    def on_close(self, conn):
        self.peer_disconnected = True

    # Sync up with the node after delivery of a block
    def sync_with_ping(self, timeout=30):
        def received_pong():
            return (self.last_pong.nonce == self.ping_counter)
        self.connection.send_message(msg_ping(nonce=self.ping_counter))
        success = wait_until(received_pong, timeout=timeout)
        self.ping_counter += 1
        return success

class MaxUploadTest(BitcoinTestFramework):
 
<<<<<<< HEAD
    def add_options(self, parser):
        parser.add_option("--testbinary", dest="testbinary",
                          default=os.getenv("GBXD", "gobyted"),
                          help="gobyted binary to test")
=======
    def __init__(self):
        super().__init__()
        self.setup_clean_chain = True
        self.num_nodes = 1
>>>>>>> ef85d514

        # Cache for utxos, as the listunspent may take a long time later in the test
        self.utxo_cache = []

    def setup_network(self):
        # Start a node with maxuploadtarget of 200 MB (/24h)
        self.nodes = []
        self.nodes.append(start_node(0, self.options.tmpdir, ["-debug", "-maxuploadtarget=200", "-blockmaxsize=999000", "-maxtipage="+str(2*60*60*24*7)]))

    def run_test(self):
        # Advance all nodes 2 weeks in the future
        old_mocktime = get_mocktime()
        current_mocktime = old_mocktime + 2*60*60*24*7
        set_mocktime(current_mocktime)
        set_node_times(self.nodes, current_mocktime)

        # Before we connect anything, we first set the time on the node
        # to be in the past, otherwise things break because the CNode
        # time counters can't be reset backward after initialization
        self.nodes[0].setmocktime(old_mocktime)

        # Generate some old blocks
        self.nodes[0].generate(130)

        # test_nodes[0] will only request old blocks
        # test_nodes[1] will only request new blocks
        # test_nodes[2] will test resetting the counters
        test_nodes = []
        connections = []

        for i in range(3):
            test_nodes.append(TestNode())
            connections.append(NodeConn('127.0.0.1', p2p_port(0), self.nodes[0], test_nodes[i]))
            test_nodes[i].add_connection(connections[i])

        NetworkThread().start() # Start up network handling in another thread
        [x.wait_for_verack() for x in test_nodes]

        # Test logic begins here

        # Now mine a big block
        mine_large_block(self.nodes[0], self.utxo_cache)

        # Store the hash; we'll request this later
        big_old_block = self.nodes[0].getbestblockhash()
        old_block_size = self.nodes[0].getblock(big_old_block, True)['size']
        big_old_block = int(big_old_block, 16)

        # Advance to two days ago
        self.nodes[0].setmocktime(current_mocktime - 2*60*60*24)

        # Mine one more block, so that the prior block looks old
        mine_large_block(self.nodes[0], self.utxo_cache)

        # We'll be requesting this new block too
        big_new_block = self.nodes[0].getbestblockhash()
        big_new_block = int(big_new_block, 16)

        # test_nodes[0] will test what happens if we just keep requesting the
        # the same big old block too many times (expect: disconnect)

        getdata_request = msg_getdata()
        getdata_request.inv.append(CInv(2, big_old_block))

        max_bytes_per_day = 200*1024*1024
        daily_buffer = 144 * MAX_BLOCK_SIZE
        max_bytes_available = max_bytes_per_day - daily_buffer
        success_count = max_bytes_available // old_block_size

        # 144MB will be reserved for relaying new blocks, so expect this to
        # succeed for ~70 tries.
        for i in range(success_count):
            test_nodes[0].send_message(getdata_request)
            test_nodes[0].sync_with_ping()
            assert_equal(test_nodes[0].block_receive_map[big_old_block], i+1)

        assert_equal(len(self.nodes[0].getpeerinfo()), 3)
        # At most a couple more tries should succeed (depending on how long 
        # the test has been running so far).
        for i in range(3):
            test_nodes[0].send_message(getdata_request)
        test_nodes[0].wait_for_disconnect()
        assert_equal(len(self.nodes[0].getpeerinfo()), 2)
        print("Peer 0 disconnected after downloading old block too many times")

        # Requesting the current block on test_nodes[1] should succeed indefinitely,
        # even when over the max upload target.
        # We'll try 200 times
        getdata_request.inv = [CInv(2, big_new_block)]
        for i in range(200):
            test_nodes[1].send_message(getdata_request)
            test_nodes[1].sync_with_ping()
            assert_equal(test_nodes[1].block_receive_map[big_new_block], i+1)

        print("Peer 1 able to repeatedly download new block")

        # But if test_nodes[1] tries for an old block, it gets disconnected too.
        getdata_request.inv = [CInv(2, big_old_block)]
        test_nodes[1].send_message(getdata_request)
        test_nodes[1].wait_for_disconnect()
        assert_equal(len(self.nodes[0].getpeerinfo()), 1)

        print("Peer 1 disconnected after trying to download old block")

        print("Advancing system time on node to clear counters...")

        # If we advance the time by 24 hours, then the counters should reset,
        # and test_nodes[2] should be able to retrieve the old block.
        self.nodes[0].setmocktime(current_mocktime)
        test_nodes[2].sync_with_ping()
        test_nodes[2].send_message(getdata_request)
        test_nodes[2].sync_with_ping()
        assert_equal(test_nodes[2].block_receive_map[big_old_block], 1)

        print("Peer 2 able to download old block")

        [c.disconnect_node() for c in connections]

        #stop and start node 0 with 1MB maxuploadtarget, whitelist 127.0.0.1
        print("Restarting nodes with -whitelist=127.0.0.1")
        stop_node(self.nodes[0], 0)
        self.nodes[0] = start_node(0, self.options.tmpdir, ["-debug", "-whitelist=127.0.0.1", "-maxuploadtarget=1", "-blockmaxsize=999000", "-maxtipage="+str(2*60*60*24*7)])

        #recreate/reconnect 3 test nodes
        test_nodes = []
        connections = []

        for i in range(3):
            test_nodes.append(TestNode())
            connections.append(NodeConn('127.0.0.1', p2p_port(0), self.nodes[0], test_nodes[i]))
            test_nodes[i].add_connection(connections[i])

        NetworkThread().start() # Start up network handling in another thread
        [x.wait_for_verack() for x in test_nodes]

        #retrieve 20 blocks which should be enough to break the 1MB limit
        getdata_request.inv = [CInv(2, big_new_block)]
        for i in range(20):
            test_nodes[1].send_message(getdata_request)
            test_nodes[1].sync_with_ping()
            assert_equal(test_nodes[1].block_receive_map[big_new_block], i+1)

        getdata_request.inv = [CInv(2, big_old_block)]
        test_nodes[1].send_message(getdata_request)
        test_nodes[1].wait_for_disconnect()
        assert_equal(len(self.nodes[0].getpeerinfo()), 3) #node is still connected because of the whitelist

        print("Peer 1 still connected after trying to download old block (whitelisted)")

        [c.disconnect_node() for c in connections]

if __name__ == '__main__':
    MaxUploadTest().main()<|MERGE_RESOLUTION|>--- conflicted
+++ resolved
@@ -79,18 +79,11 @@
         return success
 
 class MaxUploadTest(BitcoinTestFramework):
- 
-<<<<<<< HEAD
-    def add_options(self, parser):
-        parser.add_option("--testbinary", dest="testbinary",
-                          default=os.getenv("GBXD", "gobyted"),
-                          help="gobyted binary to test")
-=======
+
     def __init__(self):
         super().__init__()
         self.setup_clean_chain = True
         self.num_nodes = 1
->>>>>>> ef85d514
 
         # Cache for utxos, as the listunspent may take a long time later in the test
         self.utxo_cache = []
@@ -168,7 +161,7 @@
             assert_equal(test_nodes[0].block_receive_map[big_old_block], i+1)
 
         assert_equal(len(self.nodes[0].getpeerinfo()), 3)
-        # At most a couple more tries should succeed (depending on how long 
+        # At most a couple more tries should succeed (depending on how long
         # the test has been running so far).
         for i in range(3):
             test_nodes[0].send_message(getdata_request)
