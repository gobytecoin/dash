### What is it about

More info regarding KeePass: http://keepass.info/

KeePass integration use KeePassHttp (https://github.com/pfn/keepasshttp/) to facilitate communications between the client and KeePass. KeePassHttp is a plugin for KeePass 2.x and provides a secure means of exposing KeePass entries via HTTP for clients to consume.

The implementation is dependent on the following:
 - crypter.h for AES encryption helper functions.
 - rpcprotocol.h for handling RPC communications. Could only be used partially however due some static values in the code.
 - OpenSSL for base64 encoding. regular util.h libraries were not used for base64 encoding/decoding since they do not use secure allocation.
 - JSON Spirit for reading / writing RPC communications

### A note about security

Every connection to KeePassHTTP server is done via plain HTTP and even though protocol uses some internal encryption it should not be considered to be a highly secure one. This protocol has certain flaw which allow an attacker to decrypt your passwords when they manage to intercept communication between a KeePassHTTP server over a network connection (see [here](https://github.com/pfn/keepasshttp/issues/258) and [here](https://github.com/keepassxreboot/keepassxc/issues/147)). Dash Core therefore strictly limits communication between itself and KeePassHttp to your local computer. As long as your computer is not compromised, your wallet passphrase is as safe as if you would enter it directly.

### What's new

The following new options are available for gobyted and gobyte-qt:
 - _-keepass_ Use KeePass 2 integration using KeePassHttp plugin (default: 0)
 - _-keepassport=_ Connect to KeePassHttp on port (default: 19455)
 - _-keepasskey=_ KeePassHttp key for AES encrypted communication with KeePass
 - _-keepassid=_ KeePassHttp id for the established association
 - _-keepassname=_ Name to construct url for KeePass entry that stores the wallet passphrase

The following rpc commands are available:

 - _keepass genkey_: generates a base64 encoded 256 bit AES key that can be used for the communication with KeePassHttp. Only necessary for manual configuration. Use init for automatic configuration.
 - _keepass init_: sets up the association between gobyted and keepass by generating an AES key and sending an association message to KeePassHttp. This will trigger KeePass to ask for an Id for the association. Returns the association and the base64 encoded string for the AES key.
 - _keepass setpassphrase_: updates the passphrase in KeePassHttp to a new value. This should match the passphrase you intend to use for the wallet. Please note that the standard RPC commands _walletpassphrasechange_ and the wallet encrption from the QT GUI already send the updates to KeePassHttp, so this is only necessary for manual manipulation of the password.

### How to setup

Sample initialization flow from _gobyte-qt_ console (this needs to be done only once to set up the association):

 - Have KeePass running with an open database
 - Start _gobyte-qt_
 - Open console
 - Type "_keepass init_" in gobyte-qt console
 - Keepass pops up and asks for an association id, fill that in, for example, "_mydrkwallet_"
 - You should get a response like this "_Association successful. Id: mydrkwalletgobyte - Key: AgQkcs6cI7v9tlSYKjG/+s8wJrGALHl3jLosJpPLzUE=_"
 - Edit _gobyte.conf_ and fill in these values
```
keepass=1
keepasskey=AgQkcs6cI7v9tlSYKjG/+s8wJrGALHl3jLosJpPLzUE=
keepassid=mydrkwallet
keepassname=testwallet
```
 - Restart _gobyte-qt_

At this point, the association is made. The next action depends on your particular situation:

 - current wallet is not yet encrypted. Encrypting the wallet will trigger the integration and stores the password in KeePass (Under the '_KeePassHttp Passwords_' group, named after _keepassname_.
 - current wallet is already encrypted: use "_keepass setpassphrase_" to store the passphrase in KeePass.

At this point, the passphrase is stored in KeePassHttp. When Unlocking the wallet, one can use _keepass_ as the passphrase to trigger retrieval of the password. This works from the RPC commands as well as the GUI.

<<<<<<< HEAD
Extended guide with screenshots is also available: https://gobytetalk.org/threads/keepass-integration.3620/
=======
Extended guide with screenshots is also available: https://www.dash.org/forum/threads/keepass-integration.3620/
>>>>>>> ef85d514
<|MERGE_RESOLUTION|>--- conflicted
+++ resolved
@@ -55,8 +55,4 @@
 
 At this point, the passphrase is stored in KeePassHttp. When Unlocking the wallet, one can use _keepass_ as the passphrase to trigger retrieval of the password. This works from the RPC commands as well as the GUI.
 
-<<<<<<< HEAD
-Extended guide with screenshots is also available: https://gobytetalk.org/threads/keepass-integration.3620/
-=======
-Extended guide with screenshots is also available: https://www.dash.org/forum/threads/keepass-integration.3620/
->>>>>>> ef85d514
+Extended guide with screenshots is also available: https://gobytetalk.org/threads/keepass-integration.3620/